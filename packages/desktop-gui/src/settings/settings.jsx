--- conflicted
+++ resolved
@@ -10,8 +10,6 @@
 import ProxySettings from './proxy-settings'
 import NodeVersion from './node-version'
 import Experiments from './experiments'
-<<<<<<< HEAD
-=======
 
 import { getExperiments, experimental } from '@packages/server/lib/experiments'
 
@@ -19,7 +17,6 @@
   // expose object to allow stubbing experimental data during tests
   window.experimental = experimental
 }
->>>>>>> f225f3e8
 
 const Settings = observer(({ project, app }) => {
   const { resolvedNodeVersion } = project
@@ -48,17 +45,11 @@
           <Panel header='Proxy Settings' key='proxy-settings' className='form-horizontal settings-proxy'>
             <ProxySettings app={app} />
           </Panel>
-<<<<<<< HEAD
-          <Panel header='Experiments' key='experiments' className='form-horizontal settings-experiments'>
-            <Experiments project={project} />
-          </Panel>
-=======
           {hasExperiments &&
           <Panel header='Experiments' key='experiments' className='form-horizontal settings-experiments'>
             <Experiments project={project} />
           </Panel>
           }
->>>>>>> f225f3e8
         </Collapse>
       </div>
     </div>
