--- conflicted
+++ resolved
@@ -9,9 +9,7 @@
   @observable version
   @observable localInstallNoticeDismissed = localData.get('local-install-notice-dimissed')
   @observable error
-<<<<<<< HEAD
   @observable isUiBlocked = false
-=======
   @observable proxyServer
   @observable proxyBypassList
   @observable proxySource
@@ -21,7 +19,6 @@
       window.AppStore = this // for testing
     }
   }
->>>>>>> 8d7abf22
 
   @computed get displayVersion () {
     return this.isDev ? `${this.version} (dev)` : this.version
