import React from 'react'
import Markdown from 'markdown-it'

import ipc from '../lib/ipc'

const md = new Markdown({
  html: true,
  linkify: true,
})

export default class MarkdownRenderer extends React.PureComponent {
  componentDidMount () {
    this.node.addEventListener('click', this._clickHandler)
  }

  componentWillUnmount () {
    this.node.removeEventListener('click', this._clickHandler)
  }

  _clickHandler (e) {
    if (e.target.href) {
      e.preventDefault()

      return ipc.externalOpen(e.target.href)
    }
  }

  render () {
<<<<<<< HEAD
    let html = md.render(this.props.markdown)

    // markdown-it wraps the markdown in a <p> tag, this removes it to prevent
    // styling issues
    if (this.props.noParagraphWrapper) {
      const matches = /^<p>([^<]*)<\/p>\n$/.exec(html)

      if (matches) {
        html = matches[1]
      }
=======
    let renderFn = md.render

    if (this.props.noParagraphWrapper) {
      // prevent markdown-it from wrapping the output in a <p> tag
      renderFn = md.renderInline
>>>>>>> b6703aae
    }

    return (
      <span ref={(node) => this.node = node}
        dangerouslySetInnerHTML={{
<<<<<<< HEAD
          __html: html,
=======
          __html: renderFn.call(md, this.props.markdown),
>>>>>>> b6703aae
        }}>
      </span>
    )
  }
}<|MERGE_RESOLUTION|>--- conflicted
+++ resolved
@@ -26,34 +26,17 @@
   }
 
   render () {
-<<<<<<< HEAD
-    let html = md.render(this.props.markdown)
-
-    // markdown-it wraps the markdown in a <p> tag, this removes it to prevent
-    // styling issues
-    if (this.props.noParagraphWrapper) {
-      const matches = /^<p>([^<]*)<\/p>\n$/.exec(html)
-
-      if (matches) {
-        html = matches[1]
-      }
-=======
     let renderFn = md.render
 
     if (this.props.noParagraphWrapper) {
       // prevent markdown-it from wrapping the output in a <p> tag
       renderFn = md.renderInline
->>>>>>> b6703aae
     }
 
     return (
       <span ref={(node) => this.node = node}
         dangerouslySetInnerHTML={{
-<<<<<<< HEAD
-          __html: html,
-=======
           __html: renderFn.call(md, this.props.markdown),
->>>>>>> b6703aae
         }}>
       </span>
     )
