// @ts-check

import cs from 'classnames'
import _ from 'lodash'
import React, { Component } from 'react'
import { observer } from 'mobx-react'
import Loader from 'react-loader'
import Tooltip from '@cypress/react-tooltip'

import FileOpener from './file-opener'
import Notification from '../notifications/notification'
import ipc from '../lib/ipc'
import projectsApi from '../projects/projects-api'
import specsStore, { allIntegrationSpecsSpec, allComponentSpecsSpec } from './specs-store'

/**
 * Returns a label text for a button.
 * @param {boolean} areTestsAlreadyRunning To form the message "running" vs "run"
 * @param {'integration'|'component'} specType Spec type should be included in the label
 * @param {number} specsN Number of specs to run or already running
*/
const formRunButtonLabel = (areTestsAlreadyRunning, specType, specsN) => {
  if (areTestsAlreadyRunning) {
    return `Running ${specType} tests`
  }

  const label = specsN === 1 ? `Run 1 ${specType} spec` : `Run ${specsN} ${specType} specs`

  return label
}

/**
 * Returns array of specs sorted with folders first, then file.
 * @param {any[]} specs array of specs with random order of 'file'/'folder'
 */
const sortedSpecList = (specs) => {
  let list = []
  let folders = []
  let files = []

  _.map(specs, (spec) => {
    if (spec.hasChildren) {
      folders.push(spec)
    } else {
      files.push(spec)
    }
  })

  list = list.concat(folders)
  list = list.concat(files)

  return list
}

// Note: this component can be mounted and unmounted
// if you need to persist the data through mounts, "save" it in the specsStore
@observer
class SpecsList extends Component {
  constructor (props) {
    super(props)
    this.filterRef = React.createRef()
    this.newSpecRef = React.createRef()
    // when the specs are running and the user changes the search filter
    // we still want to show the previous button label to reflect what
    // is currently running
    this.runAllSavedLabel = null

    // @ts-ignore
    if (window.Cypress) {
      // expose project object for testing
      // @ts-ignore
      window.__project = this.props.project
    }

    this.state = {
      firstTestBannerDismissed: false,
    }
  }

  componentDidUpdate () {
    if (this.newSpecRef.current) {
      this.newSpecRef.current.scrollIntoView({ block: 'center' })
      // unset new spec after animation to prevent further scrolling
      setTimeout(() => specsStore.setNewSpecPath(null), 3000)
    }
  }

  render () {
    if (specsStore.isLoading) return <Loader color='#888' scale={0.5}/>

    const filteredSpecs = specsStore.getFilteredSpecs()

    const integrationSpecsN = _.filter(filteredSpecs, { specType: 'integration' }).length
    const componentSpecsN = _.filter(filteredSpecs, { specType: 'component' }).length

    const hasSpecFilter = specsStore.filter
    const numberOfShownSpecs = filteredSpecs.length
    const hasNoSpecs = !hasSpecFilter && !numberOfShownSpecs

    if (hasNoSpecs) {
      return this._empty()
    }

    const areTestsRunning = this._areTestsRunning()

    // store in the component for ease of sharing with other methods
    this.integrationLabel = formRunButtonLabel(areTestsRunning, 'integration', integrationSpecsN)
    this.componentLabel = formRunButtonLabel(areTestsRunning, 'component', componentSpecsN)

    return (
      <div className='specs'>
        {this._firstTestBanner()}
        <header>
          <div className={cs('search', {
            'show-clear-filter': !!specsStore.filter,
          })}>
            <label htmlFor='filter'>
              <i className='fas fa-search' />
            </label>
            <input
              id='filter'
              className='filter'
              placeholder='Search...'
              value={specsStore.filter || ''}
              ref={this.filterRef}
              onChange={this._updateFilter}
              onKeyUp={this._executeFilterAction}
            />
            <Tooltip
              title='Clear search'
              className='browser-info-tooltip cy-tooltip'
            >
              <a className='clear-filter fas fa-times' onClick={this._clearFilter} />
            </Tooltip>
          </div>
          <div className='new-file-button'>
            <button className='btn btn-primary' onClick={this._createNewFile.bind(this)}>New File</button>
          </div>
        </header>
        {this._specsList()}
        {this._newSpecNotification()}
      </div>
    )
  }

  _specsList () {
    if (specsStore.filter && !specsStore.specs.length) {
      return (
        <div className='empty-well'>
          No specs match your search: "<strong>{specsStore.filter}</strong>"
          <br/>
          <a onClick={() => {
            this._clearFilter()
            this.filterRef.current.focus()
          }} className='btn btn-link'>
            <i className='fas fa-times'/> Clear search
          </a>
        </div>
      )
    }

    return (
      <ul className='specs-list list-as-table'>
        {_.map(specsStore.specs, (spec) => this._specItem(spec, 0))}
      </ul>
    )
  }

  _specItem (spec, nestingLevel) {
    return spec.hasChildren ? this._folderContent(spec, nestingLevel) : this._specContent(spec, nestingLevel)
  }

  _allSpecsIcon () {
    return this._areTestsRunning() ? 'far fa-dot-circle green' : 'fas fa-play'
  }

  _areTestsRunning () {
    if (!this.props.project) {
      return false
    }

    return this.props.project.browserState === 'opening'
      || this.props.project.browserState === 'opened'
  }

  _specIcon (isChosen) {
    return isChosen ? 'far fa-dot-circle green' : 'far fa-file'
  }

  _clearFilter = () => {
    const { id, path } = this.props.project

    specsStore.clearFilter({ id, path })
  }

  _updateFilter = (e) => {
    const { id, path } = this.props.project

    specsStore.setFilter({ id, path }, e.target.value)
  }

  _executeFilterAction = (e) => {
    if (e.key === 'Escape') {
      this._clearFilter()
    }
  }

  _selectSpec (spec, e) {
    e.preventDefault()
    e.stopPropagation()

    if (specsStore.isChosen(spec)) return

    const { project } = this.props

    specsStore.setSelectedSpec(spec)

    if (spec.relative === '__all') {
      if (specsStore.filter) {
        const filteredSpecs = specsStore.getFilteredSpecs()
        const numberOfShownSpecs = filteredSpecs.length

        this.runAllSavedLabel = numberOfShownSpecs === 1
          ? 'Running 1 spec' : `Running ${numberOfShownSpecs} specs`
      } else {
        this.runAllSavedLabel = 'Running all specs'
      }
    } else {
      this.runAllSavedLabel = 'Running 1 spec'
    }

    return projectsApi.runSpec(project, spec, project.chosenBrowser, specsStore.filter)
  }

  _setExpandRootFolder (specFolderPath, isExpanded, e) {
    e.preventDefault()
    e.stopPropagation()

    specsStore.setExpandSpecChildren(specFolderPath, isExpanded)
    specsStore.setExpandSpecFolder(specFolderPath, true)
  }

  _selectSpecFolder (specFolderPath, e) {
    e.preventDefault()

    specsStore.toggleExpandSpecFolder(specFolderPath)
  }

  _createNewFile (e) {
    e.preventDefault()
    e.stopPropagation()

    ipc.showNewSpecDialog().then(({ specs, path }) => {
      if (path) {
        specsStore.setNewSpecPath(path)
        specsStore.setSpecs(specs)
      }
    })
  }

  _folderContent (spec, nestingLevel) {
    const isExpanded = spec.isExpanded
    const specType = spec.specType || 'integration'

    // only applied to the top level for "integration" and "component" specs
    const getSpecRunButton = () => {
      const word = this._areTestsRunning() ? 'Running' : 'Run'
      let buttonText = spec.displayName === 'integration' ? this.integrationLabel : this.componentLabel

      if (this._areTestsRunning()) {
        // selected spec must be set
        if (specsStore.selectedSpec) {
          // only show the button matching current running spec type
          if (spec.specType !== specsStore.selectedSpec.specType) {
            return <></>
          }

          if (specsStore.selectedSpec.relative !== '__all') {
            // we are only running 1 spec
            buttonText = `${word} 1 spec`
          }
        }
      }

      const isActive = specType === 'integration'
        ? specsStore.isChosen(allIntegrationSpecsSpec)
        : specsStore.isChosen(allComponentSpecsSpec)
      const className = cs('btn-link all-tests', { active: isActive })

      return (<button
        className={className}
        title={`${word} ${specType} specs together`}
        onClick={this._selectSpec.bind(this,
          spec.displayName === 'integration' ? allIntegrationSpecsSpec : allComponentSpecsSpec)
        }><i className={`fa-fw ${this._allSpecsIcon()}`} />{' '}{buttonText}</button>)
    }

    return (
      <li key={spec.path} className={`folder level-${nestingLevel} ${isExpanded ? 'folder-expanded' : 'folder-collapsed'}`}>
        <div>
          <div className="folder-name" onClick={this._selectSpecFolder.bind(this, spec)}>
            <i className={`folder-collapse-icon fas fa-fw ${isExpanded ? 'fa-caret-down' : 'fa-caret-right'}`} />
            {nestingLevel !== 0 ? <i className={`far fa-fw ${isExpanded ? 'fa-folder-open' : 'fa-folder'}`} /> : null}
            {
              nestingLevel === 0 ?
                <>
                  {spec.displayName} tests
                  {specsStore.specHasFolders(spec) ?
                    <span>
                      <a onClick={this._setExpandRootFolder.bind(this, spec, false)}>collapse all</a>{' | '}
                      <a onClick={this._setExpandRootFolder.bind(this, spec, true)}>expand all</a>
                    </span> :
                    null
                  }
                </> :
                spec.displayName
            }
            {nestingLevel === 0 ? getSpecRunButton() : <></>}
          </div>
          {
            isExpanded ?
              <div>
                <ul className={`list-as-table ${specType}`}>
                  {_.map(sortedSpecList(spec.children), (spec) => this._specItem(spec, nestingLevel + 1))}
                </ul>
              </div> :
              null
          }
        </div>
      </li>

    )
  }

  _specContent (spec, nestingLevel) {
    const fileDetails = {
      absoluteFile: spec.absolute,
      originalFile: spec.relative,
      relativeFile: spec.relative,
    }

    const isActive = specsStore.isChosen(spec)
    const isNew = specsStore.isNew(spec)
    const className = cs(`file level-${nestingLevel}`, { active: isActive, 'new-spec': isNew })

    return (
      <li key={spec.path} className={className} ref={isNew ? this.newSpecRef : null}>
        <a href='#' onClick={this._selectSpec.bind(this, spec)} className="file-name-wrapper">
          <div className="file-name">
            <i className={`fa-fw ${this._specIcon(isActive)}`} />
            {spec.displayName}
          </div>
        </a>
        <FileOpener fileDetails={fileDetails} className="file-open-in-ide" />
      </li>
    )
  }

  _empty () {
    return (
      <div className='specs'>
        <div className='empty-well'>
          <h5>
            No files found in
            <code onClick={this._openIntegrationFolder.bind(this)}>
              {this.props.project.integrationFolder}
            </code>
          </h5>
          <a className='helper-docs-link' onClick={this._openHelp}>
            <i className='fas fa-question-circle' />{' '}
              Need help?
          </a>
        </div>
      </div>
    )
  }

<<<<<<< HEAD
  _newSpecNotification () {
    return (
      <Notification className='new-spec-warning' show={specsStore.showNewSpecWarning} onClose={specsStore.dismissNewSpecWarning}>
        <i className='fas fa-exclamation-triangle' />
        Your file has been successfully created.
        However, since it was created outside of your integration folder, it won't be visible in this list.
      </Notification>
=======
  _firstTestBanner () {
    if (!this.props.project.isNew || this.state.firstTestBannerDismissed) return

    return (
      <div className="first-test-banner alert alert-info alert-dismissible">
        <p>We've created some sample tests around key Cypress concepts. Run the first one or create your own test file.</p>
        <p><a onClick={this._openHelp}>How to write tests</a></p>
        <button className="close" onClick={this._removeFirstTestBanner.bind(this)}><span>&times;</span></button>
      </div>
>>>>>>> d64b2d9b
    )
  }

  _openIntegrationFolder () {
    ipc.openFinder(this.props.project.integrationFolder)
  }

  _openHelp (e) {
    e.preventDefault()
    ipc.externalOpen('https://on.cypress.io/writing-first-test')
  }

  _removeFirstTestBanner () {
    this.setState({ firstTestBannerDismissed: true })
  }
}

export default SpecsList<|MERGE_RESOLUTION|>--- conflicted
+++ resolved
@@ -375,7 +375,18 @@
     )
   }
 
-<<<<<<< HEAD
+  _firstTestBanner () {
+    if (!this.props.project.isNew || this.state.firstTestBannerDismissed) return
+
+    return (
+      <div className="first-test-banner alert alert-info alert-dismissible">
+        <p>We've created some sample tests around key Cypress concepts. Run the first one or create your own test file.</p>
+        <p><a onClick={this._openHelp}>How to write tests</a></p>
+        <button className="close" onClick={this._removeFirstTestBanner.bind(this)}><span>&times;</span></button>
+      </div>
+    )
+  }
+
   _newSpecNotification () {
     return (
       <Notification className='new-spec-warning' show={specsStore.showNewSpecWarning} onClose={specsStore.dismissNewSpecWarning}>
@@ -383,17 +394,6 @@
         Your file has been successfully created.
         However, since it was created outside of your integration folder, it won't be visible in this list.
       </Notification>
-=======
-  _firstTestBanner () {
-    if (!this.props.project.isNew || this.state.firstTestBannerDismissed) return
-
-    return (
-      <div className="first-test-banner alert alert-info alert-dismissible">
-        <p>We've created some sample tests around key Cypress concepts. Run the first one or create your own test file.</p>
-        <p><a onClick={this._openHelp}>How to write tests</a></p>
-        <button className="close" onClick={this._removeFirstTestBanner.bind(this)}><span>&times;</span></button>
-      </div>
->>>>>>> d64b2d9b
     )
   }
 
