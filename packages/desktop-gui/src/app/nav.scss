.main-nav,
.project-nav {
  display: flex;
  flex-grow: 0;
  flex-shrink: 0;
  flex-wrap: wrap;

  .nav {
    display: flex;
    justify-content: space-between;

    > li {
      flex-grow: 0;
      flex-shrink: 0;
    }
  }
}

.spacer {
  flex-grow: 2;
}

.navbar-default {
  background-color:#ececec;
  box-shadow: 0 0 3px 0 rgba(0,0,0,0.20);
  border-color: #c8c8c8;
  z-index: 10;

  .nav {
    > .open {
      > a, > a:hover {
        background-color: #dedede;
        color: #262626;
      }
    }

    &.left-nav {
      i {
        font-size: 11px;
        color: #555;
      }
    }

    > li {
      > div,
      > a {
        font-size: 13px;
        color: #444;
        padding: 1px 20px 0 20px;
        line-height: 35px;


      }

      > a  {
        &:hover, &:focus {
          cursor: pointer;
          background-color: #f3f3f3;
        }

        &.active {
          background-color: #dedede;
          color: #262626;
        }

        &.btn-link {
          padding: 0 5px;

          &:hover {
            background-color:#ececec;
          }
        }
      }

      &.dropdown > a {
        padding-left: 15px;
        padding-right: 15px;
      }
    }
  }

  .browsers.nav {
    i {
      font-size: 13px;

      &.fa-firefox {
        font-size: 14px;
      }
    }
  }
}


.nav {
  .user-avatar {
    position: relative;
    top: -1px;
  }
}

.navbar .container-fluid {
  padding: 0;

  a:hover {
    cursor: pointer;
  }
}
.navbar-collapse {
  padding-left: 0;
}

.navbar-inverse {
  box-shadow: 0 1px 3px 0 rgba(0,0,0,0.20);
  background-color: #252831;

  .logo {
    padding: 5px 0;

    img {
      height: 30px;
      margin-right: 20px;
    }

    span {
      position: absolute;
      top: 0;
      right: 7px;
      color: #969aa3;
      font-size: 12px;
    }
  }

  .nav {
    > .open {
      > a, > a:hover, > a:focus {
        background-color: #111;
        color: #fff;
      }
    }

    i {
      font-size: 12px;
    }

    > li > div,
    > li > a,
    > li > span > a  {
      color: $navbar-inverse-link-color;
      line-height: 30px;
      font-size: 14px;
      padding: 5px 15px;
      display: inline-block;
    }

    > li > a,
    > li > span > a  {
      &:hover,
      a:focus {
        color: #fff;
        background-color: #3b414a;
      }
    }
  }
}

.browsers-list {
  li {
    padding: 9px 15px;
    white-space: nowrap;
  }

<<<<<<< HEAD
  .browser-icon {
    color: #4573d9;
  }

  .chrome > .browser-icon {
    color: #1da261;
  }
  .canary > .browser-icon {
    color: #f29b14;
  }
  .chromium > .browser-icon {
    color: #4573d9;
  }
  .electron > .browser-icon {
    color: #2b2e3a;
  }
  .firefox > .browser-icon {
    color: #ff720d;
  }
  .firefox-developer-edition > i {
    color: #006ad9;
  }
  .firefox-nightly > i {
    color: #a752f7;
=======
  .dropdown-chosen img {
    position: relative;
    top: -1px;
  }

  .browser-icon {
    color: #4573d9;
    margin-right: 3px;
    position: relative;
    top: -1px;
    width: 15px;
    height: 15px;

    &.fa-globe {
      top: 0;
    }
>>>>>>> 6028f62e
  }

  .dropdown-menu {
    left: auto;
    right: 0;
  }
}

.nav .browser-info {
  color: #999;
  margin-left: 6px;
  margin-right: 4px;
}

.nav .browser-warning {
  color: $red-primary;
  margin-left: 6px;
  margin-right: 4px;
}

.browser-info-tooltip {
  background: #ececec;
  border-color: #c7c7c7;
  color: #333;
  max-width: 300px;
  line-height: 1.5;
  padding: 8px 12px;
  text-align: left;

  svg {
    fill: #ececec;
    stroke: #c7c7c7;
  }
}

.close-browser {
  .btn {
    margin-top: 7px;
  }
}<|MERGE_RESOLUTION|>--- conflicted
+++ resolved
@@ -169,7 +169,6 @@
     white-space: nowrap;
   }
 
-<<<<<<< HEAD
   .browser-icon {
     color: #4573d9;
   }
@@ -194,7 +193,6 @@
   }
   .firefox-nightly > i {
     color: #a752f7;
-=======
   .dropdown-chosen img {
     position: relative;
     top: -1px;
@@ -211,7 +209,6 @@
     &.fa-globe {
       top: 0;
     }
->>>>>>> 6028f62e
   }
 
   .dropdown-menu {
