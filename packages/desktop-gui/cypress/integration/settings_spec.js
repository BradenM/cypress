--- conflicted
+++ resolved
@@ -473,97 +473,6 @@
       beforeEach(function () {
         this.openProject.resolve(this.config)
       })
-<<<<<<< HEAD
-    })
-
-    describe('when file preference panel is opened', () => {
-      const availableEditors = [
-        { id: 'atom', name: 'Atom', isOther: false, openerId: 'atom' },
-        { id: 'vim', name: 'Vim', isOther: false, openerId: 'vim' },
-        { id: 'sublime', name: 'Sublime Text', isOther: false, openerId: 'sublime' },
-        { id: 'vscode', name: 'Visual Studio Code', isOther: false, openerId: 'vscode' },
-        { id: 'other', name: 'Other', isOther: true, openerId: '' },
-      ]
-
-      beforeEach(function () {
-        this.getUserEditor = this.util.deferred()
-        cy.stub(this.ipc, 'getUserEditor').returns(this.getUserEditor.promise)
-        cy.stub(this.ipc, 'setUserEditor').resolves()
-
-        cy.contains('File Opener Preference').click()
-      })
-
-      it('displays file preference section', () => {
-        cy.contains('Your preference is used to open files')
-      })
-
-      it('opens file preference guide when learn more is clicked', () => {
-        cy.get('.file-preference').contains('Learn more').click().then(function () {
-          expect(this.ipc.externalOpen).to.be.calledWith('https://on.cypress.io/file-opener-preference')
-        })
-      })
-
-      it('loads preferred editor and available editors', function () {
-        expect(this.ipc.getUserEditor).to.be.called
-      })
-
-      it('shows spinner', () => {
-        cy.get('.loading-editors')
-      })
-
-      describe('when editors load with preferred editor', () => {
-        beforeEach(function () {
-          this.getUserEditor.resolve({ availableEditors, preferredOpener: availableEditors[3] })
-        })
-
-        it('displays available editors with preferred one selected', () => {
-          cy.get('.loading-editors').should('not.exist')
-          cy.contains('Atom')
-          cy.contains('Other')
-          cy.contains('Visual Studio Code').closest('li').should('have.class', 'is-selected')
-        })
-
-        it('sets editor through ipc when a different editor is selected', function () {
-          cy.contains('Atom').click()
-          .closest('li').should('have.class', 'is-selected')
-
-          cy.wrap(this.ipc.setUserEditor).should('be.calledWith', availableEditors[0])
-        })
-      })
-
-      describe('when editors load without preferred editor', () => {
-        beforeEach(function () {
-          this.getUserEditor.resolve({ availableEditors })
-        })
-
-        it('does not select an editor', () => {
-          cy.get('.loading-editors').should('not.exist')
-          cy.get('.editor-picker li').should('not.have.class', 'is-selected')
-        })
-      })
-    })
-  })
-
-  context('on config changes', () => {
-    beforeEach(function () {
-      this.projectStatuses[0].id = this.config.projectId
-      this.getProjectStatus.resolve(this.projectStatuses[0])
-      const newConfig = this.util.deepClone(this.config)
-
-      newConfig.clientUrl = 'http://localhost:8888'
-      newConfig.clientUrlDisplay = 'http://localhost:8888'
-      newConfig.browsers = this.browsers
-      this.openProject.resolve(newConfig)
-
-      this.goToSettings()
-
-      cy.contains('Configuration').click()
-    })
-
-    it('displays updated config', function () {
-      const newConfig = this.util.deepClone(this.config)
-=======
->>>>>>> 2319a11d
 
       it('does not show record key', function () {
         this.projectStatuses[0].state = 'UNAUTHORIZED'
@@ -610,48 +519,6 @@
       .should('contain', systemNodePath)
       .should('contain', systemNodeVersion)
       .should('not.contain', bundledNodeVersion)
-    })
-  })
-
-  describe('errors', () => {
-    beforeEach(function () {
-      this.err = {
-        title: 'Foo Title',
-        message: 'Port \'2020\' is already in use.',
-        name: 'Error',
-        port: 2020,
-        portInUse: true,
-        stack: '[object Object]↵  at Object.API.get (/Users/jennifer/Dev/Projects/cypress-app/lib/errors.coffee:55:15)↵  at Object.wrapper [as get] (/Users/jennifer/Dev/Projects/cypress-app/node_modules/lodash/lodash.js:4414:19)↵  at Server.portInUseErr (/Users/jennifer/Dev/Projects/cypress-app/lib/server.coffee:58:16)↵  at Server.onError (/Users/jennifer/Dev/Projects/cypress-app/lib/server.coffee:86:19)↵  at Server.g (events.js:273:16)↵  at emitOne (events.js:90:13)↵  at Server.emit (events.js:182:7)↵  at emitErrorNT (net.js:1253:8)↵  at _combinedTickCallback (internal/process/next_tick.js:74:11)↵  at process._tickDomainCallback (internal/process/next_tick.js:122:9)↵From previous event:↵    at fn (file:///Users/jennifer/Dev/Projects/cypress-core-desktop-gui/dist/app.js:57919:14)↵    at Object.appIpc [as ipc] (file:///Users/jennifer/Dev/Projects/cypress-core-desktop-gui/dist/app.js:57939:10)↵    at openProject (file:///Users/jennifer/Dev/Projects/cypress-core-desktop-gui/dist/app.js:59135:24)↵    at new Project (file:///Users/jennifer/Dev/Projects/cypress-core-desktop-gui/dist/app.js:58848:34)↵    at ReactCompositeComponentMixin._constructComponentWithoutOwner (file:///Users/jennifer/Dev/Projects/cypress-core-desktop-gui/dist/app.js:44052:27)↵    at ReactCompositeComponentMixin._constructComponent (file:///Users/jennifer/Dev/Projects/cypress-core-desktop-gui/dist/app.js:44034:21)↵    at ReactCompositeComponentMixin.mountComponent (file:///Users/jennifer/Dev/Projects/cypress-core-desktop-gui/dist/app.js:43953:21)↵    at Object.ReactReconciler.mountComponent (file:///Users/jennifer/Dev/Projects/cypress-core-desktop-gui/dist/app.js:51315:35)↵    at ReactCompositeComponentMixin.performInitialMount (file:///Users/jennifer/Dev/Projects/cypress-core-desktop-gui/dist/app.js:44129:34)↵    at ReactCompositeComponentMixin.mountComponent (file:///Users/jennifer/Dev/Projects/cypress-core-desktop-gui/dist/app.js:44016:21)↵    at Object.ReactReconciler.mountComponent (file:///Users/jennifer/Dev/Projects/cypress-core-desktop-gui/dist/app.js:51315:35)↵    at ReactDOMComponent.ReactMultiChild.Mixin._mountChildAtIndex (file:///Users/jennifer/Dev/Projects/cypress-core-desktop-gui/dist/app.js:50247:40)↵    at ReactDOMComponent.ReactMultiChild.Mixin._updateChildren (file:///Users/jennifer/Dev/Projects/cypress-core-desktop-gui/dist/app.js:50163:43)↵    at ReactDOMComponent.ReactMultiChild.Mixin.updateChildren (file:///Users/jennifer/Dev/Projects/cypress-core-desktop-gui/dist/app.js:50123:12)↵    at ReactDOMComponent.Mixin._updateDOMChildren (file:///Users/jennifer/Dev/Projects/cypress-core-desktop-gui/dist/app.js:45742:12)↵    at ReactDOMComponent.Mixin.updateComponent (file:///Users/jennifer/Dev/Projects/cypress-core-desktop-gui/dist/app.js:45571:10)↵    at ReactDOMComponent.Mixin.receiveComponent (file:///Users/jennifer/Dev/Projects/cypress-core-desktop-gui/dist/app.js:45527:10)↵    at Object.ReactReconciler.receiveComponent (file:///Users/jennifer/Dev/Projects/cypress-core-desktop-gui/dist/app.js:51396:22)↵    at ReactCompositeComponentMixin._updateRenderedComponent (file:///Users/jennifer/Dev/Projects/cypress-core-desktop-gui/dist/app.js:44547:23)',
-        type: 'PORT_IN_USE_SHORT',
-      }
-
-      this.config.resolved.baseUrl.value = 'http://localhost:7777'
-
-      this.projectStatuses[0].id = this.config.projectId
-      this.getProjectStatus.resolve(this.projectStatuses[0])
-      this.openProject.resolve(this.config)
-      this.goToSettings()
-      cy.contains('Configuration').click()
-
-      cy.contains('http://localhost:7777').then(() => {
-        this.ipc.openProject.onCall(1).rejects(this.err)
-
-        this.ipc.onConfigChanged.yield()
-      })
-    })
-
-    it('displays errors', () => {
-      cy.contains('Foo Title')
-    })
-
-    it('displays config after error is fixed', function () {
-      cy.contains('Foo Title').then(() => {
-        this.ipc.openProject.onCall(1).resolves(this.config)
-
-        this.ipc.onConfigChanged.yield()
-      })
-
-      cy.contains('Configuration')
     })
   })
 
@@ -813,6 +680,73 @@
           cy.get('.experiment-status-sign').should('not.have.class', 'disabled')
           .and('have.text', 'OFF')
         })
+      })
+    })
+  })
+
+  describe('file preference panel', () => {
+    const availableEditors = [
+      { id: 'atom', name: 'Atom', isOther: false, openerId: 'atom' },
+      { id: 'vim', name: 'Vim', isOther: false, openerId: 'vim' },
+      { id: 'sublime', name: 'Sublime Text', isOther: false, openerId: 'sublime' },
+      { id: 'vscode', name: 'Visual Studio Code', isOther: false, openerId: 'vscode' },
+      { id: 'other', name: 'Other', isOther: true, openerId: '' },
+    ]
+
+    beforeEach(function () {
+      this.getUserEditor = this.util.deferred()
+      cy.stub(this.ipc, 'getUserEditor').returns(this.getUserEditor.promise)
+      cy.stub(this.ipc, 'setUserEditor').resolves()
+
+      cy.contains('File Opener Preference').click()
+    })
+
+    it('displays file preference section', () => {
+      cy.contains('Your preference is used to open files')
+    })
+
+    it('opens file preference guide when learn more is clicked', () => {
+      cy.get('.file-preference').contains('Learn more').click().then(function () {
+        expect(this.ipc.externalOpen).to.be.calledWith('https://on.cypress.io/file-opener-preference')
+      })
+    })
+
+    it('loads preferred editor and available editors', function () {
+      expect(this.ipc.getUserEditor).to.be.called
+    })
+
+    it('shows spinner', () => {
+      cy.get('.loading-editors')
+    })
+
+    describe('when editors load with preferred editor', () => {
+      beforeEach(function () {
+        this.getUserEditor.resolve({ availableEditors, preferredOpener: availableEditors[3] })
+      })
+
+      it('displays available editors with preferred one selected', () => {
+        cy.get('.loading-editors').should('not.exist')
+        cy.contains('Atom')
+        cy.contains('Other')
+        cy.contains('Visual Studio Code').closest('li').should('have.class', 'is-selected')
+      })
+
+      it('sets editor through ipc when a different editor is selected', function () {
+        cy.contains('Atom').click()
+        .closest('li').should('have.class', 'is-selected')
+
+        cy.wrap(this.ipc.setUserEditor).should('be.calledWith', availableEditors[0])
+      })
+    })
+
+    describe('when editors load without preferred editor', () => {
+      beforeEach(function () {
+        this.getUserEditor.resolve({ availableEditors })
+      })
+
+      it('does not select an editor', () => {
+        cy.get('.loading-editors').should('not.exist')
+        cy.get('.editor-picker li').should('not.have.class', 'is-selected')
       })
     })
   })
