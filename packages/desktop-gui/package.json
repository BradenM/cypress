{
  "name": "@packages/desktop-gui",
  "version": "0.0.0",
  "main": "lib/gui.js",
  "private": true,
  "scripts": {
    "postinstall": "echo '@packages/desktop-gui needs: npm run build'",
    "prebuild": "npm run check-deps-pre && rebuild-node-sass",
    "build": "webpack",
    "prebuild-prod": "npm run check-deps-pre",
    "build-prod": "cross-env NODE_ENV=production npm run build",
    "prewatch": "npm run check-deps-pre",
    "watch": "npm run build -- --watch --progress",
    "check-deps": "node ../../scripts/check-deps.js --verbose",
    "check-deps-pre": "npm run check-deps -- --prescript",
    "clean-deps": "rm -rf node_modules",
<<<<<<< HEAD
    "cypress:open": "node ../../scripts/cypress open --project .",
    "cypress:run": "node ../../scripts/cypress run --project ."
=======
    "lint": "$(bin-up eslint) --fix lib/*.js src/*.js* src/**/*.js*",
    "cypress:open": "TZ=America/New_York node ../../scripts/cypress open --project .",
    "cypress:run": "TZ=America/New_York node ../../scripts/cypress run --project ."
>>>>>>> 9a5756e1
  },
  "files": [
    "dist",
    "lib"
  ],
  "devDependencies": {
    "@cypress/icons": "0.7.0",
    "@cypress/json-schemas": "5.32.1",
    "@cypress/react-tooltip": "0.5.0",
    "bin-up": "1.2.0",
    "bluebird": "3.5.3",
    "bootstrap-sass": "3.4.1",
    "classnames": "2.2.6",
    "cross-env": "5.2.0",
    "fira": "cypress-io/fira#fb63362742eea8cdce0d90825ab9264d77719e3d",
    "font-awesome": "4.7.0",
    "gravatar": "1.8.0",
    "human-interval": "0.1.6",
    "istanbul": "0.4.5",
    "lodash": "4.17.13",
    "markdown-it": "8.4.2",
    "md5": "2.2.1",
    "mobx": "5.9.0",
    "mobx-react": "5.4.3",
    "mobx-react-devtools": "6.1.1",
    "moment": "2.24.0",
    "prop-types": "15.7.2",
    "rc-collapse": "1.11.3",
    "react": "16.8.6",
    "react-bootstrap-modal": "4.2.0",
    "react-dom": "16.8.6",
    "react-loader": "2.4.5",
    "rebuild-node-sass": "1.1.0",
<<<<<<< HEAD
    "webpack": "4.32.2",
    "webpack-cli": "3.3.2"
=======
    "zunder": "6.4.1"
>>>>>>> 9a5756e1
  }
}<|MERGE_RESOLUTION|>--- conflicted
+++ resolved
@@ -14,14 +14,8 @@
     "check-deps": "node ../../scripts/check-deps.js --verbose",
     "check-deps-pre": "npm run check-deps -- --prescript",
     "clean-deps": "rm -rf node_modules",
-<<<<<<< HEAD
     "cypress:open": "node ../../scripts/cypress open --project .",
     "cypress:run": "node ../../scripts/cypress run --project ."
-=======
-    "lint": "$(bin-up eslint) --fix lib/*.js src/*.js* src/**/*.js*",
-    "cypress:open": "TZ=America/New_York node ../../scripts/cypress open --project .",
-    "cypress:run": "TZ=America/New_York node ../../scripts/cypress run --project ."
->>>>>>> 9a5756e1
   },
   "files": [
     "dist",
@@ -55,11 +49,7 @@
     "react-dom": "16.8.6",
     "react-loader": "2.4.5",
     "rebuild-node-sass": "1.1.0",
-<<<<<<< HEAD
     "webpack": "4.32.2",
     "webpack-cli": "3.3.2"
-=======
-    "zunder": "6.4.1"
->>>>>>> 9a5756e1
   }
 }