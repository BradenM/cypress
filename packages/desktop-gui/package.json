--- conflicted
+++ resolved
@@ -49,12 +49,7 @@
     "react": "16.8.1",
     "rebuild-node-sass": "1.1.0",
     "react-bootstrap-modal": "4.2.0",
-<<<<<<< HEAD
-    "react-dom": "16.7.0",
-=======
     "react-dom": "16.8.1",
-    "react-loader": "2.4.5",
->>>>>>> 400bf88f
     "zunder": "6.3.2"
   }
 }