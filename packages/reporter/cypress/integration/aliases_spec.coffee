{ EventEmitter } = require("events")
_ = Cypress._

addLog = (runner, log) ->
  defaultLog = {
    event: false
    hookName: "test"
    id: _.uniqueId('l')
    instrument: "command"
    renderProps: {}
    state: "passed"
    testId: "r3"
    type: "parent"
    url: "http://example.com"
  }

  runner.emit("reporter:log:add", _.extend(defaultLog, log))

describe "aliases", ->
  context "route aliases", ->
    beforeEach ->
      cy.fixture("aliases_runnables").as("runnables")

      @runner = new EventEmitter()

<<<<<<< HEAD
    cy.visit("/dist").then (win) =>
      win.render({
        runner: @runner
        specPath: "/foo/bar"
      })
=======
      cy.visit("cypress/support/index.html").then (win) =>
        win.render({
          runner: @runner
          specPath: "/foo/bar"
        })
>>>>>>> 16adce5d

      cy.get(".reporter").then =>
        @runner.emit("runnables:ready", @runnables)
        @runner.emit("reporter:start", {})


    describe "without duplicates", ->
      beforeEach ->
        addLog(@runner, {
          alias: "getUsers"
          aliasType: "route"
          displayName: "xhr stub"
          event: true
          name: "xhr"
          renderProps: {message: "GET --- /users", indicator: "passed"}
        })
        addLog(@runner, {
          aliasType: "route"
          message: "@getUsers, function(){}"
          name: "wait"
          referencesAlias: [{
            cardinal: 1
            name: "getUsers"
            ordinal: "1st"
          }],
        })

      it "has correct alias class", ->
        cy.contains('.command-number', '1')
          .parent()
          .find('.command-alias')
          .should('have.class', 'route')

      it "render without a count", ->
        cy.contains('.command-number', '1')
          .parent()
          .within ->
            cy.get('.command-alias-count').should('not.exist')
            cy.contains('.command-alias', '@getUsers')
              .trigger("mouseover")

        cy.get(".tooltip span").should ($tooltip) ->
          expect($tooltip).to.contain("Found an alias for: 'getUsers'")

    describe "with consecutive duplicates", ->
      beforeEach ->
        addLog(@runner, {
          alias: "getPosts"
          aliasType: "route"
          displayName: "xhr stub"
          event: true
          name: "xhr"
          renderProps: {message: "GET --- /posts", indicator: "passed"}
        })
        addLog(@runner, {
          alias: "getPosts"
          aliasType: "route"
          displayName: "xhr stub"
          event: true
          name: "xhr"
          renderProps: {message: "GET --- /posts", indicator: "passed"}
        })
        addLog(@runner, {
          aliasType: "route"
          message: "@getPosts, function(){}"
          name: "wait"
          referencesAlias: [{
            cardinal: 1
            name: "getPosts"
            ordinal: "1st"
          }],
        })
        addLog(@runner, {
          aliasType: "route"
          message: "@getPosts, function(){}"
          name: "wait"
          referencesAlias: [{
            cardinal: 2
            name: "getPosts"
            ordinal: "2nd"
          }],
        })

      it "renders all aliases ", ->
        cy.get('.command-alias').should('have.length', 3)

      it "render with counts in non-event commands", ->
        cy.contains('.command-number', '1')
          .parent()
          .within ->
            cy.contains('.command-alias-count', '1')
            cy.contains('.command-alias', '@getPosts')
              .trigger("mouseover")

        cy.get(".tooltip span").should ($tooltip) ->
          expect($tooltip).to.contain("Found 1st alias for: 'getPosts'")

        cy.contains('.command-number', '2')
          .parent()
          .within ->
            cy.contains('.command-alias-count', '2')
            cy.contains('.command-alias', '@getPosts')
              .trigger("mouseover")

        cy.get(".tooltip span").should ($tooltip) ->
          expect($tooltip).to.contain("Found 2nd alias for: 'getPosts'")

      it "render with counts in event commands when collapsed", ->
        cy.get(".command-wrapper")
          .first()
          .within ->
            cy.contains('.num-duplicates', '2')
            cy.contains('.command-alias', 'getPosts')

      it "render without counts in event commands when expanded", ->
        cy.get(".command-expander")
          .first()
          .click()

        cy.get(".command-wrapper")
          .first()
          .within ($commandWrapper) ->
            cy.get('.num-duplicates').should('not.be.visible')
            cy.contains('.command-alias', 'getPosts')

    describe "with non-consecutive duplicates", ->
      beforeEach ->
        addLog(@runner, {
          alias: "getPosts"
          aliasType: "route"
          displayName: "xhr stub"
          event: true
          name: "xhr"
          renderProps: {message: "GET --- /posts", indicator: "passed"}
        })
        addLog(@runner, {
          alias: "getUsers"
          aliasType: "route"
          displayName: "xhr stub"
          event: true
          name: "xhr"
          renderProps: {message: "GET --- /users", indicator: "passed"}
        })
        addLog(@runner, {
          alias: "getPosts"
          aliasType: "route"
          displayName: "xhr stub"
          event: true
          name: "xhr"
          renderProps: {message: "GET --- /posts", indicator: "passed"}
        })
        addLog(@runner, {
          aliasType: "route"
          message: "@getPosts, function(){}"
          name: "wait"
          referencesAlias: [{
            cardinal: 1
            name: "getPosts"
            ordinal: "1st"
          }],
        })
        addLog(@runner, {
          aliasType: "route"
          message: "@getUsers, function(){}"
          name: "wait"
          referencesAlias: [{
            cardinal: 1
            name: "getUsers"
            ordinal: "1st"
          }],
        })
        addLog(@runner, {
          aliasType: "route"
          message: "@getPosts, function(){}"
          name: "wait"
          referencesAlias: [{
            cardinal: 2
            name: "getPosts"
            ordinal: "2nd"
          }],
        })

      it "render with counts", ->
        cy.contains('.command-number', '1')
          .parent()
          .within ->
            cy.contains('.command-alias-count', '1')
            cy.contains('.command-alias', '@getPosts')
              .trigger("mouseover")

        cy.get(".tooltip span").should ($tooltip) ->
          expect($tooltip).to.contain("Found 1st alias for: 'getPosts'")

        cy.contains('.command-number', '3')
          .parent()
          .within ->
            cy.contains('.command-alias-count', '2')
            cy.contains('.command-alias', '@getPosts')
              .trigger("mouseover")

        cy.get(".tooltip span").should ($tooltip) ->
          expect($tooltip).to.contain("Found 2nd alias for: 'getPosts'")

  context "element aliases", ->
    beforeEach ->
      cy.fixture("aliases_runnables").as("runnables")

      @runner = new EventEmitter()

      cy.visit("cypress/support/index.html").then (win) =>
        win.render({
          runner: @runner
          specPath: "/foo/bar"
        })

      cy.get(".reporter").then =>
        @runner.emit("runnables:ready", @runnables)
        @runner.emit("reporter:start", {})

    describe "without duplicates", ->
      beforeEach ->
        addLog(@runner, {
          state: "passed"
          name: "get"
          message: "body"
          alias: "barAlias"
          aliasType: "dom"
          event: true
          renderProps: {message: "", indicator: "passed"}
        })
        addLog(@runner, {
          aliasType: "dom"
          message: ""
          name: "get"
          referencesAlias: [{
            cardinal: 1
            name: "barAlias"
            ordinal: "1st"
          }],
        })

      it "has correct alias class", ->
        cy.contains('.command-number', '1')
          .parent()
          .find('.command-alias')
          .should('have.class', 'dom')

      it "render without a count", ->
        cy.contains('.command-number', '1')
          .parent()
          .within ->
            cy.get('.command-alias-count').should('not.exist')
            cy.contains('.command-alias', '@barAlias')
              .trigger("mouseover")

        cy.get(".tooltip span").should ($tooltip) ->
          expect($tooltip).to.contain("Found an alias for: 'barAlias'")

    describe "with consecutive duplicates", ->
      beforeEach ->
        addLog(@runner, {
          state: "passed"
          name: "get"
          message: "[attr='dropdown']"
          alias: "dropdown"
          aliasType: "dom"
          event: true
          renderProps: {message: "", indicator: "passed"}
        })
        addLog(@runner, {
          state: "passed"
          name: "get"
          message: "select"
          alias: "dropdown"
          aliasType: "dom"
          event: true
          renderProps: {message: "", indicator: "passed"}
        })
        addLog(@runner, {
          aliasType: "dom"
          message: ""
          name: "get"
          referencesAlias: [{
            cardinal: 1
            name: "dropdown"
            ordinal: "1st"
          }],
        })
        addLog(@runner, {
          aliasType: "dom"
          message: ""
          name: "get"
          referencesAlias: [{
            cardinal: 2
            name: "dropdown"
            ordinal: "2nd"
          }],
        })

      it "render without a count in non-event commands", ->
        cy.contains('.command-number', '1')
          .parent()
          .within ->
            cy.get('.command-alias-count').should('not.exist')
            cy.contains('.command-alias', '@dropdown')
              .trigger("mouseover")

        cy.get(".tooltip span").should ($tooltip) ->
          expect($tooltip).to.contain("Found an alias for: 'dropdown'")

        cy.contains('.command-number', '2')
          .parent()
          .within ->
            cy.get('.command-alias-count').should('not.exist')
            cy.contains('.command-alias', '@dropdown')
              .trigger("mouseover")

        cy.get(".tooltip span").should ($tooltip) ->
          expect($tooltip).to.contain("Found an alias for: 'dropdown'")

      it "render without counts in event commands when collapsed", ->
        cy.get(".command-wrapper")
          .first()
          .within ->
            cy.get('.num-duplicates').should('not.be.visible')
            cy.contains('.command-alias', 'dropdown')

    describe "with non-consecutive duplicates", ->
      beforeEach ->
        addLog(@runner, {
          state: "passed"
          name: "get"
          message: "[attr='dropdown']"
          alias: "dropdown"
          aliasType: "dom"
          event: true
          renderProps: {message: "", indicator: "passed"}
        })
        addLog(@runner, {
          state: "passed"
          name: "get"
          message: "[attr='modal']"
          alias: "modal"
          aliasType: "dom"
          event: true
          renderProps: {message: "", indicator: "passed"}
        })
        addLog(@runner, {
          state: "passed"
          name: "get"
          message: "[attr='dropdown']"
          alias: "dropdown"
          aliasType: "dom"
          event: true
          renderProps: {message: "", indicator: "passed"}
        })
        addLog(@runner, {
          aliasType: "dom"
          message: ""
          name: "get"
          referencesAlias: [{
            cardinal: 1
            name: "dropdown"
            ordinal: "1st"
          }],
        })
        addLog(@runner, {
          aliasType: "dom"
          message: ""
          name: "get"
          referencesAlias: [{
            cardinal: 1
            name: "modal"
            ordinal: "1st"
          }],
        })
        addLog(@runner, {
          aliasType: "dom"
          message: ""
          name: "get"
          referencesAlias: [{
            cardinal: 2
            name: "dropdown"
            ordinal: "2nd"
          }],
        })

      it "renders all aliases ", ->
        cy.get('.command-alias').should('have.length', 6)

      it "render without counts", ->
        cy.contains('.command-number', '1')
          .parent()
          .within ->
            cy.get('.command-alias-count').should('not.exist')
            cy.contains('.command-alias', '@dropdown')
              .trigger("mouseover")

        cy.get(".tooltip span").should ($tooltip) ->
          expect($tooltip).to.contain("Found an alias for: 'dropdown'")

        cy.contains('.command-number', '3')
          .parent()
          .within ->
            cy.get('.command-alias-count').should('not.exist')
            cy.contains('.command-alias', '@dropdown')
              .trigger("mouseover")

        cy.get(".tooltip span").should ($tooltip) ->
          expect($tooltip).to.contain("Found an alias for: 'dropdown'")
<|MERGE_RESOLUTION|>--- conflicted
+++ resolved
@@ -23,19 +23,11 @@
 
       @runner = new EventEmitter()
 
-<<<<<<< HEAD
-    cy.visit("/dist").then (win) =>
-      win.render({
-        runner: @runner
-        specPath: "/foo/bar"
-      })
-=======
-      cy.visit("cypress/support/index.html").then (win) =>
+      cy.visit("dist").then (win) =>
         win.render({
           runner: @runner
           specPath: "/foo/bar"
         })
->>>>>>> 16adce5d
 
       cy.get(".reporter").then =>
         @runner.emit("runnables:ready", @runnables)
