{
  "name": "@packages/reporter",
  "version": "0.0.0",
  "private": true,
  "main": "src/main.jsx",
  "scripts": {
    "postinstall": "echo '@packages/reporter needs: npm run build'",
    "build": "webpack",
    "prebuild-prod": "npm run check-deps-pre",
    "build-prod": "npm run build",
    "prewatch": "npm run check-deps-pre",
    "watch": "npm run build -- --watch --progress",
    "check-deps": "node ../../scripts/check-deps.js --verbose",
    "check-deps-pre": "npm run check-deps -- --prescript",
    "preclean": "npm run check-deps-pre",
    "clean-deps": "rm -rf node_modules",
    "pretest": "npm run check-deps-pre",
    "test": "mocha 'src/**/*.spec.*'",
    "test-watch": "npm run test -- --watch",
    "lint": "bin-up eslint --fix lib/*.js src/*.js* src/**/*.js*",
    "cypress:open": "node ../../scripts/cypress open --project .",
    "cypress:run": "node ../../scripts/cypress run --project ."
  },
  "files": [
    "lib"
  ],
  "devDependencies": {
<<<<<<< HEAD
    "@cypress/react-tooltip": "0.4.0",
    "@types/enzyme": "3.9.1",
=======
    "@babel/plugin-proposal-object-rest-spread": "7.4.4",
    "@cypress/react-tooltip": "0.5.0",
>>>>>>> 9a5756e1
    "bin-up": "1.2.0",
    "chai": "3.5.0",
    "chai-enzyme": "1.0.0-beta.1",
    "classnames": "2.2.6",
    "css-element-queries": "1.2.0",
    "enzyme": "3.9.0",
    "enzyme-adapter-react-16": "1.12.1",
    "font-awesome": "4.7.0",
<<<<<<< HEAD
    "lodash": "4.17.11",
=======
    "jsdom": "13.2.0",
    "lodash": "4.17.13",
>>>>>>> 9a5756e1
    "markdown-it": "6.1.1",
    "mobx": "3.6.2",
    "mobx-react": "4.4.3",
    "mocha": "6.1.4",
    "prop-types": "15.7.2",
    "react": "16.8.6",
    "react-dom": "16.8.6",
    "sinon": "7.0.0",
    "webpack": "4.32.2",
    "webpack-cli": "3.3.2"
  }
}<|MERGE_RESOLUTION|>--- conflicted
+++ resolved
@@ -25,13 +25,8 @@
     "lib"
   ],
   "devDependencies": {
-<<<<<<< HEAD
-    "@cypress/react-tooltip": "0.4.0",
+    "@cypress/react-tooltip": "0.5.0",
     "@types/enzyme": "3.9.1",
-=======
-    "@babel/plugin-proposal-object-rest-spread": "7.4.4",
-    "@cypress/react-tooltip": "0.5.0",
->>>>>>> 9a5756e1
     "bin-up": "1.2.0",
     "chai": "3.5.0",
     "chai-enzyme": "1.0.0-beta.1",
@@ -40,12 +35,7 @@
     "enzyme": "3.9.0",
     "enzyme-adapter-react-16": "1.12.1",
     "font-awesome": "4.7.0",
-<<<<<<< HEAD
-    "lodash": "4.17.11",
-=======
-    "jsdom": "13.2.0",
     "lodash": "4.17.13",
->>>>>>> 9a5756e1
     "markdown-it": "6.1.1",
     "mobx": "3.6.2",
     "mobx-react": "4.4.3",
