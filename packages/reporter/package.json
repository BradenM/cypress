--- conflicted
+++ resolved
@@ -34,11 +34,7 @@
     "lodash": "4.17.15",
     "markdown-it": "8.4.2",
     "mobx": "5.15.4",
-<<<<<<< HEAD
-    "mobx-react": "6.1.7",
-=======
     "mobx-react": "6.1.8",
->>>>>>> 689bef00
     "mocha": "6.2.2",
     "prismjs": "1.16.0",
     "prop-types": "15.7.2",
