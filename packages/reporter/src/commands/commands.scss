.reporter {
  .hooks-container {
    margin: 5px 0 5px 5px;
    padding-left: 10px;
    border-left: 1px dotted #DDD;

    .hook-item {
      margin-bottom: 5px;

      &:last-of-type {
        margin-bottom: 0;
      }
    }

    i {
      margin-right: 3px;
    }

    .hook-name {
      border-bottom: 1px solid transparent;
      text-transform: uppercase;
      color: #959595;
      display: inline-block;
      font-size: 11px;
      cursor: pointer;

      &:focus {
        outline: 1px dotted #6c6c6c;
      }

      &:hover {
        border-bottom: 1px dotted #959595;
        color: #333;
      }

      &:hover:focus {
        border-bottom: 1px dotted #959595;
        color: #333;
      }

      .hook-failed-message {
        color: #E94F5F;
        display: none;
      }
    }

    .hook-failed .hook-failed-message {
      display: inline;
    }
  }

  .commands-container {
    background-color: #eef1f4;
    font-family: $monospace;
    min-width: $reporter-contents-min-width;
    padding: 0;

    &:empty {
      display: none;
    }
  }

  .command {
    cursor: pointer;
    margin: 0;
  }

  .command-scaled {
    font-size: 85%;
    line-height: 14px;
  }

  .command-is-event {
    font-style: italic;

    .command-method,
    .command-message {
      color: #9a9aaa !important;
    }
  }

  .command-type-parent {
    border-top: 1px solid #e3e3e3;

    &:hover {
      border-top: 1px solid #eef1f4;
    }

    &:first-child {
      border-top: 0;
    }
  }

  .command-type-child {
    .command-method {
      &:before {
        float: left;
        content: "-";
        margin-right: 2px;
        padding-left: 5px;
      }
    }
  }

  .command-wrapper {
    display: flex;
    flex-wrap: wrap;
    color: #777;
    padding: 1px 5px;

    &:hover {
      background-color: #E0E5E7;
    }

    .command-alias {
      border-radius: 10px;
      color: #777888;
      padding: 0 5px;
      display: inline-block;

      &.show-count {
        padding-right: 2px;
      }

      &.route {
        background-color: $yellow-medium;
      }

      &.dom {
        background-color: darken(#D4EAFF, 3%);
      }

      &.agent,
      &.primitive {
        background-color: darken(#FFE0DE, 3%);
      }

      &.show-count {
        border-radius: 10px 0 0 10px;
      }
    }

    // ensures alias & number of duplicates don't break if reporter
    // width is narrow
    .alias-container {
      white-space: nowrap;

      > {
        display: inline-block;
      }
    }

    .num-duplicates,
    .command-alias-count {
      border-radius: 5px;
      color: #777;
      font-size: 90%;
      font-style: normal;
      line-height: 1;
      margin-left: 0;
    }

    .num-duplicates.has-alias {
      border-radius: 10px;
      line-height: 2;
      padding: 3px 5px 3px 5px;
    }

    .command-alias-count {
      border-radius: 0 10px 10px 0;
      padding: 5px 6px 3px 4px;
    }

    .num-duplicates,
    .command-alias-count {
      background-color: darken(#ffdf9c, 8%) !important;
    }
  }

  .command-number {
    flex-shrink: 0;
    color: #bcbccc;
    min-height: 1px; // because some numbers are empty
    padding-right: 10px;
    text-align: right;
    width: 25px;

    i {
      display: none;
    }
  }

  .command-state-pending .command-number {
<<<<<<< HEAD
    i { 
      display: inline-block; 
    }
    span { 
      display: none; 
=======
    i {
      display: inline-block;
    }
    span {
      display: none;
>>>>>>> 689bef00
    }
  }

  .command-method {
    padding: 1px 2px 0;
    display: inline-block;
    text-transform: uppercase;
    font-size: 11px;
    min-width: 80px;
    font-weight: 600;
    color: #565554;
  }

  .command-state-pending > span > .command-wrapper {
    padding-left: 3px;
    border-left: 2px solid $pending;
    background-color: lighten($pending, 40%);
    cursor: default;

    &:hover {
      box-shadow: none;
    }

    .command-number {
      margin-left: 5px;
      width: 20px;
    }

    .command-number,
    .command-method,
    .command-message,
    .command-pin {
      color: lighten($pending, 15%);
    }
  }

  .command-state-failed > span > .command-wrapper {
    padding-left: 3px;
    border-left: 2px solid $fail;
    background-color: $err-header-background;

    &:hover {
      background: darken($err-header-background, 2%);
    }

    .command-number,
    .command-method,
    .command-message,
    .command-pin {
      color: $err-header-text;
    }
  }

  .command-message {
    flex-grow: 2;
    margin-left: 0;
    overflow: hidden;
    white-space: nowrap;

    > span {
      align-items: center;
      display: flex;
    }
  }

  .command-message-text {
    display: block;
    flex-grow: 2;
    overflow: hidden;
    text-overflow: ellipsis;
  }

  .command-wrapper .fa-circle {
    display: none;
  }

  .command-name-xhr,
  .command-name-request {
    .command-status {
      font-weight: 700;
      color: #565554;
      margin-right: 3px;
    }

    .command-body {
      color: #565554;
    }

    &.command-with-indicator .fa-circle {
      display: inline-block;
    }

    .fa-circle.successful {
      color: $pending;
    }

    .fa-circle.aborted {
      color: $fail;
    }

    .fa-circle.bad {
      color: #F0AD4E;
    }

    .fa-circle.pending {
      color: #AAA;
    }
  }

  .command-name-assert {
    .command-method {
      span {
        border-radius: 2px;
        padding: 0 3px;
        font-size: 11px;
        display: inline-block;
        height: 14px;
        line-height: 16px;
      }
    }

    .command-message {
      color: #565554;

      strong {
        font-weight: 600;
        margin: 0 3px;
      }
    }

    .command-message-text {
      white-space: normal;
    }

    &.command-state-pending {
      .command-method {
        span {
          background-color: $pending;
          color: white;

        }
      }
      .command-message {
        color: $pending;

        strong {
          color: darken($pending, 10%);
        }
      }
    }

    &.command-state-failed {
      .command-method {
        span {
          background-color: $fail;
          color: white;
        }
      }
      .command-message {
        color: $fail;

        strong {
          color: darken($fail, 10%);
        }
      }
    }

    &.command-state-passed {
      .command-method {
        color: $pass;

        span {
          background-color: $pass;
          color: white;
        }
      }
      .command-message {
        color: darken($pass, 3%);

        strong {
          color: darken($pass, 10%);
        }
      }
    }
  }

  .command-name-log, .command-name-get {
    .command-message-text {
      white-space: initial;
      word-wrap: break-word;
      line-height: 1.5;
      display: -webkit-box;
      -webkit-line-clamp: 50;
      -webkit-box-orient: vertical;
    }
  }

  .command-controls {
    i {
      padding: 2px;
      color: #3f7bA1;
    }

    .command-alias {
      font-family: $open-sans;
      font-size: 10px;
      line-height: 1.75;
      margin-left: 5px;


    }

    i:hover {
      cursor: pointer;
    }

    label {
      font-size: 85%;
    }
  }

  .command-invisible {
    display: none;
    margin-left: 5px;
    margin-right: 0;
  }

  .command-is-invisible .command-invisible {
    display: inline-block;
  }

  .command-has-num-elements .num-elements,
  .num-duplicates {
    display: none;
  }

  .command-has-num-elements.no-elements .num-elements,
  .command-has-num-elements.multiple-elements .num-elements,
  .command-has-duplicates .num-duplicates {
    display: inline;
  }

  .command-is-duplicate .num-duplicates,
  .command-name-assert.command-has-num-elements .num-elements {
    display: none;
  }

  .command-pin {
    color: #999;
    display: none;
    flex-shrink: 0;
    font-size: 14px;
    line-height: 1;
    margin-right: 10px;
    outline: none;
    padding: 2px 0 0;
    text-align: right;
    width: 15px;

    i {
      margin-right :0;
    }
  }

  .command-expander {
    color: #bcbccc;
    display: none;
    text-align: right;
    padding-right: 8px;
    width: 25px;

    i {
      @extend .#{$fa-css-prefix}-caret-right;
    }

    &:hover {
      color: #999;
    }
  }

  .command-has-duplicates,
  .command-has-duplicates:hover {
    .command-number {
      display: block;
    }

    .command-number {
      display: none;
    }
  }

  .command-has-duplicates .command-expander {
    display: block;
  }

  .command-is-duplicate {
    &:first-child {
      border-top: solid 1px #e3e3e3;
    }

    .command-expander {
      visibility: hidden;
    }
  }

  .command-is-open {
    .command-expander {
      i {
        @extend .#{$fa-css-prefix}-caret-down;
      }
    }

    .num-duplicates {
      display: none;
    }

    .command-alias {
      border-radius: 10px !important;
    }
  }

  .command-is-pinned,
  .command:hover {
    .command-number {
      display: none;
    }

    .command-pin {
      display: block;
    }
  }

  .command-has-duplicates:hover .duplicates .command-pin,
  .command-has-duplicates:hover > span > .command-wrapper .command-pin {
    display: none;
  }

  .command-has-duplicates.command-is-pinned > span > .command-wrapper,
  .command-is-duplicate.command-is-pinned > span > .command-wrapper,
  .command-is-duplicate > span > .command-wrapper:hover {
    .command-expander {
      display: none;
    }

    .command-pin {
      display: block;
    }
  }

  .command-state-pending > span .command-wrapper:hover {
    .command-number {
      display: block;
    }

    .command-pin {
      display: none;
    }
  }

  .command-is-pinned > span > .command-wrapper {
    background: lighten($pinned, 40%);
    border-left: 2px solid $pinned;
    padding-left: 3px;

    &,
    &:hover {
      box-shadow: 0 1px 2px rgba(0, 0, 0, 0.2) inset;
    }

    &:hover {
      background: lighten($pinned, 38%);
    }

    .command-pin {
      color: $pinned;
    }
  }

  .no-commands {
    background-color: #f5f5f5;
    border: 1px solid #e3e3e3;
    border-radius: 3px;
    box-shadow: inset 0 1px 1px rgba(0, 0, 0, 0.05);
    min-height: 20px;
    padding: 9px;
  }

  // utilizing element size queries: https://github.com/marcj/css-element-queries
  // styles take effect when width is greater than or equal to the specified amount
  &[min-width~="300px"] {
    .command-wrapper {
      flex-wrap: nowrap;
    }
  }
}<|MERGE_RESOLUTION|>--- conflicted
+++ resolved
@@ -191,19 +191,12 @@
   }
 
   .command-state-pending .command-number {
-<<<<<<< HEAD
-    i { 
-      display: inline-block; 
-    }
-    span { 
-      display: none; 
-=======
     i {
       display: inline-block;
     }
+
     span {
       display: none;
->>>>>>> 689bef00
     }
   }
 
