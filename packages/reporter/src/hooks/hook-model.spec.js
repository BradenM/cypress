import sinon from 'sinon'
import Hook from './hook-model'

describe('Hook model', () => {
  let hook

  beforeEach(() => {
    hook = new Hook({ name: 'before' })
  })

  it('gives hooks unique ids', () => {
    const anotherHook = new Hook({ name: 'test' })

    expect(hook.id).not.to.equal(anotherHook.id)
  })

  context('#addCommand', () => {
    it('adds the command to its command collection', () => {
      hook.addCommand({ isMatchingEvent: () => {
        return false
      } })

      expect(hook.commands.length).to.equal(1)
      hook.addCommand({})
      expect(hook.commands.length).to.equal(2)
    })

    it('numbers commands incrementally when not events', () => {
      const command1 = { event: false, isMatchingEvent: () => {
        return false
      } }

      hook.addCommand(command1)
      expect(command1.number).to.equal(1)

      const command2 = { event: false }

      hook.addCommand(command2)
      expect(command2.number).to.equal(2)
    })

    it('does not number event commands', () => {
      const command1 = { event: false, isMatchingEvent: () => {
        return false
      } }

      hook.addCommand(command1)
      expect(command1.number).to.equal(1)

      const command2 = { event: true, isMatchingEvent: () => {
        return false
      } }

      hook.addCommand(command2)
      expect(command2.number).to.be.undefined

      const command3 = { event: false }

      hook.addCommand(command3)
      expect(command3.number).to.equal(2)
    })

    it('adds command as duplicate if it matches the last command', () => {
      const addDuplicate = sinon.spy()
      const command1 = { event: true, isMatchingEvent: () => {
        return true
      }, addDuplicate }

      hook.addCommand(command1)

      const command2 = { event: true }

      hook.addCommand(command2)

      expect(addDuplicate).to.be.calledWith(command2)
    })
  })

  context('#commandMatchingErr', () => {
    it('returns last command to match the error', () => {
      const matchesButIsntLast = { err: { displayMessage: 'matching error message' }, isMatchingEvent: () => {
        return false
      } }

      hook.addCommand(matchesButIsntLast)
      const doesntMatch = { err: { displayMessage: 'other error message' }, isMatchingEvent: () => {
        return false
      } }

      hook.addCommand(doesntMatch)
      const matches = { err: { displayMessage: 'matching error message' } }

      hook.addCommand(matches)

      expect(hook.commandMatchingErr({ displayMessage: 'matching error message' })).to.eql(matches)
    })

    it('returns undefined when no match', () => {
      const noMatch1 = { err: { displayMessage: 'some error message' }, isMatchingEvent: () => {
        return false
      } }

      hook.addCommand(noMatch1)
      const noMatch2 = { err: { displayMessage: 'other error message' } }

      hook.addCommand(noMatch2)

      expect(hook.commandMatchingErr({ displayMessage: 'matching error message' })).to.be.undefined
    })
  })

  context('#aliasesWithDuplicates', () => {
    const addCommand = (alias, hasDuplicates = false) => {
      return hook.addCommand({
        isMatchingEvent: () => {
          return false
        },
        alias,
        hasDuplicates,
      })
    }

    it('returns duplicates marked with hasDuplicates and those that appear mulitple times in the commands array', () => {
<<<<<<< HEAD
      hook.addCommand({ isMatchingEvent: () => {
        return false
      }, alias: 'foo' })

      hook.addCommand({ isMatchingEvent: () => {
        return false
      }, alias: 'bar' })

      hook.addCommand({ isMatchingEvent: () => {
        return false
      }, alias: 'foo' })

      hook.addCommand({ isMatchingEvent: () => {
        return false
      }, alias: 'baz', hasDuplicates: true })
=======
      addCommand('foo')
      addCommand('bar')
      addCommand('foo')
      addCommand('baz', true)
>>>>>>> 9a5756e1

      expect(hook.aliasesWithDuplicates).to.include('foo')
      expect(hook.aliasesWithDuplicates).to.include('baz')
      expect(hook.aliasesWithDuplicates).to.not.include('bar')
    })

    // https://github.com/cypress-io/cypress/issues/4411
    it('returns the same array instance if it has not changed', () => {
      let dupes = hook.aliasesWithDuplicates

      addCommand('foo')
      expect(dupes).to.deep.eq([])

      addCommand('bar')
      expect(hook.aliasesWithDuplicates === dupes).to.be.true

      addCommand('foo')
      dupes = hook.aliasesWithDuplicates
      expect(dupes).to.deep.eq(['foo'])

      addCommand('foo')
      expect(hook.aliasesWithDuplicates === dupes).to.be.true
    })
  })
})<|MERGE_RESOLUTION|>--- conflicted
+++ resolved
@@ -121,28 +121,10 @@
     }
 
     it('returns duplicates marked with hasDuplicates and those that appear mulitple times in the commands array', () => {
-<<<<<<< HEAD
-      hook.addCommand({ isMatchingEvent: () => {
-        return false
-      }, alias: 'foo' })
-
-      hook.addCommand({ isMatchingEvent: () => {
-        return false
-      }, alias: 'bar' })
-
-      hook.addCommand({ isMatchingEvent: () => {
-        return false
-      }, alias: 'foo' })
-
-      hook.addCommand({ isMatchingEvent: () => {
-        return false
-      }, alias: 'baz', hasDuplicates: true })
-=======
       addCommand('foo')
       addCommand('bar')
       addCommand('foo')
       addCommand('baz', true)
->>>>>>> 9a5756e1
 
       expect(hook.aliasesWithDuplicates).to.include('foo')
       expect(hook.aliasesWithDuplicates).to.include('baz')
