--- conflicted
+++ resolved
@@ -15,21 +15,12 @@
   model: RouteModel
 }
 
-<<<<<<< HEAD
 export const Route = observer(({ model }: RouteProps) => (
-  <tr className={cs({ 'no-responses': !model.numResponses })}>
-    <td>{model.method}</td>
-    <td>{model.url}</td>
-    <td>{model.isStubbed ? 'Yes' : 'No'}</td>
-    <td>
-=======
-const Route = observer(({ model }: RouteProps) => (
   <tr className={cs('route-item', { 'no-responses': !model.numResponses })}>
     <td className='route-method'>{model.method}</td>
     <td className='route-url'>{model.url}</td>
     <td className='route-is-stubbed'>{model.isStubbed ? 'Yes' : 'No'}</td>
     <td className='route-alias'>
->>>>>>> c4445fa3
       <Tooltip placement='top' title={`Aliased this route as: '${model.alias}'`} className='cy-tooltip'>
         <span className='route-alias-name'>{model.alias}</span>
       </Tooltip>
