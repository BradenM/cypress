--- conflicted
+++ resolved
@@ -113,17 +113,13 @@
     })
 
     it('renders <Hooks /> if there are commands', () => {
-<<<<<<< HEAD
       const component = shallow(<Test model={model({ commands: [{ id: 1, hookId: 'h1' }], hooks: [{ hookId: 'h1' }], state: 'failed' } as TestModel)} />)
-=======
-      const component = mount(<Test model={model({ commands: [{ id: 1 }], state: 'failed' } as TestModel)} />)
->>>>>>> 5454f4be
 
       expect(component.find(Hooks)).to.exist
     })
 
     it('renders <NoCommands /> is no commands', () => {
-      const component = mount(<Test model={model({ state: 'failed' })} />)
+      const component = shallow(<Test model={model({ state: 'failed' })} />)
 
       expect(component.find(NoCommands)).to.exist
     })
