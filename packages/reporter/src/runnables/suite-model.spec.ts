--- conflicted
+++ resolved
@@ -2,11 +2,7 @@
 import TestModel from '../test/test-model'
 
 const suiteWithChildren = (children: Array<Partial<TestModel>>) => {
-<<<<<<< HEAD
-  const suite = new Suite({ id: '1', title: '' }, 0)
-=======
-  const suite = new Suite({ id: 1, title: '', hooks: [] }, 0)
->>>>>>> 4b4628ea
+  const suite = new Suite({ id: '1', title: '', hooks: [] }, 0)
 
   suite.children = children as Array<TestModel>
 
