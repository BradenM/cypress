--- conflicted
+++ resolved
@@ -1,10 +1,6 @@
 import _ from 'lodash'
 import { observer } from 'mobx-react'
-<<<<<<< HEAD
-import React from 'react'
-=======
 import React, { Component } from 'react'
->>>>>>> c4445fa3
 
 import { indentPadding } from '../lib/util'
 import { SuiteModel } from './suite-model'
@@ -34,40 +30,24 @@
   expandableProps: ExpandableProps
 }
 
-<<<<<<< HEAD
-export const Runnable = observer(({ model, style = {}, expandableProps }: RunnableProps) => (
-  <div
-    className={`${model.type} runnable runnable-state-${model.state}`}
-    style={indentPadding(style, model.level)}
-  >
-    <Expandable expandableProps={expandableProps}>
-      {model.type === 'test' ? <Test model={model as TestModel} /> : <Suite model={model as SuiteModel} />}
-    </Expandable>
-  </div>
-))
-=======
 // NOTE: some of the driver tests dig into the React instance for this component
 // in order to mess with its internal state. converting it to a functional
 // component breaks that, so it needs to stay a Class-based component or
 // else the driver tests need to be refactored to support it being functional
 @observer
-class Runnable extends Component<RunnableProps> {
+export class Runnable extends Component<RunnableProps> {
   render () {
-    const { model } = this.props
+    const { model, style, expandableProps } = this.props
 
     return (
-      <li
-        className={cs(`${model.type} runnable runnable-${model.state}`, {
-          'runnable-retried': model.hasRetried,
-        })}
+      <div
+        className={`${model.type} runnable runnable-state-${model.state}`}
+        style={indentPadding(style, model.level)}
       >
-        {model.type === 'test' ? <Test model={model as TestModel} /> : <Suite model={model as SuiteModel} />}
-      </li>
+        <Expandable expandableProps={expandableProps}>
+          {model.type === 'test' ? <Test model={model as TestModel} /> : <Suite model={model as SuiteModel} />}
+        </Expandable>
+      </div>
     )
   }
-}
-
-export { Suite }
-
-export default Runnable
->>>>>>> c4445fa3
+}