import _ from 'lodash'
import React, { Component } from 'react'
import { observer } from 'mobx-react'
import Collapsible from '../collapsible/collapsible'
import Markdown from 'markdown-it'

import ErrorCodeFrame from '../errors/error-code-frame'

@observer
class TestError extends Component {
  render () {
    const md = new Markdown('zero')

    md.enable(['backticks', 'emphasis', 'escape'])

    const formattedMessage = (message) => {
      return message ? md.renderInline(message) : ''
    }

    const { err } = this.props.model

    if (!err.displayMessage) return null

    return (
      <div className='runnable-err-wrapper'>
        <div className='runnable-err'>
          <div className='runnable-err-header'>
            <div className='runnable-err-name'>
              <i className='fa fa-exclamation-circle'></i>
              {err.name}
            </div>
            {
              err.docsUrl ?
                <div className='runnable-err-docs-url'>
                  <a href={err.docsUrl} target='_blank'>Learn more</a>
                  <i className='fa fa-external-link'></i>
                </div> :
                null
            }
          </div>
          <div className='runnable-err-message' dangerouslySetInnerHTML={{ __html: formattedMessage(err.message) }}></div>
          {err.stack ?
            <Collapsible
              header='View stack trace'
              headerClass='runnable-err-stack-expander'
              contentClass='runnable-err-stack-trace'
            >
              {err.stack}
            </Collapsible> :
            null
          }
<<<<<<< HEAD
          {_.map(err.codeFrames, (codeFrame) => (
            <ErrorCodeFrame key={`${codeFrame.file}:${codeFrame.column}:${codeFrame.line}`} codeFrame={codeFrame} />
=======
          {_.map(err.codeFrames, (codeFrame, i) => (
            <ErrorCodeFrame key={i} {...codeFrame} />
>>>>>>> 4fd6ad70
          ))}
        </div>
      </div>
    )
  }
}

export default TestError<|MERGE_RESOLUTION|>--- conflicted
+++ resolved
@@ -49,13 +49,8 @@
             </Collapsible> :
             null
           }
-<<<<<<< HEAD
           {_.map(err.codeFrames, (codeFrame) => (
             <ErrorCodeFrame key={`${codeFrame.file}:${codeFrame.column}:${codeFrame.line}`} codeFrame={codeFrame} />
-=======
-          {_.map(err.codeFrames, (codeFrame, i) => (
-            <ErrorCodeFrame key={i} {...codeFrame} />
->>>>>>> 4fd6ad70
           ))}
         </div>
       </div>
