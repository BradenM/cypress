--- conflicted
+++ resolved
@@ -65,15 +65,6 @@
             <i className='fas fa-exclamation-circle' />
             {err.name}
           </div>
-<<<<<<< HEAD
-
-          <Tooltip title='Print error to console' className='cy-tooltip'>
-            <button className='runnable-err-print' onClick={onPrint}>
-              <i className='fas fa-terminal' />
-            </button>
-          </Tooltip>
-=======
->>>>>>> 33afb71a
         </div>
         <div className='runnable-err-message'>
           <span dangerouslySetInnerHTML={{ __html: formattedMessage(err.message) }} />
