--- conflicted
+++ resolved
@@ -14,15 +14,9 @@
     "test-watch": "cross-env NODE_ENV=test bin-up mocha --watch"
   },
   "dependencies": {
-<<<<<<< HEAD
-    "socket.io": "2.2.0",
+    "socket.io": "2.3.0",
     "socket.io-circular-parser": "cypress-io/socket.io-circular-parser#4d3076af68ea8192c2e53f9d185eaa166359b4c5",
-    "socket.io-client": "2.2.0"
-=======
-    "socket.io": "2.3.0",
-    "socket.io-circular-parser": "cypress-io/socket.io-circular-parser#8c61ca1475c741285f336d9ad5bc05cc561b1066",
     "socket.io-client": "2.3.0"
->>>>>>> b2f90595
   },
   "devDependencies": {
     "bin-up": "1.2.2",
