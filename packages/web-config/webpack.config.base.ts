--- conflicted
+++ resolved
@@ -188,61 +188,11 @@
           }),
         ]
       ),
-      ...(liveReloadEnabled ? [new LiveReloadPlugin({ appendScriptTag: 'true', port: 0, hostname: 'localhost' })] : []),
+      ...(liveReloadEnabled ? [new LiveReloadPlugin({ appendScriptTag: 'true', port: 0, hostname: 'localhost', protocol: 'http' })] : []),
     ],
-<<<<<<< HEAD
 
     cache: true,
   }
-=======
-  },
-
-  optimization: {
-    usedExports: true,
-    providedExports: true,
-    sideEffects: true,
-    namedChunks: true,
-    namedModules: true,
-    removeAvailableModules: true,
-    mergeDuplicateChunks: true,
-    flagIncludedChunks: true,
-    removeEmptyChunks: true,
-  },
-
-  plugins: [
-    new CleanWebpackPlugin({ cleanStaleWebpackAssets: false }),
-    new MiniCSSExtractWebpackPlugin(),
-
-    // Enable source maps / eval maps
-    // 'EvalDevtoolModulePlugin' is used in development
-    //    because it is fast and maps to filenames while showing compiled source
-    // 'SourceMapDevToolPlugin' is used in production for the same reasons as 'eval', but it
-    //    shows full source and does not cause crossorigin errors like 'eval' (in Chromium < 63)
-    // files will be mapped like: `cypress://../driver/cy/commands/click.coffee`
-
-    // other sourcemap options:
-    // [new webpack.SourceMapDevToolPlugin({
-    //   moduleFilenameTemplate: 'cypress://[namespace]/[resource-path]',
-    //   fallbackModuleFilenameTemplate: 'cypress://[namespace]/[resourcePath]?[hash]'
-    // })] :
-
-    ...(env === 'production' ?
-      [
-        new webpack.DefinePlugin({ 'process.env.NODE_ENV': JSON.stringify('production') }),
-      ] :
-      [
-        // @ts-ignore
-        new webpack.EvalDevToolModulePlugin({
-          moduleFilenameTemplate: 'cypress://[namespace]/[resource-path]',
-          fallbackModuleFilenameTemplate: 'cypress://[namespace]/[resourcePath]?[hash]',
-        }),
-      ]
-    ),
-    ...(liveReloadEnabled ? [new LiveReloadPlugin({ appendScriptTag: 'true', port: 0, hostname: 'localhost', protocol: 'http' })] : []),
-  ],
-
-  cache: true,
->>>>>>> 696e0852
 }
 
 export default getCommonConfig
