--- conflicted
+++ resolved
@@ -35,15 +35,12 @@
   .specs-list-container {
     display: flex;
     height: calc(100vh - 20px);
-<<<<<<< HEAD
+    padding-top: $specs-list-padding;
     
     .specs-list-focus-container {
       width: 100%;
       height: calc(100vh - 20px - #{$header-height});
     }
-=======
-    padding-top: $specs-list-padding;
->>>>>>> f423c42d
 
     nav {
       position: absolute;
@@ -158,14 +155,9 @@
     
   }
 
-<<<<<<< HEAD
-  &.horizontal, &.vertical {
-    margin: 0 -5px;
-=======
   &:active{
     // augment the size of the border 
     border-left-width: 4px;
->>>>>>> f423c42d
   }
  
   &.horizontal {
