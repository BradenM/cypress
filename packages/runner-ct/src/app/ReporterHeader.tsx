--- conflicted
+++ resolved
@@ -1,10 +1,10 @@
 import * as React from 'react'
 import { ReporterHeaderProps } from '@packages/reporter/src/header/header'
+import { AppState } from '@packages/reporter/src/lib/app-state'
 // import Stats from '@packages/reporter/src/header/stats'
 // import Controls from '@packages/reporter/src/header/controls'
 import { StatsStore } from '@packages/reporter/src/header/stats-store'
-
-<<<<<<< HEAD
+import { namedObserver } from '../lib/mobx'
 
 const count = (num: number) => num > 0 ? num : '--'
 const formatDuration = (duration: number) => duration ? String((duration / 1000).toFixed(2)).padStart(5, '0') : '--'
@@ -13,7 +13,7 @@
   stats: StatsStore
 }
 
-const Stats = observer(({ stats }: StatsProps) => (
+const Stats = namedObserver('Stats', ({ stats }: StatsProps) => (
   <ul aria-label='Stats' className='stats'>
     <li className='passed'>
       <i aria-hidden="true" className='fas fa-check' />
@@ -44,8 +44,6 @@
 import Tooltip from '@cypress/react-tooltip'
 
 import defaultEvents, { Events } from '@packages/reporter/src/lib/events'
-import { AppState } from '@packages/reporter/src/lib/app-state'
-// import { AppState } from '../lib/app-state'
 
 const ifThen = (condition: boolean, component: React.ReactNode) => (
   condition ? component : null
@@ -56,70 +54,21 @@
   appState: AppState
 }
 
-const Controls = observer(({ events = defaultEvents, appState }: ControlProps) => {
-  const emit = (event: string) => () => events.emit(event)
-  const toggleAutoScrolling = () => {
-    appState.toggleAutoScrolling()
-    events.emit('save:state')
-  }
-
-  return (
-    <div className='controls'>
-      {ifThen(appState.isPaused, (
-        <span className='paused-label'>
-          <label>Paused</label>
-        </span>
-      ))}
-      {ifThen(appState.isPaused, (
-        <Tooltip placement='bottom' title='Resume' className='cy-tooltip'>
-          <button aria-label='Resume' className='play' onClick={emit('resume')}>
-            <i className='fas fa-play' />
-          </button>
-        </Tooltip>
-      ))}
-      {ifThen(!appState.isPaused, (
-        <Tooltip placement='bottom' title={`${appState.autoScrollingEnabled ? 'Disable' : 'Enable'} Auto-scrolling`} className='cy-tooltip'>
-          <button
-            aria-label={`${appState.autoScrollingEnabled ? 'Disable' : 'Enable'} Auto-scrolling`}
-            className={cs('toggle-auto-scrolling', { 'auto-scrolling-enabled': appState.autoScrollingEnabled })}
-            onClick={action('toggle:auto:scrolling', toggleAutoScrolling)}
-          >
-            <i />
-            <i className='fas fa-arrows-alt-v' />
-          </button>
-        </Tooltip>
-      ))}
-      {ifThen(appState.isRunning && !appState.isPaused, (
-        <Tooltip placement='bottom' title={<p>Stop Running <span className='kbd'>S</span></p>} className='cy-tooltip' visible={appState.studioActive ? false : null}>
-          <button aria-label='Stop' className='stop' onClick={emit('stop')} disabled={appState.studioActive}>
-            <i className='fas fa-stop' />
-          </button>
-        </Tooltip>
-      ))}
-      {ifThen(!appState.isRunning, (
-        <Tooltip placement='bottom' title={<p>Run All Tests <span className='kbd'>R</span></p>} className='cy-tooltip'>
-          <button aria-label='Rerun all tests' className='restart' onClick={emit('restart')}>
-            <i className={appState.studioActive ? 'fas fa-undo' : 'fas fa-redo'} />
-          </button>
-        </Tooltip>
-      ))}
-      {ifThen(!!appState.nextCommandName, (
-        <Tooltip placement='bottom' title={`Next: '${appState.nextCommandName}'`} className='cy-tooltip'>
-          <button aria-label={`Next: '${appState.nextCommandName}'`} className='next' onClick={emit('next')}>
-            <i className='fas fa-step-forward' />
-          </button>
-        </Tooltip>
-      ))}
-    </div>
-  )
-})
-
-export default Controls
-
-
-=======
-import { namedObserver } from '../lib/mobx'
->>>>>>> 56234e52
+// const Controls = namedObserver('Controls', ({ events = defaultEvents, appState }: ControlProps) => {
+
+//   return (
+//     <div className='controls'>
+
+//       {ifThen(!!appState.nextCommandName, (
+//         <Tooltip placement='bottom' title={`Next: '${appState.nextCommandName}'`} className='cy-tooltip'>
+//           <button aria-label={`Next: '${appState.nextCommandName}'`} className='next' onClick={emit('next')}>
+//             <i className='fas fa-step-forward' />
+//           </button>
+//         </Tooltip>
+//       ))}
+//     </div>
+//   )
+// })
 
 export const EmptyReporterHeader: React.FC = () => {
   return (
@@ -128,45 +77,129 @@
     </header>
   )
 }
-
-<<<<<<< HEAD
-export const ReporterHeader: React.FC<ReporterHeaderProps> = observer(
-  function ReporterHeader ({ statsStore, appState }) {
-    const oneLine = (
+    // <li className='passed'>
+    //   <i aria-hidden="true" className='fas fa-check' />
+    //   <span className='visually-hidden'>Passed:</span>
+    //   <span className='num'>{count(stats.numPassed)}</span>
+    // </li>
+    // <li className='failed'>
+    //   <i aria-hidden="true" className='fas fa-times' />
+    //   <span className='visually-hidden'>Failed:</span>
+    //   <span className='num'>{count(stats.numFailed)}</span>
+    // </li>
+
+interface StopRurunButtonProps {
+  appState: AppState
+  emit: (event: string) => () => void
+}
+
+const StopRerunButton = namedObserver('StopRerunButton', ({ emit, appState }: StopRurunButtonProps) => {
+  // if (appState.isRunning && !appState.isPaused) {
+    return (
+      <Tooltip placement='bottom' title={<p>Stop Running <span className='kbd'>S</span></p>} className='cy-tooltip' visible={appState.studioActive ? false : null}>
+        <button aria-label='Stop' className='reporter-button stop' onClick={emit('stop')} disabled={appState.studioActive}>
+          <i className='fas fa-stop' />
+        </button>
+      </Tooltip>
+    )
+  // }
+
+  if (!appState.isRunning) {
+    return (
+      <Tooltip placement='bottom' title={<p>Run All Tests <span className='kbd'>R</span></p>} className='cy-tooltip'>
+        <button aria-label='Rerun all tests' className='reporter-button restart' onClick={emit('restart')}>
+          <i className={appState.studioActive ? 'fas fa-undo' : 'fas fa-redo'} />
+        </button>
+      </Tooltip>
+    )
+  }
+})
+
+interface PlayPauseButtonProps {
+  events: Events
+  appState: AppState
+  emit: (event: string) => () => void
+}
+
+const PlayPauseButton = namedObserver('PlayPauseButton', ({ emit, appState, events = defaultEvents }: PlayPauseButtonProps) => {
+  const toggleAutoScrolling = () => {
+    appState.toggleAutoScrolling()
+    events.emit('save:state')
+  }
+
+  if (appState.isPaused) {
+    return (
+      <>
+        <span className='paused-label'>
+          <label>Paused</label>
+        </span>
+        <Tooltip placement='bottom' title='Resume' className='cy-tooltip'>
+          <button aria-label='Resume' className='play reporter-button' onClick={emit('resume')}>
+            <i className='fas fa-play' />
+          </button>
+        </Tooltip>
+      </>
+    )
+  }
+
+  return (
+    <Tooltip placement='bottom' title={`${appState.autoScrollingEnabled ? 'Disable' : 'Enable'} Auto-scrolling`} className='cy-tooltip'>
+      <button
+        aria-label={`${appState.autoScrollingEnabled ? 'Disable' : 'Enable'} Auto-scrolling`}
+        className={cs('reporter-button', 'toggle-auto-scrolling', { 'auto-scrolling-enabled': appState.autoScrollingEnabled })}
+        onClick={action('toggle:auto:scrolling', toggleAutoScrolling)}
+      >
+        <i />
+        <i className='fas fa-arrows-alt-v' />
+      </button>
+    </Tooltip>
+  )
+})
+
+export const ReporterHeader = namedObserver('ReporterHeader', ({ statsStore, appState, events = defaultEvents }: ReporterHeaderProps) => {
+  const emit = (event: string) => () => events.emit(event)
+
+  return (
+    <header>
       <div className='header header-lg'>
-        <button>1</button>
-        <button>2</button>
-        <button>3</button>
-        <button>4</button>
-        <button>5</button>
-        <button>6</button>
+        <li className='passed'>
+          <i aria-hidden="true" className='fas fa-check' />
+          <span className='visually-hidden'>Passed:</span>
+          <span className='num'>{count(statsStore.numPassed)}</span>
+        </li>
+
+        <li className='failed'>
+          <i aria-hidden="true" className='fas fa-times' />
+          <span className='visually-hidden'>Failed:</span>
+          <span className='num'>{count(statsStore.numFailed)}</span>
+        </li>
+
+        <li className='pending'>
+          <i aria-hidden="true" className='fas fa-circle-notch' />
+          <span className='visually-hidden'>Pending:</span>
+          <span className='num'>{count(statsStore.numPending)}</span>
+        </li>
+
+        <li className='duration'>
+          <span className='num'>{formatDuration(statsStore.duration)}</span>
+        </li>
+
+        <li className="p-0">
+          <PlayPauseButton 
+            emit={emit}
+            events={events}
+            appState={appState}
+          />
+        </li>
+
+        <li className="p-0">
+          <StopRerunButton 
+            emit={emit}
+            appState={appState}
+          />
+        </li>
+
       </div>
-    )
-
-=======
-export const ReporterHeader: React.FC<ReporterHeaderProps> = namedObserver('ReporterHeader',
-  ({ statsStore, appState }) => {
->>>>>>> 56234e52
-    return (
-      <header>
-        {oneLine}
-        {/* <div>
-          <span>1</span>
-          <span>2</span>
-          <span>3</span>
-        </div>
-        <div>
-          <span>4</span>
-          <span>5</span>
-          <span>6</span>
-        </div>
-        <Stats stats={statsStore} />
-        <Controlk appState={appState} /> */}
-      </header>
-    )
-<<<<<<< HEAD
-  },
-)
-=======
-  })
->>>>>>> 56234e52
+    </header>
+  )
+})