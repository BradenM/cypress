--- conflicted
+++ resolved
@@ -5,10 +5,7 @@
   "private": true,
   "scripts": {
     "postinstall": "echo '@packages/static needs: npm run build'",
-<<<<<<< HEAD
-=======
     "clean-deps": "rm -rf node_modules",
->>>>>>> 6bb82505
     "check-deps": "node ../../scripts/check-deps.js --verbose",
     "check-deps-pre": "npm run check-deps -- --prescript",
     "prebuild": "npm run check-deps-pre",
