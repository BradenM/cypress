<<<<<<< HEAD
import * as http from 'http'
import * as https from 'https'
import * as net from 'net'
import * as tls from 'tls'
import * as url from 'url'
import * as chai from 'chai'
import DebuggingProxy = require('@cypress/debugging-proxy')
import * as Promise from 'bluebird'
import * as request from 'request-promise'
import * as sinon from 'sinon'
import * as sinonChai from 'sinon-chai'
=======
import Bluebird from 'bluebird'
import chai from 'chai'
>>>>>>> df013972
import {
  CombinedAgent,
  _buildConnectReqHead,
  _createProxySock,
  isRequestHttps,
  isResponseStatusCode200,
  _regenerateRequestHead
} from '../../lib/agent'
import DebuggingProxy from 'debugging-proxy'
import http from 'http'
import https from 'https'
import Io from '@packages/socket'
import net from 'net'
import request from 'request-promise'
import { Servers, AsyncServer } from '../support/servers'
import sinon from 'sinon'
import sinonChai from 'sinon-chai'
import tls from 'tls'
import url from 'url'

const expect = chai.expect
chai.use(sinonChai)

const PROXY_PORT = 31000
const HTTP_PORT = 31080
const HTTPS_PORT = 31443

describe('lib/agent', function() {
  beforeEach(function() {
    this.oldEnv = Object.assign({}, process.env)
    process.env.NODE_TLS_REJECT_UNAUTHORIZED = '0'
  })

  afterEach(function() {
    process.env = this.oldEnv
    sinon.restore()
  })

  context('CombinedAgent', function() {
    before(function() {
      this.servers = new Servers()
      return this.servers.start(HTTP_PORT, HTTPS_PORT)
    })

    after(function() {
      return this.servers.stop()
    })

    ;[
      {
        name: 'with no upstream',
      },
      {
        name: 'with an HTTP upstream',
        proxyUrl: `http://localhost:${PROXY_PORT}`,
      },
      {
        name: 'with an HTTPS upstream',
        proxyUrl: `https://localhost:${PROXY_PORT}`,
        httpsProxy: true,
      },
      {
        name: 'with an HTTP upstream requiring auth',
        proxyUrl: `http://foo:bar@localhost:${PROXY_PORT}`,
        proxyAuth: true,
      },
      {
        name: 'with an HTTPS upstream requiring auth',
        proxyUrl: `https://foo:bar@localhost:${PROXY_PORT}`,
        httpsProxy: true,
        proxyAuth: true
      }
    ].slice().map((testCase) => {
      context(testCase.name, function() {
        beforeEach(function() {
          if (testCase.proxyUrl) {
            process.env.HTTP_PROXY = process.env.HTTPS_PROXY = testCase.proxyUrl
            process.env.NO_PROXY = ''
          }

          this.agent = new CombinedAgent()

          this.request = request.defaults({
            proxy: null,
            agent: this.agent
          })

          if (testCase.proxyUrl) {
            let options: any = {
              keepRequests: true,
              https: false,
              auth: false
            }

            if (testCase.httpsProxy) {
              options.https = this.servers.https
            }

            if (testCase.proxyAuth) {
              options.auth = {
                username: 'foo',
                password: 'bar'
              }
            }

            this.debugProxy = new DebuggingProxy(options)
            return this.debugProxy.start(PROXY_PORT)
          }
        })

        afterEach(function() {
          if (testCase.proxyUrl) {
            this.debugProxy.stop()
          }
        })

        it('HTTP pages can be loaded', function() {
          return this.request({
            url: `http://localhost:${HTTP_PORT}/get`,
          }).then(body => {
            expect(body).to.eq('It worked!')
            if (this.debugProxy) {
              expect(this.debugProxy.requests[0]).to.include({
                url: `http://localhost:${HTTP_PORT}/get`
              })
            }
          })
        })

        it('HTTPS pages can be loaded', function() {
          return this.request({
            url: `https://localhost:${HTTPS_PORT}/get`
          }).then(body => {
            expect(body).to.eq('It worked!')
            if (this.debugProxy) {
              expect(this.debugProxy.requests[0]).to.include({
                https: true,
                url: `localhost:${HTTPS_PORT}`
              })
            }
          })
        })

        it('HTTP errors are catchable', function() {
          return this.request({
            url: `http://localhost:${HTTP_PORT}/empty-response`,
          })
          .then(() => {
            throw new Error("Shouldn't reach this")
          })
          .catch(err => {
            if (this.debugProxy) {
              expect(this.debugProxy.requests[0]).to.include({
                url: `http://localhost:${HTTP_PORT}/empty-response`
              })
              expect(err.statusCode).to.eq(502)
            } else {
              expect(err.message).to.eq('Error: socket hang up')
            }
          })
        })

        it('HTTPS errors are catchable', function() {
          return this.request({
            url: `https://localhost:${HTTPS_PORT}/empty-response`,
          })
          .then(() => {
            throw new Error("Shouldn't reach this")
          })
          .catch(err => {
            expect(err.message).to.eq('Error: socket hang up')
          })
        })

        it('HTTP websocket connections can be established and used', function() {
          return new Bluebird((resolve) => {
            Io.client(`http://localhost:${HTTP_PORT}`, {
              agent: this.agent,
              transports: ['websocket']
            }).on('message', resolve)
          })
          .then(msg => {
            expect(msg).to.eq('It worked!')
            if (this.debugProxy) {
              expect(this.debugProxy.requests[0].ws).to.be.true
              expect(this.debugProxy.requests[0].url).to.include('http://localhost:31080')
            }
          })
        })

        it('HTTPS websocket connections can be established and used', function() {
          return new Bluebird((resolve) => {
            Io.client(`https://localhost:${HTTPS_PORT}`, {
              agent: this.agent,
              transports: ['websocket']
            }).on('message', resolve)
          })
          .then(msg => {
            expect(msg).to.eq('It worked!')
            if (this.debugProxy) {
              expect(this.debugProxy.requests[0]).to.include({
                url: 'localhost:31443'
              })
            }
          })
        })
      })
    })

    context('HttpsAgent', function() {
      it("#createProxiedConnection calls to super for caching, TLS-ifying", function() {
        const combinedAgent = new CombinedAgent()
        const spy = sinon.spy(https.Agent.prototype, 'createConnection')

        const proxy = new DebuggingProxy()
        const proxyPort = PROXY_PORT + 1

        process.env.HTTP_PROXY = process.env.HTTPS_PROXY = `http://localhost:${proxyPort}`
        process.env.NO_PROXY = ''

        return proxy.start(proxyPort)
        .then(() => {
          return request({
            url: `https://localhost:${HTTPS_PORT}/get`,
            agent: <any>combinedAgent,
            proxy: null
          })
        })
        .then(() => {
          const options = spy.getCall(0).args[0]
          const session = combinedAgent.httpsAgent._sessionCache.map[options._agentKey]
          expect(spy).to.be.calledOnce
          expect(combinedAgent.httpsAgent._sessionCache.list).to.have.length(1)
          expect(session).to.not.be.undefined

          return proxy.stop()
        })
      })

      it("#createProxiedConnection throws when connection is accepted then closed", function() {
        const combinedAgent = new CombinedAgent()

        const proxy = Bluebird.promisifyAll(
          net.createServer((socket) => {
            socket.end()
          })
        ) as net.Server & AsyncServer

        const proxyPort = PROXY_PORT + 2

        process.env.HTTP_PROXY = process.env.HTTPS_PROXY = `http://localhost:${proxyPort}`
        process.env.NO_PROXY = ''

        return proxy.listenAsync(proxyPort)
        .then(() => {
          return request({
            url: `https://localhost:${HTTPS_PORT}/get`,
            agent: <any>combinedAgent,
            proxy: null
          })
        })
        .then(() => {
          throw new Error('should not succeed')
        })
        .catch((e) => {
          expect(e.message).to.eq('Error: Connection closed while sending request to upstream proxy')

          return proxy.closeAsync()
        })
      })
    })
  })

  context("._buildConnectReqHead", function() {
    it('builds the correct request', function() {
      const head = _buildConnectReqHead('foo.bar', '1234', {})
      expect(head).to.eq([
        'CONNECT foo.bar:1234 HTTP/1.1',
        'Host: foo.bar:1234',
        '', ''
      ].join('\r\n'))
    })

    it('can do Proxy-Authorization', function() {
      const head = _buildConnectReqHead('foo.bar', '1234', {
        auth: 'baz:quux'
      })
      expect(head).to.eq([
        'CONNECT foo.bar:1234 HTTP/1.1',
        'Host: foo.bar:1234',
        'Proxy-Authorization: basic YmF6OnF1dXg=',
        '', ''
      ].join('\r\n'))
    })
  })

  context("._createProxySock", function() {
    it("creates a `net` socket for an http url", function() {
      sinon.stub(net, 'connect')
      const proxy = url.parse('http://foo.bar:1234')
      _createProxySock(proxy)
      expect(net.connect).to.be.calledWith(1234, 'foo.bar')
    })

    it("creates a `tls` socket for an https url", function() {
      sinon.stub(tls, 'connect')
      const proxy = url.parse('https://foo.bar:1234')
      _createProxySock(proxy)
      expect(tls.connect).to.be.calledWith(1234, 'foo.bar')
    })

    it("throws on unsupported proxy protocol", function() {
      const proxy = url.parse('socksv5://foo.bar:1234')
      try {
        _createProxySock(proxy)
        throw new Error("Shouldn't be reached")
      } catch (e) {
        expect(e.message).to.eq("Unsupported proxy protocol: socksv5:")
      }
    })
  })

  context(".isRequestHttps", function() {
    [
      {
        protocol: 'http',
        agent: http.globalAgent,
        expect: false
      },
      {
        protocol: 'https',
        agent: https.globalAgent,
        expect: true
      }
    ].map((testCase) => {
      it(`detects correctly from ${testCase.protocol} requests`, () => {
        const spy = sinon.spy(testCase.agent, 'addRequest')

        return request({
          url: `${testCase.protocol}://foo.bar.baz.invalid`,
          agent: testCase.agent
        })
        .then(() => {
          throw new Error('Shouldn\'t succeed')
        })
        .catch((e) => {
          const requestOptions = spy.getCall(0).args[1]
          expect(isRequestHttps(requestOptions)).to.equal(testCase.expect)
        })
      })

      it(`detects correctly from ${testCase.protocol} websocket requests`, () => {
        const spy = sinon.spy(testCase.agent, 'addRequest')

        return new Bluebird((resolve, reject) => {
          Io.client(`${testCase.protocol}://foo.bar.baz.invalid`, {
            agent: <any>testCase.agent,
            transports: ['websocket'],
            timeout: 1
          })
          .on('message', reject)
          .on('connect_error', resolve)
        })
        .then(() => {
          const requestOptions = spy.getCall(0).args[1]
          expect(isRequestHttps(requestOptions)).to.equal(testCase.expect)
        })
      })
    })
  })

  context(".isResponseStatusCode200", function() {
    it("matches a 200 OK response correctly", function() {
      const result = isResponseStatusCode200("HTTP/1.1 200 Connection established")
      expect(result).to.be.true
    })

    it("matches a 500 error response correctly", function() {
      const result = isResponseStatusCode200("HTTP/1.1 500 Internal Server Error")
      expect(result).to.be.false
    })
  })

  context("._regenerateRequestHead", function() {
    it("regenerates changed request head", () => {
      const spy = sinon.spy(http.globalAgent, 'createSocket')
      return request({
        url: 'http://foo.bar.baz.invalid',
        agent: http.globalAgent
      })
      .then(() => {
        throw new Error('this should fail')
      })
      .catch(() => {
        const req = spy.getCall(0).args[0]
        expect(req._header).to.equal([
          'GET / HTTP/1.1',
          'host: foo.bar.baz.invalid',
          'Connection: close',
          '', ''
        ].join('\r\n'))
        // now change some stuff, regen, and expect it to work
        delete req._header
        req.path = 'http://quuz.quux.invalid/abc?def=123'
        req.setHeader('Host', 'foo.fleem.invalid')
        req.setHeader('bing', 'bang')
        _regenerateRequestHead(req)
        expect(req._header).to.equal([
          'GET http://quuz.quux.invalid/abc?def=123 HTTP/1.1',
          'Host: foo.fleem.invalid',
          'bing: bang',
          'Connection: close',
          '', ''
        ].join('\r\n'))
      })
    })
  })
})<|MERGE_RESOLUTION|>--- conflicted
+++ resolved
@@ -1,19 +1,5 @@
-<<<<<<< HEAD
-import * as http from 'http'
-import * as https from 'https'
-import * as net from 'net'
-import * as tls from 'tls'
-import * as url from 'url'
-import * as chai from 'chai'
-import DebuggingProxy = require('@cypress/debugging-proxy')
-import * as Promise from 'bluebird'
-import * as request from 'request-promise'
-import * as sinon from 'sinon'
-import * as sinonChai from 'sinon-chai'
-=======
 import Bluebird from 'bluebird'
 import chai from 'chai'
->>>>>>> df013972
 import {
   CombinedAgent,
   _buildConnectReqHead,
