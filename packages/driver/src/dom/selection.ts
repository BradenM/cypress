import * as $document from './document'
import * as $elements from './elements'
// import * as $dom from '.'

const INTERNAL_STATE = '__Cypress_state__'

const _getSelectionBoundsFromTextarea = (el) => {
  return {
    start: $elements.getNativeProp(el, 'selectionStart'),
    end: $elements.getNativeProp(el, 'selectionEnd'),
  }
}

const _getSelectionBoundsFromInput = function (el) {
  if ($elements.canSetSelectionRangeElement(el)) {
    return {
      start: $elements.getNativeProp(el, 'selectionStart'),
      end: $elements.getNativeProp(el, 'selectionEnd'),
    }
  }

  const internalState = el[INTERNAL_STATE]

  if (internalState) {
    return {
      start: internalState.start,
      end: internalState.end,
    }
  }
<<<<<<< HEAD

  return {
    start: 0,
    end: 0,
  }
=======
>>>>>>> 042d94fd
}
const _getSelectionRange = (doc: Document) => {
  const sel = doc.getSelection()

  // selection has at least one range (most always 1; only 0 at page load)
  if (sel && sel.rangeCount) {
    // get the first (usually only) range obj
    return sel.getRangeAt(0)
  }

  return doc.createRange()
}
const _getSelectionBoundsFromContentEditable = function (el) {
  const doc = $document.getDocumentFromElement(el)
  const range = _getSelectionRange(doc)
  const hostContenteditable = getHostContenteditable(range.commonAncestorContainer)

  if (hostContenteditable === el) {
    return {
      start: range.startOffset,
      end: range.endOffset,
    }
  }

  return {
    start: 0,
    end: 0,
  }
}

// TODO get ACTUAL caret position in contenteditable, not line
<<<<<<< HEAD
const _replaceSelectionContentsContentEditable = function (el, text) {
  const doc = $document.getDocumentFromElement(el)

=======
const _replaceSelectionContentsWithExecCommand = function (doc, text) {
>>>>>>> 042d94fd
  // NOTE: insertText will also handle '\n', and render newlines
  // doc.execCommand('insertText', true, text)
  let nativeUI = true

  if (Cypress.browser.family === 'firefox') {
    nativeUI = false
  }

  $elements.callNativeMethod(doc, 'execCommand', 'insertText', nativeUI, text)
}

// Keeping around native implementation
// for same reasons as listed below
//
// if text is "\n"
//   return _insertNewlineIntoContentEditable(el)
// doc = $document.getDocumentFromElement(el)
// range = _getSelectionRangeByEl(el)
// ## delete anything in the selection
// startNode = range.startContainer
// range.deleteContents()
// newTextNode
// if text is ' '
//   newTextNode = doc.createElement('p')
// else
//   newTextNode = doc.createTextNode(text)
// if $elements.isElement(startNode)
//   if startNode.firstChild?.tagName is "BR"
//     range.selectNode(startNode.firstChild)
//     range.deleteContents()
//   ## else startNode is el, so just insert the node
//   startNode.appendChild(newTextNode)
//   if text is ' '
//     newTextNode.outerHTML = '&nbsp;'
//   range.selectNodeContents(startNode.lastChild)
//   range.collapse()
//   return
// else
//   # nodeOffset = range.startOffset
//   # oldValue = startNode.nodeValue || ""
//   range.insertNode(newTextNode)
//   range.selectNodeContents(newTextNode)
//   range.collapse()
//   if text is ' '
//     newTextNode.outerHTML = '&nbsp;'
//   # updatedValue = _insertSubstring(oldValue, text, [nodeOffset, nodeOffset])
//   # newNodeOffset = nodeOffset + text.length
//   # startNode.nodeValue = updatedValue
//   el.normalize()

const _insertSubstring = (curText, newText, [start, end]) => {
  return curText.substring(0, start) + newText + curText.substring(end)
}

const _hasContenteditableAttr = (el) => {
  const attr = $elements.tryCallNativeMethod(el, 'getAttribute', 'contenteditable')

  return attr !== undefined && attr !== null && attr !== 'false'
}

const getHostContenteditable = function (el) {
  let curEl = el

  while (curEl.parentElement && !_hasContenteditableAttr(curEl)) {
    curEl = curEl.parentElement
  }

  // if there's no host contenteditable, we must be in designmode
  // so act as if the body element is the host contenteditable
  if (!_hasContenteditableAttr(curEl)) {
    return el.ownerDocument.body
  }

  return curEl
}

// const _getInnerLastChild = function (el) {
//   while (el.lastChild) {
//     el = el.lastChild
//   }

//   return el
// }

const _getSelectionByEl = function (el) {
  const doc = $document.getDocumentFromElement(el)

  return doc.getSelection()!
}

const deleteSelectionContents = function (el) {
  if ($elements.isContentEditable(el)) {
    const doc = $document.getDocumentFromElement(el)

    $elements.callNativeMethod(doc, 'execCommand', 'delete', false, null)

    return
  }

  // for input and textarea, update selected text with empty string
  return replaceSelectionContents(el, '')
}

const setSelectionRange = function (el, start, end) {

  if ($elements.canSetSelectionRangeElement(el)) {
    $elements.callNativeMethod(el, 'setSelectionRange', start, end)

    return
  }

  // NOTE: Some input elements have mobile implementations
  // and thus may not always have a cursor, so calling setSelectionRange will throw.
  // we are assuming desktop here, so we store our own internal state.

  el[INTERNAL_STATE] = {
    start,
    end,
  }

}

const deleteRightOfCursor = function (el) {
  if ($elements.isTextarea(el) || $elements.isInput(el)) {
    const { start, end } = getSelectionBounds(el)

    if (start === $elements.getNativeProp(el, 'value').length) {
      // nothing to delete, nothing to right of selection
      return false
    }

    if (start === end) {
      setSelectionRange(el, start, end + 1)
    }

    deleteSelectionContents(el)

    // successful delete
    return true
  }

  if ($elements.isContentEditable(el)) {
    const selection = _getSelectionByEl(el)

    $elements.callNativeMethod(selection, 'modify', 'extend', 'forward', 'character')

    if ($elements.getNativeProp(selection, 'isCollapsed')) {
      // there's nothing to delete
      return false
    }

    deleteSelectionContents(el)

    // successful delete
    return false
    // if (Cypress.browser.family === 'firefox') {
    //   // firefox fires input event for you
    //   return false
    // }

    // return true
  }

  // TODO: remove this
  throw new Error('deleting inside invalid element, this should never happen')
}

const deleteLeftOfCursor = function (el) {
  if ($elements.isTextarea(el) || $elements.isInput(el)) {
    const { start, end } = getSelectionBounds(el)

    if (start === 0) {
      // there's nothing to delete, nothing before cursor
      return false
    }

    if (start === end) {
      setSelectionRange(el, start - 1, end)
    }

<<<<<<< HEAD
    deleteSelectionContents(el)

    // successful delete
    return true
=======
    return deleteSelectionContents(el)
>>>>>>> 042d94fd
  }

  if ($elements.isContentEditable(el)) {
    // there is no 'backwardDelete' command for execCommand, so use the Selection API
    const selection = _getSelectionByEl(el)

<<<<<<< HEAD
    $elements.callNativeMethod(selection, 'modify', 'extend', 'backward', 'character')

    if (selection.isCollapsed) {
      // there's nothing to delete
      // since extending the selection didn't do anything
      return false
    }

    deleteSelectionContents(el)
=======
  if (selection.isCollapsed) {
    $elements.callNativeMethod(
      selection,
      'modify',
      'extend',
      'backward',
      'character'
    )
  }
>>>>>>> 042d94fd

    return false
    // successful delete
    // if (Cypress.browser.family === 'firefox') {
    //   // firefox fires input event for you
    //   return false
    // }

<<<<<<< HEAD
    // return true
  }

  // TODO: remove this
  throw new Error('deleting inside invalid element, this should never happen')
=======
  return false
>>>>>>> 042d94fd
}

const _collapseInputOrTextArea = (el, toIndex) => {
  return setSelectionRange(el, toIndex, toIndex)
}

const moveCursorLeft = function (el) {
  if ($elements.isTextarea(el) || $elements.isInput(el)) {
    const { start, end } = getSelectionBounds(el)

    if (start !== end) {
      return _collapseInputOrTextArea(el, start)
    }

    if (start === 0) {
      return
    }

    return setSelectionRange(el, start - 1, start - 1)
  }

  if ($elements.isContentEditable(el)) {
    const selection = _getSelectionByEl(el)

    if (selection.isCollapsed) {
      return $elements.callNativeMethod(selection, 'modify', 'move', 'backward', 'character')

    }

    selection.collapseToStart()

    return
    // console.log('sdfasfsafasdf')
  }
}

// const _getSelectionRangeByEl = function (el) {
//   const sel = _getSelectionByEl(el)

//   if (sel.rangeCount > 0) {
//     return sel.getRangeAt(0)
//   }

//   throw new Error('No selection in document')
// }

// Keeping around native implementation
// for same reasons as listed below
//
// range = _getSelectionRangeByEl(el)
// if !range.collapsed
//   return range.collapse(true)
// if range.startOffset is 0
//   return _contenteditableMoveToEndOfPrevLine(el)
// newOffset = range.startOffset - 1
// range.setStart(range.startContainer, newOffset)
// range.setEnd(range.startContainer, newOffset)

const moveCursorRight = function (el) {
  if ($elements.isTextarea(el) || $elements.isInput(el)) {
    const { start, end } = getSelectionBounds(el)

    if (start !== end) {
      return _collapseInputOrTextArea(el, end)
    }

    // Don't worry about moving past the end of the string
    // nothing will happen and there is no error.
    return setSelectionRange(el, start + 1, end + 1)
  }

  if ($elements.isContentEditable(el)) {
    const selection = _getSelectionByEl(el)

    return $elements.callNativeMethod(selection, 'modify', 'move', 'forward', 'character')
  }
}

const moveCursorUp = (el) => {
  return _moveCursorUpOrDown(el, true)
}

const moveCursorDown = (el) => {
  return _moveCursorUpOrDown(el, false)
}

const _moveCursorUpOrDown = function (el, up) {
  if ($elements.isInput(el)) {
  // on an input, instead of moving the cursor
  // we want to perform the native browser action
  // which is to increment the step/interval
    if ($elements.isType(el, 'number')) {
      if (up) {
        if (typeof el.stepUp === 'function') {
          el.stepUp()
        }
      } else {
        if (typeof el.stepDown === 'function') {
          el.stepDown()
        }
      }
    }

    return
  }

  const isTextarea = $elements.isTextarea(el)

  if (isTextarea && Cypress.browser.family === 'firefox') {
    const val = $elements.getNativeProp(el as HTMLTextAreaElement, 'value')
    const bounds = _getSelectionBoundsFromTextarea(el as HTMLTextAreaElement)
    let toPos

    if (up) {
      const partial = val.slice(0, bounds.start)
      const lastEOL = partial.lastIndexOf('\n')
      const offset = partial.length - lastEOL - 1
      const SOL = partial.slice(0, lastEOL).lastIndexOf('\n') + 1
      const toLineLen = partial.slice(SOL, lastEOL).length

      toPos = SOL + Math.min(toLineLen, offset)

      // const baseLen = arr.slice(0, -2).join().length - 1
      // toPos = baseLen + arr.slice(-1)[0].length
    } else {
      const partial = val.slice(bounds.end)
      const arr = partial.split('\n')
      const baseLen = arr.slice(0, 1).join('\n').length + bounds.end

      toPos = baseLen + (bounds.end - val.slice(0, bounds.end).lastIndexOf('\n'))
    }

    setSelectionRange(el, toPos, toPos)

    return
  }

  if (isTextarea || $elements.isContentEditable(el)) {
    const selection = _getSelectionByEl(el)

    if (Cypress.browser.family === 'firefox' && !selection.isCollapsed) {
      up ? selection.collapseToStart() : selection.collapseToEnd()

      return
    }

    return $elements.callNativeMethod(selection, 'modify',
      'move',
      up ? 'backward' : 'forward',
      'line')
  }
}

const moveCursorToLineStart = (el) => {
  return _moveCursorToLineStartOrEnd(el, true)
}

const moveCursorToLineEnd = (el) => {
  return _moveCursorToLineStartOrEnd(el, false)
}

const _moveCursorToLineStartOrEnd = function (el: HTMLElement, toStart) {
  const isInput = $elements.isInput(el)
  const isTextarea = $elements.isTextarea(el)
  const isInputOrTextArea = isInput || isTextarea

  if ($elements.isContentEditable(el) || isInputOrTextArea) {
    const selection = _getSelectionByEl(el)

    if (Cypress.browser.family === 'firefox' && isInputOrTextArea) {
      if (isInput) {
        let toPos = 0

        if (!toStart) {
          toPos = $elements.getNativeProp(el as HTMLInputElement, 'value').length
        }

        setSelectionRange(el, toPos, toPos)

        return
      }
      // const doc = $document.getDocumentFromElement(el)
      // console.log(doc.activeElement)
      // $elements.callNativeMethod(doc, 'execCommand', 'selectall', false)
      // $elements.callNativeMethod(el, 'select')
      // _getSelectionByEl(el).ca
      // toStart ? _getSelectionByEl(el).collapseToStart : _getSelectionByEl(el).collapseToEnd()

      if (isTextarea) {
        const bounds = _getSelectionBoundsFromTextarea(el)
        const value = $elements.getNativeProp(el as HTMLTextAreaElement, 'value')
        let toPos: number

        if (toStart) {
          toPos = value.slice(0, bounds.start).lastIndexOf('\n') + 1
        } else {
          const valSlice = value.slice(bounds.end)
          const EOLNewline = valSlice.indexOf('\n')
          const EOL = EOLNewline === -1 ? valSlice.length : EOLNewline

          toPos = bounds.end + EOL
        }

        setSelectionRange(el, toPos, toPos)

        return
      }
    }

    // the selection.modify API is non-standard, may work differently in other browsers, and is not in IE11.
    // https://developer.mozilla.org/en-US/docs/Web/API/Selection/modify
    return $elements.callNativeMethod(selection, 'modify', 'move', toStart ? 'backward' : 'forward', 'lineboundary')
  }
}

<<<<<<< HEAD
const isCollapsed = function (el) {
  if ($elements.isTextarea(el) || $elements.isInput(el)) {
=======
const isCollapsed = (el: HTMLElement) => {
  if ($elements.canSetSelectionRangeElement(el)) {
>>>>>>> 042d94fd
    const { start, end } = getSelectionBounds(el)

    return start === end
  }

  if ($elements.isContentEditable(el)) {
    const selection = _getSelectionByEl(el)

<<<<<<< HEAD
    return selection.isCollapsed
  }

  // TODO: remove this
  throw new Error('this should never happen')
=======
  return _getSelectionRange(doc).collapsed
>>>>>>> 042d94fd
}

const selectAll = function (doc) {
  const el = doc.activeElement

  if ($elements.isTextarea(el) || $elements.isInput(el)) {
    setSelectionRange(el, 0, $elements.getNativeProp(el, 'value').length)

    return
  }

  if ($elements.isContentEditable(el)) {
    const doc = $document.getDocumentFromElement(el)

    return $elements.callNativeMethod(doc, 'execCommand', 'selectAll', false, null)
  }
}
// Keeping around native implementation
// for same reasons as listed below
//
// range = _getSelectionRangeByEl(el)
// range.selectNodeContents(el)
// range.deleteContents()
// return
// startTextNode = _getFirstTextNode(el.firstChild)
// endTextNode = _getInnerLastChild(el.lastChild)
// range.setStart(startTextNode, 0)
// range.setEnd(endTextNode, endTextNode.length)

const getSelectionBounds = function (el) {
  // this function works for input, textareas, and contentEditables
  switch (false) {
    case !$elements.isInput(el):
      return _getSelectionBoundsFromInput(el)
    case !$elements.isTextarea(el):
      return _getSelectionBoundsFromTextarea(el)
    case !$elements.isContentEditable(el):
      return _getSelectionBoundsFromContentEditable(el)
    default:
      return {
        start: null,
        end: null,
      }
  }
}

const moveSelectionToStart = function (doc) {
  const el = doc.activeElement

  if ($elements.isInput(el) || $elements.isTextarea(el)) {

    return setSelectionRange(el, 0, 0)

  }

  if ($elements.isContentEditable(el)) {
    $elements.callNativeMethod(doc, 'execCommand', 'selectAll', false, null)
    const selection = doc.getSelection()

    // collapsing the range doesn't work on input/textareas, since the range contains more than the input element
    // However, IE can always* set selection range, so only modern browsers (with the selection API) will need this
    const direction = 'backward'

    selection.modify('move', direction, 'line')
  }
}
const moveSelectionToEnd = function (doc) {
  const el = doc.activeElement

  if ($elements.isInput(el) || $elements.isTextarea(el)) {
    const { length } = $elements.getNativeProp(el, 'value')

    return setSelectionRange(el, length, length)

  }

  if ($elements.isContentEditable(el)) {
    $elements.callNativeMethod(doc, 'execCommand', 'selectAll', false, null)
    const selection = doc.getSelection()

    // collapsing the range doesn't work on input/textareas, since the range contains more than the input element
    // However, IE can always* set selection range, so only modern browsers (with the selection API) will need this
    const direction = 'forward'

    selection.modify('move', direction, 'line')
    // // NOTE: can't use execCommand API here because we would have
    // // to selectAll and then collapse so we use the Selection API
    // const doc = $document.getDocumentFromElement(el)
    // const range = $elements.callNativeMethod(doc, 'createRange')
    // const hostContenteditable = getHostContenteditable(el)
    // let lastTextNode = _getInnerLastChild(hostContenteditable)

    // if (lastTextNode.tagName === 'BR') {
    //   lastTextNode = lastTextNode.parentNode
    // }

    // range.setStart(lastTextNode, lastTextNode.length)
    // range.setEnd(lastTextNode, lastTextNode.length)

    // const sel = $elements.callNativeMethod(doc, 'getSelection')

    // $elements.callNativeMethod(sel, 'removeAllRanges')

    // return $elements.callNativeMethod(sel, 'addRange', range)
  }
}

// TODO: think about renaming this
<<<<<<< HEAD
const replaceSelectionContents = function (el, key) {
  if ($elements.isContentEditable(el)) {
    _replaceSelectionContentsContentEditable(el, key)

    return false
  }

  if ($elements.isInput(el) || $elements.isTextarea(el)) {
=======
const replaceSelectionContents = function (el: HTMLElement, key: string) {
  if ($elements.canSetSelectionRangeElement(el)) {
    // if ($elements.isRead)
>>>>>>> 042d94fd
    const { start, end } = getSelectionBounds(el)

    const value = $elements.getNativeProp(el, 'value') || ''
    const updatedValue = _insertSubstring(value, key, [start, end])

    $elements.setNativeProp(el, 'value', updatedValue)

    return setSelectionRange(el, start + key.length, start + key.length)
  }

<<<<<<< HEAD
  throw new Error('this should never happen')
=======
  const doc = $document.getDocumentFromElement(el)

  _replaceSelectionContentsWithExecCommand(doc, key)

  return false
>>>>>>> 042d94fd
}

const getCaretPosition = function (el) {
  const bounds = getSelectionBounds(el)

  if ((bounds.start == null)) {
    // no selection
    return null
  }

  if (bounds.start === bounds.end) {
    return bounds.start
  }

  return null
}

<<<<<<< HEAD
const interceptSelect = function () {
  if ($elements.isInput(this) && !$elements.canSetSelectionRangeElement(this)) {
    setSelectionRange(this, 0, $elements.getNativeProp(this, 'value').length)
=======
const _getActive = function (doc) {
  // TODO: remove this state access
  // eslint-disable-next-line
  const activeEl = $elements.getNativeProp(doc, 'activeElement')

  return activeEl
}

// const getFirstFocusable = (el) => {
//   if ($elements.isContentEditable(el)) {
//     const hostContenteditable = _getHostContenteditable(el)

//     return hostContenteditable
//   }

//   return el
// }

const focusCursor = function (el, doc) {
  const elToFocus = $elements.getFirstFocusableEl($dom.wrap(el)).get(0)

  const prevFocused = _getActive(doc)

  elToFocus.focus()

  if ($elements.isInput(elToFocus) || $elements.isTextarea(elToFocus)) {
    moveSelectionToEnd(doc)
>>>>>>> 042d94fd
  }

  return $elements.callNativeMethod(this, 'select')
}

// Selection API implementation of insert newline.
// Worth keeping around if we ever have to insert native
// newlines if we are trying to support a browser or
// environment without the document.execCommand('insertText', etc...)
//
// _insertNewlineIntoContentEditable = (el) ->
//   selection = _getSelectionByEl(el)
//   selection.deleteFromDocument()
//   $elements.callNativeMethod(selection, "modify", "extend", "forward", "lineboundary")
//   range = selection.getRangeAt(0)
//   clonedElements = range.cloneContents()
//   selection.deleteFromDocument()
//   elementToInsertAfter
//   if range.startContainer is el
//     elementToInsertAfter = _getInnerLastChild(el)
//   else
//     curEl = range.startContainer
//     ## make sure we have firstLevel child element from contentEditable
//     while (curEl.parentElement && curEl.parentElement isnt el  )
//       curEl = curEl.parentElement
//     elementToInsertAfter = curEl
//   range = _getSelectionRangeByEl(el)
//   outerNewElement = '<div></div>'
//   ## TODO: In contenteditables, should insert newline element as either <div> or <p> depending on existing nodes
//   ##       but this shouldn't really matter that much, so ignore for now
//   # if elementToInsertAfter.tagName is 'P'
//   #   typeOfNewElement = '<p></p>'
//   $newElement = $(outerNewElement).append(clonedElements)
//   $newElement.insertAfter(elementToInsertAfter)
//   newElement = $newElement.get(0)
//   if !newElement.innerHTML
//     newElement.innerHTML = '<br>'
//     range.selectNodeContents(newElement)
//   else
//     newTextNode = _getFirstTextNode(newElement)
//     range.selectNodeContents(newTextNode)
//   range.collapse(true)

// _contenteditableMoveToEndOfPrevLine = (el) ->
//   bounds = _contenteditableGetNodesAround(el)
//   if bounds.prev
//     range = _getSelectionRangeByEl(el)
//     prevTextNode = _getInnerLastChild(bounds.prev)
//     range.setStart(prevTextNode, prevTextNode.length)
//     range.setEnd(prevTextNode, prevTextNode.length)

// _contenteditableMoveToStartOfNextLine = (el) ->
//   bounds = _contenteditableGetNodesAround(el)
//   if bounds.next
//     range = _getSelectionRangeByEl(el)
//     nextTextNode = _getFirstTextNode(bounds.next)
//     range.setStart(nextTextNode, 1)
//     range.setEnd(nextTextNode, 1)

// _contenteditableGetNodesAround = (el) ->
//   range = _getSelectionRangeByEl(el)
//   textNode = range.startContainer
//   curEl = textNode
//   while curEl && !curEl.nextSibling?
//     curEl = curEl.parentNode
//   nextTextNode = _getFirstTextNode(curEl.nextSibling)
//   curEl = textNode
//   while curEl && !curEl.previousSibling?
//     curEl = curEl.parentNode
//   prevTextNode = _getInnerLastChild(curEl.previousSibling)
//   {
//     prev: prevTextNode
//     next: nextTextNode
//   }

// _getFirstTextNode = (el) ->
//   while (el.firstChild)
//     el = el.firstChild
//   return el

export {
  getSelectionBounds,
  deleteRightOfCursor,
  deleteLeftOfCursor,
  selectAll,
  deleteSelectionContents,
  moveSelectionToEnd,
  moveSelectionToStart,
  getCaretPosition,
  getHostContenteditable,
  moveCursorLeft,
  moveCursorRight,
  moveCursorUp,
  moveCursorDown,
  moveCursorToLineStart,
  moveCursorToLineEnd,
  replaceSelectionContents,
  isCollapsed,
  interceptSelect,
}<|MERGE_RESOLUTION|>--- conflicted
+++ resolved
@@ -27,14 +27,11 @@
       end: internalState.end,
     }
   }
-<<<<<<< HEAD
 
   return {
     start: 0,
     end: 0,
   }
-=======
->>>>>>> 042d94fd
 }
 const _getSelectionRange = (doc: Document) => {
   const sel = doc.getSelection()
@@ -66,13 +63,9 @@
 }
 
 // TODO get ACTUAL caret position in contenteditable, not line
-<<<<<<< HEAD
 const _replaceSelectionContentsContentEditable = function (el, text) {
   const doc = $document.getDocumentFromElement(el)
 
-=======
-const _replaceSelectionContentsWithExecCommand = function (doc, text) {
->>>>>>> 042d94fd
   // NOTE: insertText will also handle '\n', and render newlines
   // doc.execCommand('insertText', true, text)
   let nativeUI = true
@@ -177,7 +170,6 @@
 }
 
 const setSelectionRange = function (el, start, end) {
-
   if ($elements.canSetSelectionRangeElement(el)) {
     $elements.callNativeMethod(el, 'setSelectionRange', start, end)
 
@@ -192,7 +184,6 @@
     start,
     end,
   }
-
 }
 
 const deleteRightOfCursor = function (el) {
@@ -253,21 +244,16 @@
       setSelectionRange(el, start - 1, end)
     }
 
-<<<<<<< HEAD
     deleteSelectionContents(el)
 
     // successful delete
     return true
-=======
-    return deleteSelectionContents(el)
->>>>>>> 042d94fd
   }
 
   if ($elements.isContentEditable(el)) {
     // there is no 'backwardDelete' command for execCommand, so use the Selection API
     const selection = _getSelectionByEl(el)
 
-<<<<<<< HEAD
     $elements.callNativeMethod(selection, 'modify', 'extend', 'backward', 'character')
 
     if (selection.isCollapsed) {
@@ -277,17 +263,6 @@
     }
 
     deleteSelectionContents(el)
-=======
-  if (selection.isCollapsed) {
-    $elements.callNativeMethod(
-      selection,
-      'modify',
-      'extend',
-      'backward',
-      'character'
-    )
-  }
->>>>>>> 042d94fd
 
     return false
     // successful delete
@@ -296,15 +271,11 @@
     //   return false
     // }
 
-<<<<<<< HEAD
     // return true
   }
 
   // TODO: remove this
   throw new Error('deleting inside invalid element, this should never happen')
-=======
-  return false
->>>>>>> 042d94fd
 }
 
 const _collapseInputOrTextArea = (el, toIndex) => {
@@ -331,7 +302,6 @@
 
     if (selection.isCollapsed) {
       return $elements.callNativeMethod(selection, 'modify', 'move', 'backward', 'character')
-
     }
 
     selection.collapseToStart()
@@ -520,13 +490,8 @@
   }
 }
 
-<<<<<<< HEAD
 const isCollapsed = function (el) {
   if ($elements.isTextarea(el) || $elements.isInput(el)) {
-=======
-const isCollapsed = (el: HTMLElement) => {
-  if ($elements.canSetSelectionRangeElement(el)) {
->>>>>>> 042d94fd
     const { start, end } = getSelectionBounds(el)
 
     return start === end
@@ -535,15 +500,11 @@
   if ($elements.isContentEditable(el)) {
     const selection = _getSelectionByEl(el)
 
-<<<<<<< HEAD
     return selection.isCollapsed
   }
 
   // TODO: remove this
   throw new Error('this should never happen')
-=======
-  return _getSelectionRange(doc).collapsed
->>>>>>> 042d94fd
 }
 
 const selectAll = function (doc) {
@@ -594,9 +555,7 @@
   const el = doc.activeElement
 
   if ($elements.isInput(el) || $elements.isTextarea(el)) {
-
     return setSelectionRange(el, 0, 0)
-
   }
 
   if ($elements.isContentEditable(el)) {
@@ -617,7 +576,6 @@
     const { length } = $elements.getNativeProp(el, 'value')
 
     return setSelectionRange(el, length, length)
-
   }
 
   if ($elements.isContentEditable(el)) {
@@ -652,7 +610,6 @@
 }
 
 // TODO: think about renaming this
-<<<<<<< HEAD
 const replaceSelectionContents = function (el, key) {
   if ($elements.isContentEditable(el)) {
     _replaceSelectionContentsContentEditable(el, key)
@@ -661,11 +618,6 @@
   }
 
   if ($elements.isInput(el) || $elements.isTextarea(el)) {
-=======
-const replaceSelectionContents = function (el: HTMLElement, key: string) {
-  if ($elements.canSetSelectionRangeElement(el)) {
-    // if ($elements.isRead)
->>>>>>> 042d94fd
     const { start, end } = getSelectionBounds(el)
 
     const value = $elements.getNativeProp(el, 'value') || ''
@@ -676,15 +628,9 @@
     return setSelectionRange(el, start + key.length, start + key.length)
   }
 
-<<<<<<< HEAD
+  // return false
+
   throw new Error('this should never happen')
-=======
-  const doc = $document.getDocumentFromElement(el)
-
-  _replaceSelectionContentsWithExecCommand(doc, key)
-
-  return false
->>>>>>> 042d94fd
 }
 
 const getCaretPosition = function (el) {
@@ -702,39 +648,9 @@
   return null
 }
 
-<<<<<<< HEAD
 const interceptSelect = function () {
   if ($elements.isInput(this) && !$elements.canSetSelectionRangeElement(this)) {
     setSelectionRange(this, 0, $elements.getNativeProp(this, 'value').length)
-=======
-const _getActive = function (doc) {
-  // TODO: remove this state access
-  // eslint-disable-next-line
-  const activeEl = $elements.getNativeProp(doc, 'activeElement')
-
-  return activeEl
-}
-
-// const getFirstFocusable = (el) => {
-//   if ($elements.isContentEditable(el)) {
-//     const hostContenteditable = _getHostContenteditable(el)
-
-//     return hostContenteditable
-//   }
-
-//   return el
-// }
-
-const focusCursor = function (el, doc) {
-  const elToFocus = $elements.getFirstFocusableEl($dom.wrap(el)).get(0)
-
-  const prevFocused = _getActive(doc)
-
-  elToFocus.focus()
-
-  if ($elements.isInput(elToFocus) || $elements.isTextarea(elToFocus)) {
-    moveSelectionToEnd(doc)
->>>>>>> 042d94fd
   }
 
   return $elements.callNativeMethod(this, 'select')
