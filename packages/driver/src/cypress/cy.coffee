_ = require("lodash")
$ = require("jquery")
Promise = require("bluebird")

$dom = require("../dom")
$selection = require("../dom/selection")
$utils = require("./utils")
$Chai = require("../cy/chai")
$Xhrs = require("../cy/xhrs")
$jQuery = require("../cy/jquery")
$Aliases = require("../cy/aliases")
$Events = require("./events")
$Errors = require("../cy/errors")
$Ensures = require("../cy/ensures")
$Focused = require("../cy/focused")
$Mouse = require("../cy/mouse")
$Keyboard = require("../cy/keyboard").default
$Location = require("../cy/location")
$Assertions = require("../cy/assertions")
$Listeners = require("../cy/listeners")
$Chainer = require("./chainer")
$Timers = require("../cy/timers")
$Timeouts = require("../cy/timeouts")
$Retries = require("../cy/retries")
$Stability = require("../cy/stability")
$Snapshots = require("../cy/snapshots")
$CommandQueue = require("./command_queue")

crossOriginScriptRe = /^script error/i

privateProps = {
  props:    { name: "state", url: true }
  privates: { name: "state", url: false }
}

noArgsAreAFunction = (args) ->
  not _.some(args, _.isFunction)

isPromiseLike = (ret) ->
  ret and _.isFunction(ret.then)

returnedFalse = (result) ->
  result is false

getContentWindow = ($autIframe) ->
  $autIframe.prop("contentWindow")

setWindowDocumentProps = (contentWindow, state) ->
  state("window",   contentWindow)
  state("document", contentWindow.document)

setRemoteIframeProps = ($autIframe, state) ->
  state("$autIframe", $autIframe)

create = (specWindow, Cypress, Cookies, state, config, log) ->
  stopped = false
  commandFns = {}

  isStopped = -> stopped

  onFinishAssertions = ->
    assertions.finishAssertions.apply(window, arguments)

  warnMixingPromisesAndCommands = ->
    title = state("runnable").fullTitle()

    msg = $utils.errMessageByPath("miscellaneous.mixing_promises_and_commands", title)

    $utils.warning(msg)

  $$ = (selector, context) ->
    context ?= state("document")
    $dom.query(selector, context)

  queue = $CommandQueue.create()

  timeouts = $Timeouts.create(state)
  stability = $Stability.create(Cypress, state)
  retries = $Retries.create(Cypress, state, timeouts.timeout, timeouts.clearTimeout, stability.whenStable, onFinishAssertions)
  assertions = $Assertions.create(state, queue, retries.retry)

  jquery = $jQuery.create(state)
  location = $Location.create(state)
  focused = $Focused.create(state)
  keyboard = new $Keyboard(state)
<<<<<<< HEAD
  mouse = $Mouse.create(state, focused, Cypress)
=======
  mouse = $Mouse.create(state, keyboard, focused)
>>>>>>> 9a00c611
  timers = $Timers.create()

  { expect } = $Chai.create(specWindow, assertions.assert)

  xhrs = $Xhrs.create(state)
  aliases = $Aliases.create(state)

  errors = $Errors.create(state, config, log)
  ensures = $Ensures.create(state, expect)

  snapshots = $Snapshots.create($$, state)

  isCy = (val) ->
    (val is cy) or $utils.isInstanceOf(val, $Chainer)

  runnableCtx = (name) ->
    ensures.ensureRunnable(name)

    state("runnable").ctx

  urlNavigationEvent = (event) ->
    Cypress.action("app:navigation:changed", "page navigation event (#{event})")

  contentWindowListeners = (contentWindow) ->
    $Listeners.bindTo(contentWindow, {
      onError: ->
        ## use a function callback here instead of direct
        ## reference so our users can override this function
        ## if need be
        cy.onUncaughtException.apply(cy, arguments)
      onSubmit: (e) ->
        Cypress.action("app:form:submitted", e)
      onBeforeUnload: (e) ->
        stability.isStable(false, "beforeunload")

        Cookies.setInitial()

        timers.reset()

        Cypress.action("app:window:before:unload", e)

        ## return undefined so our beforeunload handler
        ## doesnt trigger a confirmation dialog
        return undefined
      onUnload: (e) ->
        Cypress.action("app:window:unload", e)
      onNavigation: (args...) ->
        Cypress.action("app:navigation:changed", args...)
      onAlert: (str) ->
        Cypress.action("app:window:alert", str)
      onConfirm: (str) ->
        results = Cypress.action("app:window:confirm", str)

        ## return false if ANY results are false
        ## else true
        ret = !_.some(results, returnedFalse)

        Cypress.action("app:window:confirmed", str, ret)

        return ret
    })

  wrapNativeMethods = (contentWindow) ->
    try
      ## return null to trick contentWindow into thinking
      ## its not been iframed if modifyObstructiveCode is true
      if config("modifyObstructiveCode")
        Object.defineProperty(contentWindow, "frameElement", {
          get: -> null
        })

      contentWindow.HTMLElement.prototype.focus = (focusOption) ->
        focused.interceptFocus(@, contentWindow, focusOption)

      contentWindow.HTMLElement.prototype.blur = ->
        focused.interceptBlur(@)

      contentWindow.SVGElement.prototype.focus = (focusOption) ->
        focused.interceptFocus(@, contentWindow, focusOption)

      contentWindow.SVGElement.prototype.blur = ->
        focused.interceptBlur(@)

      contentWindow.document.hasFocus = ->
        focused.documentHasFocus.call(@)

      cssModificationSpy = (original, args...) ->
        snapshots.onCssModified(@href)
        original.apply(@, args)

      insertRule = contentWindow.CSSStyleSheet.prototype.insertRule
      deleteRule = contentWindow.CSSStyleSheet.prototype.deleteRule

      contentWindow.CSSStyleSheet.prototype.insertRule = _.wrap(insertRule, cssModificationSpy)
      contentWindow.CSSStyleSheet.prototype.deleteRule = _.wrap(deleteRule, cssModificationSpy)

  enqueue = (obj) ->
    ## if we have a nestedIndex it means we're processing
    ## nested commands and need to splice them into the
    ## index past the current index as opposed to
    ## pushing them to the end we also dont want to
    ## reset the run defer because splicing means we're
    ## already in a run loop and dont want to create another!
    ## we also reset the .next property to properly reference
    ## our new obj

    ## we had a bug that would bomb on custom commands when it was the
    ## first command. this was due to nestedIndex being undefined at that
    ## time. so we have to ensure to check that its any kind of number (even 0)
    ## in order to know to splice into the existing array.
    nestedIndex = state("nestedIndex")

    ## if this is a number then we know
    ## we're about to splice this into our commands
    ## and need to reset next + increment the index
    if _.isNumber(nestedIndex)
      state("nestedIndex", nestedIndex += 1)

    ## we look at whether or not nestedIndex is a number, because if it
    ## is then we need to splice inside of our commands, else just push
    ## it onto the end of the queu
    index = if _.isNumber(nestedIndex) then nestedIndex else queue.length

    queue.splice(index, 0, obj)

    Cypress.action("cy:command:enqueued", obj)

  getCommandsUntilFirstParentOrValidSubject = (command, memo = []) ->
    return null if not command

    ## push these onto the beginning of the commands array
    memo.unshift(command)

    ## break and return the memo
    if command.get("type") is "parent" or $dom.isAttached(command.get("subject"))
      return memo

    getCommandsUntilFirstParentOrValidSubject(command.get("prev"), memo)

  runCommand = (command) ->
    ## bail here prior to creating a new promise
    ## because we could have stopped / canceled
    ## prior to ever making it through our first
    ## command
    return if stopped

    state("current", command)
    state("chainerId", command.get("chainerId"))

    stability.whenStable ->
      ## TODO: handle this event
      # @trigger "invoke:start", command

      state "nestedIndex", state("index")

      command.get("args")

    ## allow promises to be used in the arguments
    ## and wait until they're all resolved
    .all()

    .then (args) ->
      ## store this if we enqueue new commands
      ## to check for promise violations
      enqueuedCmd = null

      commandEnqueued = (obj) ->
        enqueuedCmd = obj

      ## only check for command enqueing when none
      ## of our args are functions else commands
      ## like cy.then or cy.each would always fail
      ## since they return promises and queue more
      ## new commands
      if noArgsAreAFunction(args)
        Cypress.once("command:enqueued", commandEnqueued)

      ## run the command's fn with runnable's context
      try
        ret = command.get("fn").apply(state("ctx"), args)
      catch err
        throw err
      finally
        ## always remove this listener
        Cypress.removeListener("command:enqueued", commandEnqueued)

      state("commandIntermediateValue", ret)

      ## we cannot pass our cypress instance or our chainer
      ## back into bluebird else it will create a thenable
      ## which is never resolved
      switch
        when isCy(ret)
          null
        when enqueuedCmd and isPromiseLike(ret)
          $utils.throwErrByPath(
            "miscellaneous.command_returned_promise_and_commands", {
              args: {
                current: command.get("name")
                called: enqueuedCmd.name
              }
            }
          )
        when enqueuedCmd and not _.isUndefined(ret)
          ## TODO: clean this up in the utility function
          ## to conditionally stringify functions
          ret = if _.isFunction(ret)
            ret.toString()
          else
            $utils.stringify(ret)

          ## if we got a return value and we enqueued
          ## a new command and we didn't return cy
          ## or an undefined value then throw
          $utils.throwErrByPath(
            "miscellaneous.returned_value_and_commands_from_custom_command", {
              args: {
                current: command.get("name")
                returned: ret
              }
            }
          )
        else
          ret
    .then (subject) ->
      state("commandIntermediateValue", undefined)

      ## we may be given a regular array here so
      ## we need to re-wrap the array in jquery
      ## if that's the case if the first item
      ## in this subject is a jquery element.
      ## we want to do this because in 3.1.2 there
      ## was a regression when wrapping an array of elements
      firstSubject = $utils.unwrapFirst(subject)

      ## if ret is a DOM element and its not an instance of our own jQuery
      if subject and $dom.isElement(firstSubject) and not $utils.isInstanceOf(subject, $)
        ## set it back to our own jquery object
        ## to prevent it from being passed downstream
        ## TODO: enable turning this off
        ## wrapSubjectsInJquery: false
        ## which will just pass subjects downstream
        ## without modifying them
        subject = $dom.wrap(subject)

      command.set({ subject: subject })

      ## end / snapshot our logs
      ## if they need it
      command.finishLogs()

      ## reset the nestedIndex back to null
      state("nestedIndex", null)

      ## also reset recentlyReady back to null
      state("recentlyReady", null)

      state("subject", subject)

      return subject

  run = ->
    next = ->
      ## bail if we've been told to abort in case
      ## an old command continues to run after
      if stopped
        return

      ## start at 0 index if we dont have one
      index = state("index") ? state("index", 0)

      command = queue.at(index)

      ## if the command should be skipped
      ## just bail and increment index
      ## and set the subject
      ## TODO DRY THIS LOGIC UP
      if command and command.get("skip")
        ## must set prev + next since other
        ## operations depend on this state being correct
        command.set({prev: queue.at(index - 1), next: queue.at(index + 1)})
        state("index", index + 1)
        state("subject", command.get("subject"))

        return next()

      ## if we're at the very end
      if not command

        ## trigger queue is almost finished
        Cypress.action("cy:command:queue:before:end")

        ## we need to wait after all commands have
        ## finished running if the application under
        ## test is no longer stable because we cannot
        ## move onto the next test until its finished
        return stability.whenStable ->
          Cypress.action("cy:command:queue:end")

          return null

      ## store the previous timeout
      prevTimeout = timeouts.timeout()

      ## store the current runnable
      runnable = state("runnable")

      Cypress.action("cy:command:start", command)

      runCommand(command)
      .then ->
        ## each successful command invocation should
        ## always reset the timeout for the current runnable
        ## unless it already has a state.  if it has a state
        ## and we reset the timeout again, it will always
        ## cause a timeout later no matter what.  by this time
        ## mocha expects the test to be done
        timeouts.timeout(prevTimeout) if not runnable.state

        ## mutate index by incrementing it
        ## this allows us to keep the proper index
        ## in between different hooks like before + beforeEach
        ## else run will be called again and index would start
        ## over at 0
        state("index", index += 1)

        Cypress.action("cy:command:end", command)

        if fn = state("onPaused")
          new Promise (resolve) ->
            fn(resolve)
          .then(next)
        else
          next()

    inner = null

    ## this ends up being the parent promise wrapper
    promise = new Promise((resolve, reject) ->
      ## bubble out the inner promise
      ## we must use a resolve(null) here
      ## so the outer promise is first defined
      ## else this will kick off the 'next' call
      ## too soon and end up running commands prior
      ## to promise being defined
      inner = Promise
      .resolve(null)
      .then(next)
      .then(resolve)
      .catch(reject)

      ## can't use onCancel argument here because
      ## its called asynchronously

      ## when we manually reject our outer promise we
      ## have to immediately cancel the inner one else
      ## it won't be notified and its callbacks will
      ## continue to be invoked
      ## normally we don't have to do this because rejections
      ## come from the inner promise and bubble out to our outer
      ##
      ## but when we manually reject the outer promise we
      ## have to go in the opposite direction from outer -> inner
      rejectOuterAndCancelInner = (err) ->
        inner.cancel()
        reject(err)

      state("resolve", resolve)
      state("reject", rejectOuterAndCancelInner)
    )
    .catch((err) ->
      ## since this failed this means that a
      ## specific command failed and we should
      ## highlight it in red or insert a new command
      errors.commandRunningFailed(err)

      fail(err, state("runnable"))
    )
    .finally(cleanup)

    ## cancel both promises
    cancel = ->
      promise.cancel()
      inner.cancel()

      ## notify the world
      Cypress.action("cy:canceled")

    state("cancel", cancel)
    state("promise", promise)

    ## return this outer bluebird promise
    return promise

  removeSubject = ->
    state("subject", undefined)

  pushSubjectAndValidate = (name, args, firstCall, prevSubject) ->
    if firstCall
      ## if we have a prevSubject then error
      ## since we're invoking this improperly
      if prevSubject and ("optional" not in [].concat(prevSubject))
        stringifiedArg = $utils.stringifyActual(args[0])
        $utils.throwErrByPath("miscellaneous.invoking_child_without_parent", {
          args: {
            cmd:  name
            args: if _.isString(args[0]) then "\"#{stringifiedArg}\"" else stringifiedArg
          }
        })

      ## else if this is the very first call
      ## on the chainer then make the first
      ## argument undefined (we have no subject)
      removeSubject()

    subject = state("subject")

    if prevSubject
      ## make sure our current subject is valid for
      ## what we expect in this command
      ensures.ensureSubjectByType(subject, prevSubject, name)

    args.unshift(subject)

    Cypress.action("cy:next:subject:prepared", subject, args)

    args

  doneEarly = ->
    stopped = true

    ## we only need to worry about doneEarly when
    ## it comes from a manual event such as stopping
    ## Cypress or when we yield a (done) callback
    ## and could arbitrarily call it whenever we want
    p = state("promise")

    ## if our outer promise is pending
    ## then cancel outer and inner
    ## and set canceled to be true
    if (p and p.isPending())
      state("canceled", true)
      state("cancel")()

    cleanup()

  cleanup = ->
    ## cleanup could be called during a 'stop' event which
    ## could happen in between a runnable because they are async
    if state("runnable")
      ## make sure we reset the runnable's timeout now
      state("runnable").resetTimeout()

    ## if a command fails then after each commands
    ## could also fail unless we clear this out
    state("commandIntermediateValue", undefined)

    ## reset the nestedIndex back to null
    state("nestedIndex", null)

    ## also reset recentlyReady back to null
    state("recentlyReady", null)

    ## and forcibly move the index needle to the
    ## end in case we have after / afterEach hooks
    ## which need to run
    state("index", queue.length)

  fail = (err, runnable) ->
    stopped = true

    ## store the error on state now
    state("error", err)

    finish = (err) ->
      ## if we have an async done callback
      ## we have an explicit (done) callback and
      ## we aren't attached to the cypress command queue
      ## promise chain and throwing the error would only
      ## result in an unhandled rejection
      if d = state("done")
        ## invoke it with err
        return d(err)

      ## else we're connected to the promise chain
      ## and need to throw so this bubbles up
      throw err

    ## if we have a "fail" handler
    ## 1. catch any errors it throws and fail the test
    ## 2. otherwise swallow any errors
    ## 3. but if the test is not ended with a done()
    ##    then it should fail
    ## 4. and tests without a done will pass

    ## if we dont have a "fail" handler
    ## 1. callback with state("done") when async
    ## 2. throw the error for the promise chain
    try
      ## collect all of the callbacks for 'fail'
      rets = Cypress.action("cy:fail", err, state("runnable"))
    catch err2
      ## and if any of these throw synchronously immediately error
      finish(err2)

    ## bail if we had callbacks attached
    return if rets.length

    ## else figure out how to finisht this failure
    return finish(err)

  cy = {
    id: _.uniqueId("cy")

    ## synchrounous querying
    $$

    state

    ## command queue instance
    queue

    ## errors sync methods
    fail

    ## chai expect sync methods
    expect

    ## is cy
    isCy

    isStopped

    ## timeout sync methods
    timeout: timeouts.timeout
    clearTimeout: timeouts.clearTimeout

    ## stability sync methods
    isStable: stability.isStable
    whenStable: stability.whenStable

    ## xhr sync methods
    getRequestsByAlias: xhrs.getRequestsByAlias
    getIndexedXhrByAlias: xhrs.getIndexedXhrByAlias

    ## alias sync methods
    getAlias: aliases.getAlias
    addAlias: aliases.addAlias
    validateAlias: aliases.validateAlias
    getNextAlias: aliases.getNextAlias
    aliasNotFoundFor: aliases.aliasNotFoundFor
    getXhrTypeByAlias: aliases.getXhrTypeByAlias

    ## location sync methods
    getRemoteLocation: location.getRemoteLocation

    ## jquery sync methods
    getRemotejQueryInstance: jquery.getRemotejQueryInstance

    ## focused sync methods
    getFocused: focused.getFocused
    needsFocus: focused.needsFocus
    fireFocus: focused.fireFocus
    fireBlur: focused.fireBlur

    internal: {
      mouse: mouse
      keyboard: keyboard
    }

    ## timer sync methods
    pauseTimers: timers.pauseTimers

    ## snapshots sync methods
    createSnapshot: snapshots.createSnapshot

    ## retry sync methods
    retry: retries.retry

    ## assertions sync methods
    assert: assertions.assert
    verifyUpcomingAssertions: assertions.verifyUpcomingAssertions

    ## ensure sync methods
    ensureWindow: ensures.ensureWindow
    ensureElement: ensures.ensureElement
    ensureDocument: ensures.ensureDocument
    ensureAttached: ensures.ensureAttached
    ensureExistence: ensures.ensureExistence
    ensureElExistence: ensures.ensureElExistence
    ensureElDoesNotHaveCSS: ensures.ensureElDoesNotHaveCSS
    ensureVisibility: ensures.ensureVisibility
    ensureDescendents: ensures.ensureDescendents
    ensureNotReadonly: ensures.ensureNotReadonly
<<<<<<< HEAD
    ensureReceivability: ensures.ensureReceivability
=======
    ensureNotDisabled: ensures.ensureNotDisabled
>>>>>>> 9a00c611
    ensureValidPosition: ensures.ensureValidPosition
    ensureScrollability: ensures.ensureScrollability
    ensureElementIsNotAnimating: ensures.ensureElementIsNotAnimating

    initialize: ($autIframe) ->
      setRemoteIframeProps($autIframe, state)

      ## dont need to worry about a try/catch here
      ## because this is during initialize and its
      ## impossible something is wrong here
      setWindowDocumentProps(getContentWindow($autIframe), state)

      ## initially set the content window listeners too
      ## so we can tap into all the normal flow of events
      ## like before:unload, navigation events, etc
      contentWindowListeners(getContentWindow($autIframe))

      ## the load event comes from the autIframe anytime any window
      ## inside of it loads.
      ## when this happens we need to check for cross origin errors
      ## by trying to talk to the contentWindow document to see if
      ## its accessible.
      ## when we find ourselves in a cross origin situation, then our
      ## proxy has not injected Cypress.action('window:before:load')
      ## so Cypress.onBeforeAppWindowLoad() was never called
      $autIframe.on "load", ->
        ## if setting these props failed
        ## then we know we're in a cross origin failure
        try
          setWindowDocumentProps(getContentWindow($autIframe), state)

          ## we may need to update the url now
          urlNavigationEvent("load")

          ## we normally DONT need to reapply contentWindow listeners
          ## because they would have been automatically applied during
          ## onBeforeAppWindowLoad, but in the case where we visited
          ## about:blank in a visit, we do need these
          contentWindowListeners(getContentWindow($autIframe))

          Cypress.action("app:window:load", state("window"))

          ## we are now stable again which is purposefully
          ## the last event we call here, to give our event
          ## listeners time to be invoked prior to moving on
          stability.isStable(true, "load")
        catch err
          ## we failed setting the remote window props
          ## which means we're in a cross domain failure
          ## check first to see if you have a callback function
          ## defined and let the page load change the error
          if onpl = state("onPageLoadErr")
            err = onpl(err)

          ## and now reject with it
          if r = state("reject")
            r(err)

    stop: ->
      ## don't do anything if we've already stopped
      if stopped
        return

      doneEarly()

    reset: ->
      stopped = false

      s = state()

      backup = {
        window: s.window
        document: s.document
        $autIframe: s.$autIframe
      }

      ## reset state back to empty object
      state.reset()

      ## and then restore these backed up props
      state(backup)

      queue.reset()
      timers.reset()

      cy.removeAllListeners()

    addCommandSync: (name, fn) ->
      cy[name] = ->
        fn.apply(runnableCtx(name), arguments)

    addChainer: (name, fn) ->
      ## add this function to our chainer class
      $Chainer.add(name, fn)

    addCommand: ({name, fn, type, prevSubject}) ->
      ## TODO: prob don't need this anymore
      commandFns[name] = fn

      wrap = (firstCall) ->
        fn = commandFns[name]
        wrapped = wrapByType(fn, firstCall)
        wrapped.originalFn = fn
        wrapped

      wrapByType = (fn, firstCall) ->
        if type is "parent"
          return fn

        ## child, dual, assertion, utility command
        ## pushes the previous subject into them
        ## after verifying its of the correct type
        return (args...) ->
          ## push the subject into the args
          args = pushSubjectAndValidate(name, args, firstCall, prevSubject)

          fn.apply(runnableCtx(name), args)

      cy[name] = (args...) ->
        ensures.ensureRunnable(name)

        ## this is the first call on cypress
        ## so create a new chainer instance
        chain = $Chainer.create(name, args)

        ## store the chain so we can access it later
        state("chain", chain)

        ## if we are in the middle of a command
        ## and its return value is a promise
        ## that means we are attempting to invoke
        ## a cypress command within another cypress
        ## command and we should error
        if ret = state("commandIntermediateValue")
          current = state("current")

          ## if this is a custom promise
          if isPromiseLike(ret) and noArgsAreAFunction(current.get("args"))
            $utils.throwErrByPath(
              "miscellaneous.command_returned_promise_and_commands", {
                args: {
                  current: current.get("name")
                  called: name
                }
              }
            )

        ## if we're the first call onto a cy
        ## command, then kick off the run
        if not state("promise")
          if state("returnedCustomPromise")
            warnMixingPromisesAndCommands()

          run()

        return chain

      cy.addChainer name, (chainer, args) ->
        { firstCall, chainerId } = chainer

        ## dont enqueue / inject any new commands if
        ## onInjectCommand returns false
        onInjectCommand = state("onInjectCommand")

        if _.isFunction(onInjectCommand)
          return if onInjectCommand.call(cy, name, args...) is false

        enqueue({
          name
          args
          type
          chainerId
          fn: wrap(firstCall)
        })

        return true

    now: (name, args...) ->
      Promise.resolve(
        commandFns[name].apply(cy, args)
      )

    replayCommandsFrom: (current) ->
      ## reset each chainerId to the
      ## current value
      chainerId = state("chainerId")

      insert = (command) ->
        command.set("chainerId", chainerId)

        ## clone the command to prevent
        ## mutating its properties
        enqueue(command.clone())

      ## - starting with the aliased command
      ## - walk up to each prev command
      ## - until you reach a parent command
      ## - or until the subject is in the DOM
      ## - from that command walk down inserting
      ##   every command which changed the subject
      ## - coming upon an assertion should only be
      ##   inserted if the previous command should
      ##   be replayed

      commands = getCommandsUntilFirstParentOrValidSubject(current)

      if commands
        initialCommand = commands.shift()

        commandsToInsert = _.reduce(commands, (memo, command, index) ->
          push = ->
            memo.push(command)

          switch
            when command.get("type") is "assertion"
              ## if we're an assertion and the prev command
              ## is in the memo, then push this one
              if command.get("prev") in memo
                push()

            when command.get("subject") isnt initialCommand.get("subject")
              ## when our subjects dont match then
              ## reset the initialCommand to this command
              ## so the next commands can compare against
              ## this one to figure out the changing subjects
              initialCommand = command

              push()

          return memo

        , [initialCommand])

        for c in commandsToInsert
          insert(c)

      ## prevent loop comprehension
      return null

    onBeforeAppWindowLoad: (contentWindow) ->
      ## we set window / document props before the window load event
      ## so that we properly handle events coming from the application
      ## from the time that happens BEFORE the load event occurs
      setWindowDocumentProps(contentWindow, state)

      urlNavigationEvent("before:load")

      contentWindowListeners(contentWindow)

      wrapNativeMethods(contentWindow)

      snapshots.onBeforeWindowLoad()

      timers.wrap(contentWindow)

    onSpecWindowUncaughtException: ->
      ## create the special uncaught exception err
      err = errors.createUncaughtException("spec", arguments)

      if runnable = state("runnable")
        ## we're using an explicit done callback here
        if d = state("done")
          d(err)

        if r = state("reject")
          return r(err)

      ## else pass the error along
      return err

    onUncaughtException: ->
      runnable = state("runnable")

      ## don't do anything if we don't have a current runnable
      return if not runnable

      ## create the special uncaught exception err
      err = errors.createUncaughtException("app", arguments)

      results = Cypress.action("app:uncaught:exception", err, runnable)

      ## dont do anything if any of our uncaught:exception
      ## listeners returned false
      return if _.some(results, returnedFalse)

      ## do all the normal fail stuff and promise cancelation
      ## but dont re-throw the error
      if r = state("reject")
        r(err)

      ## per the onerror docs we need to return true here
      ## https://developer.mozilla.org/en-US/docs/Web/API/GlobalEventHandlers/onerror
      ## When the function returns true, this prevents the firing of the default event handler.
      return true

    detachDom: (args...) ->
      snapshots.detachDom(args...)

    getStyles: (args...) ->
      snapshots.getStyles(args...)

    setRunnable: (runnable, hookName) ->
      ## when we're setting a new runnable
      ## prepare to run again!
      stopped = false

      ## reset the promise again
      state("promise", undefined)

      state("hookName", hookName)

      state("runnable", runnable)

      state("ctx", runnable.ctx)

      fn = runnable.fn

      restore = ->
        runnable.fn = fn

      runnable.fn = ->
        restore()

        timeout = config("defaultCommandTimeout")

        ## control timeouts on runnables ourselves
        if _.isFinite(timeout)
          timeouts.timeout(timeout)

        ## store the current length of our queue
        ## before we invoke the runnable.fn
        currentLength = queue.length

        try
          ## if we have a fn.length that means we
          ## are accepting a done callback and need
          ## to change the semantics around how we
          ## attach the run queue
          if fn.length
            originalDone = arguments[0]

            arguments[0] = done = (err) ->
              ## TODO: handle no longer error
              ## when ended early
              doneEarly()

              originalDone(err)

              ## return null else we there are situations
              ## where returning a regular bluebird promise
              ## results in a warning about promise being created
              ## in a handler but not returned
              return null

            ## store this done property
            ## for async tests
            state("done", done)

          ret = fn.apply(@, arguments)

          ## if we returned a value from fn
          ## and enqueued some new commands
          ## and the value isnt currently cy
          ## or a promise
          if ret and
            (queue.length > currentLength) and
              (not isCy(ret)) and
                (not isPromiseLike(ret))

            ## TODO: clean this up in the utility function
            ## to conditionally stringify functions
            ret = if _.isFunction(ret)
              ret.toString()
            else
              $utils.stringify(ret)

            $utils.throwErrByPath("miscellaneous.returned_value_and_commands", {
              args: ret
            })

          ## if we attached a done callback
          ## and returned a promise then we
          ## need to automatically bind to
          ## .catch() and return done(err)
          ## TODO: this has gone away in mocha 3.x.x
          ## due to overspecifying a resolution.
          ## in those cases we need to remove
          ## returning a promise
          if fn.length and ret and ret.catch
            ret = ret.catch(done)

          ## if we returned a promise like object
          if (not isCy(ret)) and isPromiseLike(ret)
            ## indicate we've returned a custom promise
            state("returnedCustomPromise", true)

            ## this means we instantiated a promise
            ## and we've already invoked multiple
            ## commands and should warn
            if queue.length > currentLength
              warnMixingPromisesAndCommands()

            return ret

          ## if we're cy or we've enqueued commands
          if isCy(ret) or (queue.length > currentLength)
            ## the run should already be kicked off
            ## by now and return this promise
            return state("promise")

          ## else just return ret
          return ret

        catch err
          ## if our runnable.fn throw synchronously
          ## then it didnt fail from a cypress command
          ## but we should still teardown and handle
          ## the error
          fail(err, runnable)
  }

  _.each privateProps, (obj, key) =>
    Object.defineProperty(cy, key, {
      get: ->
        $utils.throwErrByPath("miscellaneous.private_property", {
          args: obj
        })
    })

  ## make cy global in the specWindow
  specWindow.cy = cy

  $Events.extend(cy)

  return cy

module.exports = {
  create
}<|MERGE_RESOLUTION|>--- conflicted
+++ resolved
@@ -83,11 +83,7 @@
   location = $Location.create(state)
   focused = $Focused.create(state)
   keyboard = new $Keyboard(state)
-<<<<<<< HEAD
   mouse = $Mouse.create(state, focused, Cypress)
-=======
-  mouse = $Mouse.create(state, keyboard, focused)
->>>>>>> 9a00c611
   timers = $Timers.create()
 
   { expect } = $Chai.create(specWindow, assertions.assert)
@@ -170,6 +166,9 @@
 
       contentWindow.SVGElement.prototype.blur = ->
         focused.interceptBlur(@)
+
+      contentWindow.HTMLInputElement.prototype.select = ->
+        $selection.interceptSelect.call(@)
 
       contentWindow.document.hasFocus = ->
         focused.documentHasFocus.call(@)
@@ -653,7 +652,7 @@
     fireFocus: focused.fireFocus
     fireBlur: focused.fireBlur
 
-    internal: {
+    devices: {
       mouse: mouse
       keyboard: keyboard
     }
@@ -682,11 +681,7 @@
     ensureVisibility: ensures.ensureVisibility
     ensureDescendents: ensures.ensureDescendents
     ensureNotReadonly: ensures.ensureNotReadonly
-<<<<<<< HEAD
-    ensureReceivability: ensures.ensureReceivability
-=======
     ensureNotDisabled: ensures.ensureNotDisabled
->>>>>>> 9a00c611
     ensureValidPosition: ensures.ensureValidPosition
     ensureScrollability: ensures.ensureScrollability
     ensureElementIsNotAnimating: ensures.ensureElementIsNotAnimating
