$ = require("jquery")
_ = require("lodash")
methods = require("methods")
moment = require("moment")
Promise = require("bluebird")

UsKeyboardLayout = require('../cypress/UsKeyboardLayout')


$jquery = require("../dom/jquery")
$Location = require("./location")
$errorMessages = require("./error_messages")

tagOpen     = /\[([a-z\s='"-]+)\]/g
tagClosed   = /\[\/([a-z]+)\]/g
quotesRe    = /('|")/g
twoOrMoreNewLinesRe = /\n{2,}/

defaultOptions = {
  delay: 10
  force: false
  timeout: null
  interval: null
  multiple: false
  waitForAnimations: true
  animationDistanceThreshold: 5
}

USER_FRIENDLY_TYPE_DETECTORS = _.map([
  [_.isUndefined, "undefined"]
  [_.isNull, "null"]
  [_.isBoolean, "boolean"]
  [_.isNumber, "number"]
  [_.isString, "string"]
  [_.isRegExp, "regexp"]
  [_.isSymbol, "symbol"]
  [_.isElement, "element"]
  [_.isError, "error"]
  [_.isSet, "set"]
  [_.isWeakSet, "set"]
  [_.isMap, "map"]
  [_.isWeakMap, "map"]
  [_.isFunction, "function"]
  [_.isArrayLikeObject, "array"]
  [_.isBuffer, "buffer"]
  [_.isDate, "date"]
  [_.isObject, "object"]
  [_.stubTrue, "unknown"]
], ([ fn, type]) ->
  return [fn, _.constant(type)]
)

module.exports = {
  warning: (msg) ->
    console.warn("Cypress Warning: " + msg)

  log: (msgs...) ->
    console.log(msgs...)

  logInfo: (msgs...) ->
    console.info(msgs...)

  unwrapFirst: (val) ->
    ## this method returns the first item in an array
    ## and if its still a jquery object, then we return
    ## the first() jquery element
    item = [].concat(val)[0]

    if $jquery.isJquery(item)
      return item.first()

    return item

  switchCase: (value, casesObj, defaultKey = "default") ->
    if _.has(casesObj, value)
      return _.result(casesObj, value)

    if _.has(casesObj, defaultKey)
      return _.result(casesObj, defaultKey)

    keys = _.keys(casesObj)
    throw new Error("The switch/case value: '#{value}' did not match any cases: #{keys.join(', ')}.")

  appendErrMsg: (err, message) ->
    ## preserve stack
    ## this is the critical part
    ## because the browser has a cached
    ## dynamic stack getter that will
    ## not be evaluated later
    stack = err.stack

    ## preserve message
    ## and toString
    msg = err.message
    str = err.toString()

    ## append message
    msg += "\n\n" + message

    ## set message
    err.message = msg

    ## reset stack by replacing the original first line
    ## with the new one
    err.stack = stack.replace(str, err.toString())

    return err

  cloneErr: (obj) ->
    err2 = new Error(obj.message)
    err2.name = obj.name
    err2.stack = obj.stack

    for own prop, val of obj
      if not err2[prop]
        err2[prop] = val

    return err2

  throwErr: (err, options = {}) ->
    if _.isString(err)
      err = @cypressErr(err)

    onFail = options.onFail
    ## assume onFail is a command if
    ## onFail is present and isnt a function
    if onFail and not _.isFunction(onFail)
      command = onFail

      ## redefine onFail and automatically
      ## hook this into our command
      onFail = (err) ->
        command.error(err)

    err.onFail = onFail if onFail

    throw err

  throwErrByPath: (errPath, options = {}) ->
    err = try
      @errMessageByPath errPath, options.args
    catch e
      err = @internalErr e

    @throwErr(err, options)

  internalErr: (err) ->
    err = new Error(err)
    err.name = "InternalError"
    err

  cypressErr: (err) ->
    err = new Error(err)
    err.name = "CypressError"
    err

  errMessageByPath: (errPath, args) ->
    if not errMessage = @getObjValueByPath($errorMessages, errPath)
      throw new Error "Error message path '#{errPath}' does not exist"

    getMsg = ->
      if _.isFunction(errMessage)
        errMessage(args)
      else
        _.reduce args, (message, argValue, argKey) ->
          message.replace(new RegExp("\{\{#{argKey}\}\}", "g"), argValue)
        , errMessage

    ## normalize two or more new lines
    ## into only exactly two new lines
    _
    .chain(getMsg())
    .split(twoOrMoreNewLinesRe)
    .compact()
    .join('\n\n')
    .value()

  normalizeObjWithLength: (obj) ->
    ## lodash shits the bed if our object has a 'length'
    ## property so we have to normalize that
    if _.has(obj, "length")
      obj.Length = obj.length
      delete obj.length

    obj

  ## return a new object if the obj
  ## contains the properties of filter
  ## and the values are different
  filterOutOptions: (obj, filter = {}) ->
    _.defaults filter, defaultOptions

    @normalizeObjWithLength(filter)

    whereFilterHasSameKeyButDifferentValue = (value, key) ->
      upperKey = _.capitalize(key)

      (_.has(filter, key) or _.has(filter, upperKey)) and
        filter[key] isnt value

    obj = _.pickBy(obj, whereFilterHasSameKeyButDifferentValue)

    if _.isEmpty(obj) then undefined else obj

  stringifyActualObj: (obj) ->
    obj = @normalizeObjWithLength(obj)

    str = _.reduce obj, (memo, value, key) =>
      memo.push "#{key}".toLowerCase() + ": " + @stringifyActual(value)
      memo
    , []

    "{" + str.join(", ") + "}"

  stringifyActual: (value) ->
    $dom = require("../dom")

    switch
      when $dom.isDom(value)
        $dom.stringify(value, "short")

      when _.isFunction(value)
        "function(){}"

      when _.isArray(value)
        len = value.length
        if len > 3
          "Array[#{len}]"
        else
          "[" + _.map(value, _.bind(@stringifyActual, @)).join(", ") + "]"

      when _.isRegExp(value)
        value.toString()

      when _.isObject(value)
        len = _.keys(value).length
        if len > 2
          "Object{#{len}}"
        else
          @stringifyActualObj(value)

      when _.isSymbol(value)
        "Symbol"

      when _.isUndefined(value)
        undefined

      else
        "" + value

  ## give us some user-friendly "types"
  stringifyFriendlyTypeof: _.cond(USER_FRIENDLY_TYPE_DETECTORS)

  stringify: (values) ->
    ## if we already have an array
    ## then nest it again so that
    ## its formatted properly
    values = [].concat(values)

    _
    .chain(values)
    .map(_.bind(@stringifyActual, @))
    .without(undefined)
    .join(", ")
    .value()

  stringifyArg: (arg) ->
    switch
      when _.isString(arg) or _.isNumber(arg) or _.isBoolean(arg)
        JSON.stringify(arg)
      when _.isNull(arg)
        "null"
      when _.isUndefined(arg)
        "undefined"
      else
        @stringifyActual(arg)

  plural: (obj, plural, singular) ->
    obj = if _.isNumber(obj) then obj else obj.length
    if obj > 1 then plural else singular

  convertHtmlTags: (html) ->
    html
      .replace(tagOpen, "<$1>")
      .replace(tagClosed, "</$1>")

  isInstanceOf: (instance, constructor) ->
    try
      instance instanceof constructor
    catch e
      false

  escapeQuotes: (text) ->
    ## convert to str and escape any single
    ## or double quotes
    ("" + text).replace(quotesRe, "\\$1")

  normalizeNumber: (num) ->
    parsed = Number(num)

    ## return num if this isNaN else return parsed
    if _.isNaN(parsed) then num else parsed

  getObjValueByPath: (obj, keyPath) ->
    if not _.isObject obj
      throw new Error "The first parameter to utils.getObjValueByPath() must be an object"
    if not _.isString keyPath
      throw new Error "The second parameter to utils.getObjValueByPath() must be a string"
    keys = keyPath.split '.'
    val = obj
    for key in keys
      val = val[key]
      break unless val
    val

  isCommandFromThenable: (cmd) ->
    args = cmd.get("args")

    cmd.get("name") is "then" and
      args.length is 3 and
        _.every(args, _.isFunction)

  isValidHttpMethod: (str) ->
    _.isString(str) and _.includes(methods, str.toLowerCase())

  addTwentyYears: ->
    moment().add(20, "years").unix()

  locReload: (forceReload, win) ->
    win.location.reload(forceReload)

  locHref: (url, win) ->
    win.location.href = url

  locReplace: (win, url) ->
    win.location.replace(url)

  locToString: (win) ->
    win.location.toString()

  locExisting: ->
    $Location.create(window.location.href)

  iframeSrc: ($autIframe, url) ->
    $autIframe.prop("src", url)

  getDistanceBetween: (point1, point2) ->
    deltaX = point1.x - point2.x
    deltaY = point1.y - point2.y

    Math.sqrt(deltaX * deltaX + deltaY * deltaY)

  runSerially: (fns) ->
    values = []

    run = (index) ->
      Promise
      .try ->
        fns[index]()
      .then (value) ->
        values.push(value)
        index++
        if fns[index]
          run(index)
        else
          values

    run(0)

<<<<<<< HEAD
  keyboardMappings: UsKeyboardLayout.keyboardMappings
=======
  memoize: (func, cacheInstance = new Map()) ->
    memoized = (args...) ->
      key = args[0]
      cache = memoized.cache

      return cache.get(key) if cache.has(key)

      result = func.apply(this, args)
      memoized.cache = cache.set(key, result) || cache

      return result

    memoized.cache = cacheInstance

    return memoized
>>>>>>> 71172a88
}<|MERGE_RESOLUTION|>--- conflicted
+++ resolved
@@ -367,9 +367,8 @@
 
     run(0)
 
-<<<<<<< HEAD
   keyboardMappings: UsKeyboardLayout.keyboardMappings
-=======
+
   memoize: (func, cacheInstance = new Map()) ->
     memoized = (args...) ->
       key = args[0]
@@ -385,5 +384,4 @@
     memoized.cache = cacheInstance
 
     return memoized
->>>>>>> 71172a88
 }