--- conflicted
+++ resolved
@@ -21,9 +21,6 @@
   animationDistanceThreshold: 5
 }
 
-<<<<<<< HEAD
-module.exports = _.extend(errUtils, {
-=======
 USER_FRIENDLY_TYPE_DETECTORS = _.map([
   [_.isUndefined, "undefined"]
   [_.isNull, "null"]
@@ -48,8 +45,7 @@
   return [fn, _.constant(type)]
 )
 
-module.exports = {
->>>>>>> 64b68ed4
+module.exports = _.extend(errUtils, {
   warning: (msg) ->
     console.warn("Cypress Warning: " + msg)
 
