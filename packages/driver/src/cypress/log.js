const _ = require('lodash')
const $ = require('jquery')
const clone = require('clone')

const $Snapshots = require('../cy/snapshots')
const $Events = require('./events')
const $dom = require('../dom')
const $utils = require('./utils')
const $errUtils = require('./error_utils')

// adds class methods for command, route, and agent logging
// including the intermediate $Log interface
const groupsOrTableRe = /^(groups|table)$/
const parentOrChildRe = /parent|child/
const SNAPSHOT_PROPS = 'id snapshots $el url coords highlightAttr scrollBy viewportWidth viewportHeight'.split(' ')
<<<<<<< HEAD
const DISPLAY_PROPS = 'id alias aliasType callCount displayName end err event functionName hookName instrument isStubbed message method name numElements numResponses referencesAlias renderProps state testId timeout type url visible wallClockStartedAt testCurrentRetry'.split(' ')
=======
const DISPLAY_PROPS = 'id alias aliasType callCount displayName end err event functionName hookId instrument isStubbed message method name numElements numResponses referencesAlias renderProps state testId timeout type url visible wallClockStartedAt'.split(' ')
>>>>>>> 4b4628ea
const BLACKLIST_PROPS = 'snapshots'.split(' ')

let delay = null
let counter = 0

const { HIGHLIGHT_ATTR } = $Snapshots

// mutate attrs by nulling out
// object properties
const reduceMemory = (attrs) => {
  return _.each(attrs, (value, key) => {
    if (_.isObject(value)) {
      attrs[key] = null
    }
  })
}

const toSerializedJSON = function (attrs) {
  const { isDom } = $dom

  const stringify = function (value, key) {
    if (BLACKLIST_PROPS.includes(key)) {
      return null
    }

    if (_.isArray(value)) {
      return _.map(value, stringify)
    }

    if (isDom(value)) {
      return $dom.stringify(value, 'short')
    }

    if (!(!_.isFunction(value) || !groupsOrTableRe.test(key))) {
      return value()
    }

    if (_.isFunction(value)) {
      return value.toString()
    }

    if (_.isObject(value)) {
      // clone to nuke circular references
      // and blow away anything that throws
      try {
        return _.mapValues(clone(value), stringify)
      } catch (err) {
        return null
      }
    }

    return value
  }

  return _.mapValues(attrs, stringify)
}

const getDisplayProps = (attrs) => {
  return _.pick(attrs, DISPLAY_PROPS)
}

const getConsoleProps = (attrs) => {
  return attrs.consoleProps
}

const getSnapshotProps = (attrs) => {
  return _.pick(attrs, SNAPSHOT_PROPS)
}

const countLogsByTests = function (tests = {}) {
  if (_.isEmpty(tests)) {
    return 0
  }

  return _
  .chain(tests)
  .flatMap((test) => {
    return [test, test.prevAttempts]
  })
  .flatMap((tests) => {
    return [].concat(tests.agents, tests.routes, tests.commands)
  }).compact()
  .union([{ id: 0 }])
  .map('id')
  .max()
  .value()
}

// TODO: fix this
const setCounter = (num) => {
  return counter = num
}

const setDelay = (val) => {
  return delay = val != null ? val : 4
}

const defaults = function (state, config, obj) {
  const instrument = obj.instrument != null ? obj.instrument : 'command'

  // dont set any defaults if this
  // is an agent or route because we
  // may not even be inside of a command
  if (instrument === 'command') {
    const current = state('current')

    // we are logging a command instrument by default
    _.defaults(obj, current != null ? current.pick('name', 'type') : undefined)

    // force duals to become either parents or childs
    // normally this would be handled by the command itself
    // but in cases where the command purposely does not log
    // then it could still be logged during a failure, which
    // is why we normalize its type value
    if (!parentOrChildRe.test(obj.type)) {
      // does this command have a previously linked command
      // by chainer id
      obj.type = (current != null ? current.hasPreviouslyLinkedCommand() : undefined) ? 'child' : 'parent'
    }

    _.defaults(obj, {
      timeout: config('defaultCommandTimeout'),
      event: false,
      renderProps () {
        return {}
      },
      consoleProps () {
        // if we don't have a current command just bail
        if (!current) {
          return {}
        }

        const ret = $dom.isElement(current.get('subject')) ?
          $dom.getElements(current.get('subject'))
          :
          current.get('subject')

        return { Yielded: ret }
      },
    })

    // if obj.isCurrent
    // stringify the obj.message (if it exists) or current.get("args")
    obj.message = $utils.stringify(obj.message != null ? obj.message : (current != null ? current.get('args') : undefined))

    // allow type to by a dynamic function
    // so it can conditionally return either
    // parent or child (useful in assertions)
    if (_.isFunction(obj.type)) {
      obj.type = obj.type(current, state('subject'))
    }
  }

  const runnable = state('runnable')

  const getTestAttemptFromRunnable = (runnable) => {
    if (!runnable) {
      return
    }

    const t = $utils.getTestFromRunnable(runnable)

    return t._currentRetry || 0
  }

  return _.defaults(obj, {
    id: (counter += 1),
    state: 'pending',
    instrument: 'command',
    url: state('url'),
    hookId: state('hookId'),
    testId: runnable ? runnable.id : undefined,
    testCurrentRetry: getTestAttemptFromRunnable(state('runnable')),
    viewportWidth: state('viewportWidth'),
    viewportHeight: state('viewportHeight'),
    referencesAlias: undefined,
    alias: undefined,
    aliasType: undefined,
    message: undefined,
    timeout: undefined,
    wallClockStartedAt: new Date().toJSON(),
    renderProps () {
      return {}
    },
    consoleProps () {
      return {}
    },
  })
}

const Log = function (cy, state, config, obj) {
  obj = defaults(state, config, obj)

  // private attributes of each log
  const attributes = {}

  return {
    get (attr) {
      if (attr) {
        return attributes[attr]
      }

      return attributes
    },

    unset (key) {
      return this.set(key, undefined)
    },

    invoke (key) {
      const invoke = () => {
        // ensure this is a callable function
        // and set its default to empty object literal
        const fn = this.get(key)

        if (_.isFunction(fn)) {
          return fn()
        }

        return fn
      }

      return invoke() || {}
    },

    toJSON () {
      return _
      .chain(attributes)
      .omit('error')
      .omitBy(_.isFunction)
      .extend({
        err: $errUtils.wrapErr(this.get('error')),
        consoleProps: this.invoke('consoleProps'),
        renderProps: this.invoke('renderProps'),
      })
      .value()
    },

    set (key, val) {
      if (_.isString(key)) {
        obj = {}
        obj[key] = val
      } else {
        obj = key
      }

      if ('url' in obj) {
        // always stringify the url property
        obj.url = (obj.url != null ? obj.url : '').toString()
      }

      // convert onConsole to consoleProps
      // for backwards compatibility
      if (obj.onConsole) {
        obj.consoleProps = obj.onConsole
      }

      // if we have an alias automatically
      // figure out what type of alias it is
      if (obj.alias) {
        _.defaults(obj, { aliasType: obj.$el ? 'dom' : 'primitive' })
      }

      // dont ever allow existing id's to be mutated
      if (attributes.id) {
        delete obj.id
      }

      _.extend(attributes, obj)

      // if we have an consoleProps function
      // then re-wrap it
      if (obj && _.isFunction(obj.consoleProps)) {
        this.wrapConsoleProps()
      }

      if (obj && obj.$el) {
        this.setElAttrs()
      }

      this.fireChangeEvent()

      return this
    },

    pick (...args) {
      return _.pick(attributes, args)
    },

    publicInterface () {
      return {
        get: _.bind(this.get, this),
        on: _.bind(this.on, this),
        off: _.bind(this.off, this),
        pick: _.bind(this.pick, this),
        attributes,
      }
    },

    snapshot (name, options = {}) {
      // bail early and don't snapshot if we're in headless mode
      // or we're not storing tests
      if (!config('isInteractive') || (config('numTestsKeptInMemory') === 0)) {
        return this
      }

      _.defaults(options, {
        at: null,
        next: null,
      })

      const snapshot = cy.createSnapshot(name, this.get('$el'))

      const snapshots = this.get('snapshots') || []

      // insert at index 'at' or whatever is the next position
      snapshots[options.at || snapshots.length] = snapshot

      this.set('snapshots', snapshots)

      if (options.next) {
        const fn = this.snapshot

        this.snapshot = function () {
          // restore the fn
          this.snapshot = fn

          // call orig fn with next as name
          return fn.call(this, options.next)
        }
      }

      return this
    },

    error (err) {
      this.set({
        ended: true,
        error: err,
        state: 'failed',
      })

      return this
    },

    end () {
      // dont set back to passed
      // if we've already ended
      if (this.get('ended')) {
        return
      }

      this.set({
        ended: true,
        state: 'passed',
      })

      return this
    },

    getError (err) {
      return err.stack || err.message
    },

    setElAttrs () {
      const $el = this.get('$el')

      if (!$el) {
        return
      }

      if (_.isElement($el)) {
        // wrap the element in jquery
        // if its just a plain element
        return this.set('$el', $($el), { silent: true })
      }

      // if we've passed something like
      // <window> or <document> here or
      // a primitive then unset $el
      if (!$dom.isJquery($el)) {
        return this.unset('$el')
      }

      // make sure all $el elements are visible!
      obj = {
        highlightAttr: HIGHLIGHT_ATTR,
        numElements: $el.length,
        visible: $el.length === $el.filter(':visible').length,
      }

      return this.set(obj, { silent: true })
    },

    merge (log) {
      // merges another logs attributes into
      // ours by also removing / adding any properties
      // on the original

      // 1. calculate which properties to unset
      const unsets = _.chain(attributes).keys().without(..._.keys(log.get())).value()

      _.each(unsets, (unset) => {
        return this.unset(unset)
      })

      // 2. merge in any other properties
      return this.set(log.get())
    },

    _shouldAutoEnd () {
      // must be autoEnd
      // and not already ended
      // and not an event
      // and a command
      return (this.get('autoEnd') !== false) &&
        (this.get('ended') !== true) &&
          (this.get('event') === false) &&
            (this.get('instrument') === 'command')
    },

    finish () {
      // end our command since our subject
      // has been resolved at this point
      // unless its already been 'ended'
      // or has been specifically told not to auto resolve
      if (this._shouldAutoEnd()) {
        return this.snapshot().end()
      }
    },

    wrapConsoleProps () {
      const _this = this

      const { consoleProps } = attributes

      attributes.consoleProps = function (...args) {
        const key = _this.get('event') ? 'Event' : 'Command'

        const consoleObj = {}

        consoleObj[key] = _this.get('name')

        // merge in the other properties from consoleProps
        _.extend(consoleObj, consoleProps.apply(this, args))

        // TODO: right here we need to automatically
        // merge in "Yielded + Element" if there is an $el

        // and finally add error if one exists
        if (_this.get('error')) {
          _.defaults(consoleObj, {
            Error: _this.getError(_this.get('error')),
          })
        }

        // add note if no snapshot exists on command instruments
        if ((_this.get('instrument') === 'command') && !_this.get('snapshots')) {
          consoleObj.Snapshot = 'The snapshot is missing. Displaying current state of the DOM.'
        } else {
          delete consoleObj.Snapshot
        }

        return consoleObj
      }
    },
  }
}

const create = function (Cypress, cy, state, config) {
  counter = 0
  const logs = {}

  // give us the ability to change the delay for firing
  // the change event, or default it to 4
  if (delay == null) {
    delay = setDelay(config('logAttrsDelay'))
  }

  const trigger = function (log, event) {
    // bail if we never fired our initial log event
    if (!log._hasInitiallyLogged) {
      return
    }

    // bail if we've reset the logs due to a Cypress.abort
    if (!logs[log.get('id')]) {
      return
    }

    const attrs = log.toJSON()

    // only trigger this event if our last stored
    // emitted attrs do not match the current toJSON
    if (!_.isEqual(log._emittedAttrs, attrs)) {
      log._emittedAttrs = attrs

      log.emit(event, attrs)

      return Cypress.action(event, attrs, log)
    }
  }

  const triggerLog = function (log) {
    log._hasInitiallyLogged = true

    return trigger(log, 'command:log:added')
  }

  const addToLogs = function (log) {
    const id = log.get('id')

    logs[id] = true
  }

  const logFn = function (options = {}) {
    if (!_.isObject(options)) {
      $errUtils.throwErrByPath('log.invalid_argument', { args: { arg: options } })
    }

    const log = Log(cy, state, config, options)

    // add event emitter interface
    $Events.extend(log)

    const triggerStateChanged = () => {
      return trigger(log, 'command:log:changed')
    }

    // only fire the log:state:changed event
    // as fast as every 4ms
    log.fireChangeEvent = _.debounce(triggerStateChanged, 4)

    log.set(options)

    // if snapshot was passed
    // in, go ahead and snapshot
    if (log.get('snapshot')) {
      log.snapshot()
    }

    // if end was passed in
    // go ahead and end
    if (log.get('end')) {
      log.end({ silent: true })
    }

    if (log.get('error')) {
      log.error(log.get('error'), { silent: true })
    }

    log.wrapConsoleProps()

    const onBeforeLog = state('onBeforeLog')

    // dont trigger log if this function
    // explicitly returns false
    if (_.isFunction(onBeforeLog)) {
      if (onBeforeLog.call(cy, log) === false) {
        return
      }
    }

    // set the log on the command
    const current = state('current')

    if (current) {
      current.log(log)
    }

    addToLogs(log)

    triggerLog(log)

    // if not current state then the log is being run
    // with no command reference, so just end the log
    if (!current) {
      log.end({ silent: true })
    }

    return log
  }

  logFn._logs = logs

  return logFn
}

module.exports = {
  reduceMemory,

  toSerializedJSON,

  getDisplayProps,

  getConsoleProps,

  getSnapshotProps,

  countLogsByTests,

  setCounter,

  create,
}<|MERGE_RESOLUTION|>--- conflicted
+++ resolved
@@ -13,11 +13,7 @@
 const groupsOrTableRe = /^(groups|table)$/
 const parentOrChildRe = /parent|child/
 const SNAPSHOT_PROPS = 'id snapshots $el url coords highlightAttr scrollBy viewportWidth viewportHeight'.split(' ')
-<<<<<<< HEAD
-const DISPLAY_PROPS = 'id alias aliasType callCount displayName end err event functionName hookName instrument isStubbed message method name numElements numResponses referencesAlias renderProps state testId timeout type url visible wallClockStartedAt testCurrentRetry'.split(' ')
-=======
-const DISPLAY_PROPS = 'id alias aliasType callCount displayName end err event functionName hookId instrument isStubbed message method name numElements numResponses referencesAlias renderProps state testId timeout type url visible wallClockStartedAt'.split(' ')
->>>>>>> 4b4628ea
+const DISPLAY_PROPS = 'id alias aliasType callCount displayName end err event functionName hookId instrument isStubbed message method name numElements numResponses referencesAlias renderProps state testId timeout type url visible wallClockStartedAt testCurrentRetry'.split(' ')
 const BLACKLIST_PROPS = 'snapshots'.split(' ')
 
 let delay = null
