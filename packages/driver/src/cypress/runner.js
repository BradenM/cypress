--- conflicted
+++ resolved
@@ -17,13 +17,8 @@
 const TEST_BEFORE_RUN_EVENT = 'runner:test:before:run'
 const TEST_AFTER_RUN_EVENT = 'runner:test:after:run'
 
-<<<<<<< HEAD
-const RUNNABLE_LOGS = 'routes agents commands'.split(' ')
-const RUNNABLE_PROPS = 'id order title root hookName hookId err state failedFromHookId body speed type duration wallClockStartedAt wallClockDuration timings file originalTitle final currentRetry retries'.split(' ')
-=======
 const RUNNABLE_LOGS = 'routes agents commands hooks'.split(' ')
-const RUNNABLE_PROPS = 'id order title root hookName hookId err state failedFromHookId body speed type duration wallClockStartedAt wallClockDuration timings file originalTitle invocationDetails'.split(' ')
->>>>>>> 4b4628ea
+const RUNNABLE_PROPS = 'id order title root hookName hookId err state failedFromHookId body speed type duration wallClockStartedAt wallClockDuration timings file originalTitle invocationDetails final currentRetry retries'.split(' ')
 
 const debug = require('debug')('cypress:driver:runner')
 
@@ -95,16 +90,16 @@
   }
 }
 
-const setTestTimingsForHook = (test, hookName, obj) => {
+const setTestTimingsForHook = (test, hookId, obj) => {
   if (test.timings == null) {
     test.timings = {}
   }
 
-  if (test.timings[hookName] == null) {
-    test.timings[hookName] = []
-  }
-
-  return test.timings[hookName].push(obj)
+  if (test.timings[hookId] == null) {
+    test.timings[hookId] = []
+  }
+
+  return test.timings[hookId].push(obj)
 }
 
 const setTestTimings = (test, name, obj) => {
@@ -1155,15 +1150,6 @@
         test.wallClockStartedAt = wallClockStartedAt
       }
 
-<<<<<<< HEAD
-=======
-      // if this isnt a hook, then the name is 'test'
-      const hookName = runnable.type === 'hook' ? getHookName(runnable) : 'test'
-
-      // set hook id to hook id or test id
-      const hookId = runnable.type === 'hook' ? runnable.hookId : runnable.id
-
->>>>>>> 4b4628ea
       // if we haven't yet fired this event for this test
       // that means that we need to reset the previous state
       // of cy - since we now have a new 'test' and all of the
@@ -1194,7 +1180,7 @@
       }
 
       // if this isnt a hook, then the name is 'test'
-      const hookName = runnable.type === 'hook' ? getHookName(runnable) : 'test'
+      const hookId = runnable.type === 'hook' ? runnable.hookId : 'test'
 
       const next = (err) => {
         // now set the duration of the after runnable run async event
@@ -1207,7 +1193,7 @@
             // this is what it 'feels' like to the user
             runnable.duration = wallClockEnd - wallClockStartedAt
 
-            setTestTimingsForHook(test, hookName, {
+            setTestTimingsForHook(test, {
               hookId: runnable.hookId,
               fnDuration: fnDurationEnd - fnDurationStart,
               afterFnDuration: afterFnDurationEnd - afterFnDurationStart,
