/* eslint-disable prefer-rest-params */
/* globals Cypress */
const _ = require('lodash')
const moment = require('moment')
const Promise = require('bluebird')
const Pending = require('mocha/lib/pending')

const $Log = require('./log')
const $utils = require('./utils')

const defaultGrepRe = /.*/
const mochaCtxKeysRe = /^(_runnable|test)$/
const betweenQuotesRe = /\"(.+?)\"/

const HOOKS = 'beforeAll beforeEach afterEach afterAll'.split(' ')
const TEST_BEFORE_RUN_EVENT = 'runner:test:before:run'
const TEST_AFTER_RUN_EVENT = 'runner:test:after:run'

const ERROR_PROPS = 'message type name stack fileName lineNumber columnNumber host uncaught actual expected showDiff isPending'.split(' ')
const RUNNABLE_LOGS = 'routes agents commands'.split(' ')
<<<<<<< HEAD
const RUNNABLE_PROPS = 'id order title root hookName hookId err state failedFromHookId body speed type duration wallClockStartedAt wallClockDuration timings'.split(' ')
=======
const RUNNABLE_PROPS = 'id title root hookName hookId err state failedFromHookId body speed type duration wallClockStartedAt wallClockDuration timings file'.split(' ')
>>>>>>> b2f90595

// ## initial payload
// {
//   suites: [
//     {id: "r1"}, {id: "r4", suiteId: "r1"}
//   ]
//   tests: [
//     {id: "r2", title: "foo", suiteId: "r1"}
//   ]
// }

// ## normalized
// {
//   {
//     root: true
//     suites: []
//     tests: []
//   }
// }

// ## resetting state (get back from server)
// {
//   scrollTop: 100
//   tests: {
//     r2: {id: "r2", title: "foo", suiteId: "r1", state: "passed", err: "", routes: [
//         {}, {}
//       ]
//       agents: [
//       ]
//       commands: [
//         {}, {}, {}
//       ]
//     }}
//
//     r3: {id: "r3", title: "bar", suiteId: "r1", state: "failed", logs: {
//       routes: [
//         {}, {}
//       ]
//       spies: [
//       ]
//       commands: [
//         {}, {}, {}
//       ]
//     }}
//   ]
// }

const fire = function (event, runnable, Cypress) {
  if (runnable._fired == null) {
    runnable._fired = {}
  }

  runnable._fired[event] = true

  // dont fire anything again if we are skipped
  if (runnable._ALREADY_RAN) {
    return
  }

  return Cypress.action(event, wrap(runnable), runnable)
}

const fired = (event, runnable) => {
  return !!(runnable._fired && runnable._fired[event])
}

const testBeforeRunAsync = (test, Cypress) => {
  return Promise.try(() => {
    if (!fired('runner:test:before:run:async', test)) {
      return fire('runner:test:before:run:async', test, Cypress)
    }
  })
}

const runnableAfterRunAsync = function (runnable, Cypress) {
  runnable.clearTimeout()

  return Promise.try(() => {
    if (!fired('runner:runnable:after:run:async', runnable)) {
      return fire('runner:runnable:after:run:async', runnable, Cypress)
    }
  })
}

const testAfterRun = function (test, Cypress) {
  test.clearTimeout()
  if (!fired(TEST_AFTER_RUN_EVENT, test)) {
    setWallClockDuration(test)
    fire(TEST_AFTER_RUN_EVENT, test, Cypress)

    // perf loop only through
    // a tests OWN properties and not
    // inherited properties from its shared ctx
    for (let key of Object.keys(test.ctx || {})) {
      const value = test.ctx[key]

      if (_.isObject(value) && !mochaCtxKeysRe.test(key)) {
        // nuke any object properties that come from
        // cy.as() aliases or anything set from 'this'
        // so we aggressively perform GC and prevent obj
        // ref's from building up
        test.ctx[key] = undefined
      }
    }

    // reset the fn to be empty function
    // for GC to be aggressive and prevent
    // closures from hold references
    test.fn = function () {}

    // prevent loop comprehension
    return null
  }
}

const setTestTimingsForHook = function (test, hookName, obj) {
  if (test.timings == null) {
    test.timings = {}
  }

  if (test.timings[hookName] == null) {
    test.timings[hookName] = []
  }

  return test.timings[hookName].push(obj)
}

const setTestTimings = function (test, name, obj) {
  if (test.timings == null) {
    test.timings = {}
  }

  test.timings[name] = obj
}

const setWallClockDuration = (test) => {
  return test.wallClockDuration = new Date() - test.wallClockStartedAt
}

const reduceProps = (obj, props) => {
  return _.reduce(props, (memo, prop) => {
    if (_.has(obj, prop) || (obj[prop] !== undefined)) {
      memo[prop] = obj[prop]
    }

    return memo
  }
  , {})
}

// we need to optimize wrap by converting
// tests to an id-based object which prevents
// us from recursively iterating through every
// parent since we could just return the found test
const wrap = (runnable) => {
  return reduceProps(runnable, RUNNABLE_PROPS)
}

const wrapAll = (runnable) => {
  return _.extend(
    {},
    reduceProps(runnable, RUNNABLE_PROPS),
    reduceProps(runnable, RUNNABLE_LOGS)
  )
}

const wrapErr = (err) => {
  return reduceProps(err, ERROR_PROPS)
}

const getHookName = function (hook) {
  // find the name of the hook by parsing its
  // title and pulling out whats between the quotes
  const name = hook.title.match(betweenQuotesRe)

  return name && name[1]
}

const forceGc = function (obj) {
  // aggressively forces GC by purging
  // references to ctx, and removes callback
  // functions for closures
  for (let key of Object.keys(obj.ctx || {})) {
    obj.ctx[key] = undefined
  }

  if (obj.fn) {
    obj.fn = function () {}
  }
}

const anyTestInSuite = function (suite, fn) {
  for (let test of suite.tests) {
    if (fn(test) === true) {
      return true
    }
  }

  for (suite of suite.suites) {
    if (anyTestInSuite(suite, fn) === true) {
      return true
    }
  }

  // else return false
  return false
}

const eachHookInSuite = function (suite, fn) {
  for (let type of HOOKS) {
    for (let hook of suite[`_${type}`]) {
      fn(hook)
    }
  }

  // prevent loop comprehension
  return null
}

const onFirstTest = function (suite, fn) {
  let test

  for (test of suite.tests) {
    if (fn(test)) {
      return test
    }
  }

  for (suite of suite.suites) {
    test = onFirstTest(suite, fn)

    if (test) {
      return test
    }
  }
}

const getAllSiblingTests = function (suite, getTestById) {
  const tests = []

  suite.eachTest((test) => {
    // iterate through each of our suites tests.
    // this will iterate through all nested tests
    // as well.  and then we add it only if its
    // in our grepp'd tests array
    if (getTestById(test.id)) {
      return tests.push(test)
    }
  })

  return tests
}

const getTestFromHook = function (hook, suite, getTestById) {
  // if theres already a currentTest use that
  let found; let test

  test = hook != null ? hook.ctx.currentTest : undefined

  if (test) {
    return test
  }

  // if we have a hook id then attempt
  // to find the test by its id
  if (hook != null ? hook.id : undefined) {
    found = onFirstTest(suite, (test) => {
      return hook.id === test.id
    })

    if (found) {
      return found
    }
  }

  // returns us the very first test
  // which is in our grepped tests array
  // based on walking down the current suite
  // iterating through each test until it matches
  found = onFirstTest(suite, (test) => {
    return getTestById(test.id)
  })

  if (found) {
    return found
  }

  // have one last final fallback where
  // we just return true on the very first
  // test (used in testing)
  return onFirstTest(suite, (test) => {
    return true
  })
}

// we have to see if this is the last suite amongst
// its siblings.  but first we have to filter out
// suites which dont have a grep'd test in them
const isLastSuite = function (suite, tests) {
  if (suite.root) {
    return false
  }

  // grab all of the suites from our grep'd tests
  // including all of their ancestor suites!
  const suites = _.reduce(tests, (memo, test) => {
    let parent

    while ((parent = test.parent)) {
      memo.push(parent)
      test = parent
    }

    return memo
  }
  , [])

  // intersect them with our parent suites and see if the last one is us
  return _
  .chain(suites)
  .uniq()
  .intersection(suite.parent.suites)
  .last()
  .value() === suite
}

// we are the last test that will run in the suite
// if we're the last test in the tests array or
// if we failed from a hook and that hook was 'before'
// since then mocha skips the remaining tests in the suite
const lastTestThatWillRunInSuite = (test, tests) => {
  return isLastTest(test, tests) || (test.failedFromHookId && (test.hookName === 'before all'))
}

const isLastTest = (test, tests) => {
  return test === _.last(tests)
}

const isRootSuite = (suite) => {
  return suite && suite.root
}

const overrideRunnerHook = function (Cypress, _runner, getTestById, getTest, setTest, getTests) {
  // bail if our _runner doesnt have a hook.
  // useful in tests
  if (!_runner.hook) {
    return
  }

  // monkey patch the hook event so we can wrap
  // 'test:after:run' around all of
  // the hooks surrounding a test runnable
  const _runnerHook = _runner.hook

  _runner.hook = function (name, fn) {
    const allTests = getTests()

    const changeFnToRunAfterHooks = function () {
      const originalFn = fn

      const test = getTest()

      fn = function () {
        setTest(null)

        testAfterRun(test, Cypress)

        // and now invoke next(err)
        return originalFn.apply(window, arguments)
      }
    }

    switch (name) {
      case 'afterEach': {
        const t = getTest()

        // find all of the grep'd _tests which share
        // the same parent suite as our current _test
        const tests = getAllSiblingTests(t.parent, getTestById)

        // make sure this test isnt the last test overall but also
        // isnt the last test in our grep'd parent suite's tests array
        if (this.suite.root && (t !== _.last(allTests)) && (t !== _.last(tests))) {
          changeFnToRunAfterHooks()
        }

        break
      }

      case 'afterAll': {
        // find all of the grep'd allTests which share
        // the same parent suite as our current _test
        const t = getTest()

        if (t) {
          const siblings = getAllSiblingTests(t.parent, getTestById)

          // 1. if we're the very last test in the entire allTests
          //    we wait until the root suite fires
          // 2. else we wait until the very last possible moment by waiting
          //    until the root suite is the parent of the current suite
          //    since that will bubble up IF we're the last nested suite
          // 3. else if we arent the last nested suite we fire if we're
          //    the last test that will run
          if (
            (isRootSuite(this.suite) && isLastTest(t, allTests)) ||
              (isRootSuite(this.suite.parent) && lastTestThatWillRunInSuite(t, siblings)) ||
              (!isLastSuite(this.suite, allTests) && lastTestThatWillRunInSuite(t, siblings))
          ) {
            changeFnToRunAfterHooks()
          }
        }

        break
      }

      default:
        break
    }

    return _runnerHook.call(this, name, fn)
  }
}

const matchesGrep = function (runnable, grep) {
  // we have optimized this iteration to the maximum.
  // we memoize the existential matchesGrep property
  // so we dont regex again needlessly when going
  // through tests which have already been set earlier
  if (((runnable.matchesGrep == null)) || (!_.isEqual(runnable.grepRe, grep))) {
    runnable.grepRe = grep
    runnable.matchesGrep = grep.test(runnable.fullTitle())
  }

  return runnable.matchesGrep
}

const getTestResults = (tests) => {
  return _.map(tests, (test) => {
    const obj = _.pick(test, 'id', 'duration', 'state')

    obj.title = test.originalTitle
    // TODO FIX THIS!
    if (!obj.state) {
      obj.state = 'skipped'
    }

    return obj
  })
}

const normalizeAll = function (suite, initialTests = {}, grep, setTestsById, setTests, onRunnable, onLogsById, getTestId) {
  let hasTests = false

  // only loop until we find the first test
  onFirstTest(suite, (test) => {
    return hasTests = true
  })

  // if we dont have any tests then bail
  if (!hasTests) {
    return
  }

  // we are doing a super perf loop here where
  // we hand back a normalized object but also
  // create optimized lookups for the tests without
  // traversing through it multiple times
  const tests = {}
  const grepIsDefault = _.isEqual(grep, defaultGrepRe)

  const obj = normalize(suite, tests, initialTests, grep, grepIsDefault, onRunnable, onLogsById, getTestId)

  if (setTestsById) {
    // use callback here to hand back
    // the optimized tests
    setTestsById(tests)
  }

  if (setTests) {
    let i = 0

    const testsArr = _.map(tests, (test) => {
      test.order = i += 1

      return test
    })

    // same pattern here
    setTests(testsArr)
  }

  return obj
}

const normalize = function (runnable, tests, initialTests, grep, grepIsDefault, onRunnable, onLogsById, getTestId) {
  const normalizer = (runnable) => {
    let i

    runnable.id = getTestId()

    // tests have a type of 'test' whereas suites do not have a type property
    if (runnable.type == null) {
      runnable.type = 'suite'
    }

    if (onRunnable) {
      onRunnable(runnable)
    }

    // if we have a runnable in the initial state
    // then merge in existing properties into the runnable
    i = initialTests[runnable.id]

    if (i) {
      _.each(RUNNABLE_LOGS, (type) => {
        return _.each(i[type], onLogsById)
      })

      _.extend(runnable, i)
    }

    // reduce this runnable down to its props
    // and collections
    return wrapAll(runnable)
  }

  const push = (test) => {
    return tests[test.id] != null ? tests[test.id] : (tests[test.id] = test)
  }

  const obj = normalizer(runnable)

  // if we have a default grep then avoid
  // grepping altogether and just push
  // tests into the array of tests
  if (grepIsDefault) {
    if (runnable.type === 'test') {
      push(runnable)
    }

    // and recursively iterate and normalize all other _runnables
    _.each({ tests: runnable.tests, suites: runnable.suites }, (_runnables, key) => {
      if (runnable[key]) {
        obj[key] = _.map(_runnables, (runnable) => {
          return normalize(runnable, tests, initialTests, grep, grepIsDefault, onRunnable, onLogsById, getTestId)
        })
      }
    })
  } else {
    // iterate through all tests and only push them in
    // if they match the current grep
    obj.tests = _.reduce(runnable.tests != null ? runnable.tests : [], (memo, test) => {
      // only push in the test if it matches
      // our grep
      if (matchesGrep(test, grep)) {
        memo.push(normalizer(test))
        push(test)
      }

      return memo
    }
    , [])

    // and go through the suites
    obj.suites = _.reduce(runnable.suites != null ? runnable.suites : [], (memo, suite) => {
      // but only add them if a single nested test
      // actually matches the grep
      const any = anyTestInSuite(suite, (test) => {
        return matchesGrep(test, grep)
      })

      if (any) {
        memo.push(
          normalize(
            suite,
            tests,
            initialTests,
            grep,
            grepIsDefault,
            onRunnable,
            onLogsById,
            getTestId
          )
        )
      }

      return memo
    }
    , [])
  }

  return obj
}

const hookFailed = function (hook, err, hookName, getTestById, getTest) {
  // finds the test by returning the first test from
  // the parent or looping through the suites until
  // it finds the first test
  const test = getTest() || getTestFromHook(hook, hook.parent, getTestById)

  test.err = err
  test.state = 'failed'
  test.duration = hook.duration // TODO: nope (?)
  test.hookName = hookName // TODO: why are we doing this?
  test.failedFromHookId = hook.hookId

  if (hook.alreadyEmittedMocha) {
    test.alreadyEmittedMocha = true
  } else {
    return Cypress.action('runner:test:end', wrap(test))
  }
}

const _runnerListeners = function (_runner, Cypress, _emissions, getTestById, getTest, setTest, getHookId) {
  _runner.on('start', () => {
    return Cypress.action('runner:start', {
      start: new Date(),
    })
  })

  _runner.on('end', () => {
    return Cypress.action('runner:end', {
      end: new Date(),
    })
  })

  _runner.on('suite', (suite) => {
    if (_emissions.started[suite.id]) {
      return
    }

    _emissions.started[suite.id] = true

    return Cypress.action('runner:suite:start', wrap(suite))
  })

  _runner.on('suite end', (suite) => {
    // cleanup our suite + its hooks
    forceGc(suite)
    eachHookInSuite(suite, forceGc)

    if (_emissions.ended[suite.id]) {
      return
    }

    _emissions.ended[suite.id] = true

    return Cypress.action('runner:suite:end', wrap(suite))
  })

  _runner.on('hook', (hook) => {
    if (hook.hookId == null) {
      hook.hookId = getHookId()
    }

    if (hook.hookName == null) {
      hook.hookName = getHookName(hook)
    }

    // mocha incorrectly sets currentTest on before all's.
    // if there is a nested suite with a before, then
    // currentTest will refer to the previous test run
    // and not our current
    if ((hook.hookName === 'before all') && hook.ctx.currentTest) {
      delete hook.ctx.currentTest
    }

    // set the hook's id from the test because
    // hooks do not have their own id, their
    // commands need to grouped with the test
    // and we can only associate them by this id
    const test = getTest() || getTestFromHook(hook, hook.parent, getTestById)

    hook.id = test.id
    hook.ctx.currentTest = test

    // make sure we set this test as the current now
    // else its possible that our TEST_AFTER_RUN_EVENT
    // will never fire if this failed in a before hook
    setTest(test)

    return Cypress.action('runner:hook:start', wrap(hook))
  })

  _runner.on('hook end', (hook) => {
    return Cypress.action('runner:hook:end', wrap(hook))
  })

  _runner.on('test', (test) => {
    setTest(test)

    if (_emissions.started[test.id]) {
      return
    }

    _emissions.started[test.id] = true

    return Cypress.action('runner:test:start', wrap(test))
  })

  _runner.on('test end', (test) => {
    if (_emissions.ended[test.id]) {
      return
    }

    _emissions.ended[test.id] = true

    return Cypress.action('runner:test:end', wrap(test))
  })

  _runner.on('pass', (test) => {
    return Cypress.action('runner:pass', wrap(test))
  })

  // if a test is pending mocha will only
  // emit the pending event instead of the test
  // so we normalize the pending / test events
  _runner.on('pending', function (test) {
    // do nothing if our test is skipped
    if (test._ALREADY_RAN) {
      return
    }

    if (!fired(TEST_BEFORE_RUN_EVENT, test)) {
      fire(TEST_BEFORE_RUN_EVENT, test, Cypress)
    }

    test.state = 'pending'

    if (!test.alreadyEmittedMocha) {
      // do not double emit this event
      test.alreadyEmittedMocha = true

      Cypress.action('runner:pending', wrap(test))
    }

    this.emit('test', test)

    // if this is not the last test amongst its siblings
    // then go ahead and fire its test:after:run event
    // else this will not get called
    const tests = getAllSiblingTests(test.parent, getTestById)

    if (_.last(tests) !== test) {
      return fire(TEST_AFTER_RUN_EVENT, test, Cypress)
    }
  })

  return _runner.on('fail', (runnable, err) => {
    let hookName
    const isHook = runnable.type === 'hook'

    if (isHook) {
      const parentTitle = runnable.parent.title

      hookName = getHookName(runnable)

      // append a friendly message to the error indicating
      // we're skipping the remaining tests in this suite
      err = $utils.appendErrMsg(
        err,
        $utils.errMessageByPath('uncaught.error_in_hook', {
          parentTitle,
          hookName,
        })
      )
    }

    // always set runnable err so we can tap into
    // taking a screenshot on error
    runnable.err = wrapErr(err)

    if (!runnable.alreadyEmittedMocha) {
      // do not double emit this event
      runnable.alreadyEmittedMocha = true

      Cypress.action('runner:fail', wrap(runnable), runnable.err)
    }

    // if we've already fired the test after run event
    // it means that this runnable likely failed due to
    // a double done(err) callback, and we need to fire
    // this again!
    if (fired(TEST_AFTER_RUN_EVENT, runnable)) {
      fire(TEST_AFTER_RUN_EVENT, runnable, Cypress)
    }

    if (isHook) {
      // if a hook fails (such as a before) then the test will never
      // get run and we'll need to make sure we set the test so that
      // the TEST_AFTER_RUN_EVENT fires correctly
      return hookFailed(runnable, runnable.err, hookName, getTestById, getTest)
    }
  })
}

const create = function (specWindow, mocha, Cypress, cy) {
  let _id = 0
  let _hookId = 0
  let _uncaughtFn = null

  const _runner = mocha.getRunner()

  _runner.suite = mocha.getRootSuite()

  specWindow.onerror = function () {
    let err = cy.onSpecWindowUncaughtException.apply(cy, arguments)

    // err will not be returned if cy can associate this
    // uncaught exception to an existing runnable
    if (!err) {
      return true
    }

    const todoMsg = function () {
      if (!Cypress.config('isTextTerminal')) {
        return 'Check your console for the stack trace or click this message to see where it originated from.'
      }
    }

    const append = () => {
      return _.chain([
        'Cypress could not associate this error to any specific test.',
        'We dynamically generated a new test to display this failure.',
        todoMsg(),
      ])
      .compact()
      .join('\n\n')
    }

    // else  do the same thing as mocha here
    err = $utils.appendErrMsg(err, append())

    // remove this error's stack since it gives no valuable context
    err.stack = ''

    const throwErr = function () {
      throw err
    }

    // we could not associate this error
    // and shouldn't ever start our run
    _uncaughtFn = throwErr

    // return undefined so the browser does its default
    // uncaught exception behavior (logging to console)
    return undefined
  }

  // hold onto the _runnables for faster lookup later
  let _stopped = false
  let _test = null
  let _tests = []
  let _testsById = {}
  const _testsQueue = []
  const _testsQueueById = {}
  const _runnables = []
  const _logsById = {}
  let _emissions = {
    started: {},
    ended: {},
  }
  let _startTime = null

  // increment the id counter
  const getTestId = () => {
    return `r${_id += 1}`
  }

  const getHookId = () => {
    return `h${_hookId += 1}`
  }

  const setTestsById = (tbid) => {
    return _testsById = tbid
  }

  const setTests = (t) => {
    return _tests = t
  }

  const getTests = () => {
    return _tests
  }

  const onRunnable = (r) => {
    return _runnables.push(r)
  }

  const onLogsById = (l) => {
    return _logsById[l.id] = l
  }

  const getTest = () => {
    return _test
  }

  const setTest = (t) => {
    return _test = t
  }

  const getTestById = function (id) {
    // perf short circuit
    if (!id) {
      return
    }

    return _testsById[id]
  }

  overrideRunnerHook(Cypress, _runner, getTestById, getTest, setTest, getTests)

  return {
    grep (re) {
      if (arguments.length) {
        _runner._grep = re
      } else {
        // grab grep from the mocha _runner
        // or just set it to all in case
        // there is a mocha regression
        return _runner._grep != null ? _runner._grep : (_runner._grep = defaultGrepRe)
      }
    },

    options (options = {}) {
      // TODO
      // need to handle
      // ignoreLeaks, asyncOnly, globals

      let re

      re = options.grep

      if (re) {
        return this.grep(re)
      }
    },

    normalizeAll (tests) {
      // if we have an uncaught error then slice out
      // all of the tests and suites and just generate
      // a single test since we received an uncaught
      // error prior to processing any of mocha's tests
      // which could have occurred in a separate support file
      if (_uncaughtFn) {
        _runner.suite.suites = []
        _runner.suite.tests = []

        // create a runnable to associate for the failure
        mocha.createRootTest('An uncaught error was detected outside of a test', _uncaughtFn)
      }

      return normalizeAll(
        _runner.suite,
        tests,
        this.grep(),
        setTestsById,
        setTests,
        onRunnable,
        onLogsById,
        getTestId
      )
    },

    run (fn) {
      if (_startTime == null) {
        _startTime = moment().toJSON()
      }

      _runnerListeners(_runner, Cypress, _emissions, getTestById, getTest, setTest, getHookId)

      return _runner.run((failures) => {
        // if we happen to make it all the way through
        // the run, then just set _stopped to true here
        _stopped = true

        // TODO this functions is not correctly
        // synchronized with the 'end' event that
        // we manage because of uncaught hook errors
        if (fn) {
          return fn(failures, getTestResults(_tests))
        }
      })
    },

    onRunnableRun (runnableRun, runnable, args) {
      let lifecycleStart; let test

      if (!runnable.id) {
        throw new Error('runnable must have an id', runnable.id)
      }

      switch (runnable.type) {
        case 'hook':
          test = getTest() || getTestFromHook(runnable, runnable.parent, getTestById)
          break

        case 'test':
          test = runnable
          break

        default:
          break
      }

      // closure for calculating the actual
      // runtime of a runnables fn exection duration
      // and also the run of the runnable:after:run:async event
      let wallClockStartedAt = null
      let wallClockEnd = null
      let fnDurationStart = null
      let fnDurationEnd = null
      let afterFnDurationStart = null
      let afterFnDurationEnd = null

      // when this is a hook, capture the real start
      // date so we can calculate our test's duration
      // including all of its hooks
      wallClockStartedAt = new Date()

      if (!test.wallClockStartedAt) {
        // if we don't have lifecycle timings yet
        lifecycleStart = wallClockStartedAt
      }

      if (test.wallClockStartedAt == null) {
        test.wallClockStartedAt = wallClockStartedAt
      }

      // if this isnt a hook, then the name is 'test'
      const hookName = runnable.type === 'hook' ? getHookName(runnable) : 'test'

      // if we haven't yet fired this event for this test
      // that means that we need to reset the previous state
      // of cy - since we now have a new 'test' and all of the
      // associated _runnables will share this state
      if (!fired(TEST_BEFORE_RUN_EVENT, test)) {
        fire(TEST_BEFORE_RUN_EVENT, test, Cypress)
      }

      // extract out the next(fn) which mocha uses to
      // move to the next runnable - this will be our async seam
      const _next = args[0]

      const next = function (err) {
        // now set the duration of the after runnable run async event
        afterFnDurationEnd = (wallClockEnd = new Date())

        switch (runnable.type) {
          case 'hook':
            // reset runnable duration to include lifecycle
            // and afterFn timings purely for the mocha runner.
            // this is what it 'feels' like to the user
            runnable.duration = wallClockEnd - wallClockStartedAt

            setTestTimingsForHook(test, hookName, {
              hookId: runnable.hookId,
              fnDuration: fnDurationEnd - fnDurationStart,
              afterFnDuration: afterFnDurationEnd - afterFnDurationStart,
            })

            break

          case 'test':
            // if we are currently on a test then
            // recalculate its duration to be based
            // against that (purely for the mocha reporter)
            test.duration = wallClockEnd - test.wallClockStartedAt

            // but still preserve its actual function
            // body duration for timings
            setTestTimings(test, 'test', {
              fnDuration: fnDurationEnd - fnDurationStart,
              afterFnDuration: afterFnDurationEnd - afterFnDurationStart,
            })

            break

          default:
            break
        }

        return _next(err)
      }

      const onNext = function (err) {
        // when done with the function set that to end
        fnDurationEnd = new Date()

        // and also set the afterFnDuration to this same date
        afterFnDurationStart = fnDurationEnd

        // attach error right now
        // if we have one
        if (err) {
          if (err instanceof Pending) {
            err.isPending = true
          }

          runnable.err = wrapErr(err)
        }

        return runnableAfterRunAsync(runnable, Cypress)
        .then(() => {
          // once we complete callback with the
          // original err
          next(err)

          // return null here to signal to bluebird
          // that we did not forget to return a promise
          // because mocha internally does not return
          // the test.run(fn)
          return null
        }).catch((err) => {
          next(err)

          // return null here to signal to bluebird
          // that we did not forget to return a promise
          // because mocha internally does not return
          // the test.run(fn)
          return null
        })
      }

      // our runnable is about to run, so let cy know. this enables
      // us to always have a correct runnable set even when we are
      // running lifecycle events
      // and also get back a function result handler that we use as
      // an async seam
      cy.setRunnable(runnable, hookName)

      // TODO: handle promise timeouts here!
      // whenever any runnable is about to run
      // we figure out what test its associated to
      // if its a hook, and then we fire the
      // test:before:run:async action if its not
      // been fired before for this test
      return testBeforeRunAsync(test, Cypress)
      .catch((err) => {
        // TODO: if our async tasks fail
        // then allow us to cause the test
        // to fail here by blowing up its fn
        // callback
        const { fn } = runnable

        const restore = () => {
          return runnable.fn = fn
        }

        runnable.fn = function () {
          restore()

          throw err
        }
      }).finally(() => {
        if (lifecycleStart) {
          // capture how long the lifecycle took as part
          // of the overall wallClockDuration of our test
          setTestTimings(test, 'lifecycle', new Date() - lifecycleStart)
        }

        // capture the moment we're about to invoke
        // the runnable's callback function
        fnDurationStart = new Date()

        // call the original method with our
        // custom onNext function
        return runnableRun.call(runnable, onNext)
      })
    },

    getStartTime () {
      return _startTime
    },

    setStartTime (iso) {
      _startTime = iso
    },

    countByTestState (tests, state) {
      const count = _.filter(tests, (test, key) => {
        return test.state === state
      })

      return count.length
    },

    setNumLogs (num) {
      return $Log.setCounter(num)
    },

    getEmissions () {
      return _emissions
    },

    getTestsState () {
      const id = _test != null ? _test.id : undefined
      const tests = {}

      // bail if we dont have a current test
      if (!id) {
        return {}
      }

      // search through all of the tests
      // until we find the current test
      // and break then
      for (let test of _tests) {
        if (test.id === id) {
          break
        } else {
          test = wrapAll(test)

          _.each(RUNNABLE_LOGS, (type) => {
            let logs

            logs = test[type]

            if (logs) {
              test[type] = _.map(logs, $Log.toSerializedJSON)
            }
          })

          tests[test.id] = test
        }
      }

      return tests
    },

    stop () {
      if (_stopped) {
        return
      }

      _stopped = true

      // abort the run
      _runner.abort()

      // emit the final 'end' event
      // since our reporter depends on this event
      // and mocha may never fire this becuase our
      // runnable may never finish
      _runner.emit('end')

      // remove all the listeners
      // so no more events fire
      return _runner.removeAllListeners()
    },

    getDisplayPropsForLog: $Log.getDisplayProps,

    getConsolePropsForLogById (logId) {
      let attrs

      attrs = _logsById[logId]

      if (attrs) {
        return $Log.getConsoleProps(attrs)
      }
    },

    getSnapshotPropsForLogById (logId) {
      let attrs

      attrs = _logsById[logId]

      if (attrs) {
        return $Log.getSnapshotProps(attrs)
      }
    },

    getErrorByTestId (testId) {
      let test

      test = getTestById(testId)

      if (test) {
        return wrapErr(test.err)
      }
    },

    resumeAtTest (id, emissions = {}) {
      Cypress._RESUMED_AT_TEST = id

      _emissions = emissions

      for (let test of _tests) {
        if (test.id !== id) {
          test._ALREADY_RAN = true
          test.pending = true
        } else {
          // bail so we can stop now
          return
        }
      }
    },

    cleanupQueue (numTestsKeptInMemory) {
      const cleanup = function (queue) {
        if (queue.length > numTestsKeptInMemory) {
          const test = queue.shift()

          delete _testsQueueById[test.id]

          _.each(RUNNABLE_LOGS, (logs) => {
            return _.each(test[logs], (attrs) => {
            // we know our attrs have been cleaned
            // now, so lets store that
              attrs._hasBeenCleanedUp = true

              return $Log.reduceMemory(attrs)
            })
          })

          return cleanup(queue)
        }
      }

      return cleanup(_testsQueue)
    },

    addLog (attrs, isInteractive) {
      // we dont need to hold a log reference
      // to anything in memory when we're headless
      // because you cannot inspect any logs
      let existing

      if (!isInteractive) {
        return
      }

      let test = getTestById(attrs.testId)

      // bail if for whatever reason we
      // cannot associate this log to a test
      if (!test) {
        return
      }

      // if this test isnt in the current queue
      // then go ahead and add it
      if (!_testsQueueById[test.id]) {
        _testsQueueById[test.id] = true
        _testsQueue.push(test)
      }

      existing = _logsById[attrs.id]

      if (existing) {
        // because log:state:changed may
        // fire at a later time, its possible
        // we've already cleaned up these attrs
        // and in that case we don't want to do
        // anything at all
        if (existing._hasBeenCleanedUp) {
          return
        }

        // mutate the existing object
        return _.extend(existing, attrs)
      }

      _logsById[attrs.id] = attrs

      const { testId, instrument } = attrs

      test = getTestById(testId)

      if (test) {
        // pluralize the instrument
        // as a property on the runnable
        let name
        const logs = test[name = `${instrument}s`] != null ? test[name] : (test[name] = [])

        // else push it onto the logs
        return logs.push(attrs)
      }
    },
  }
}

module.exports = {
  overrideRunnerHook,

  normalize,

  normalizeAll,

  create,
}<|MERGE_RESOLUTION|>--- conflicted
+++ resolved
@@ -18,11 +18,7 @@
 
 const ERROR_PROPS = 'message type name stack fileName lineNumber columnNumber host uncaught actual expected showDiff isPending'.split(' ')
 const RUNNABLE_LOGS = 'routes agents commands'.split(' ')
-<<<<<<< HEAD
-const RUNNABLE_PROPS = 'id order title root hookName hookId err state failedFromHookId body speed type duration wallClockStartedAt wallClockDuration timings'.split(' ')
-=======
-const RUNNABLE_PROPS = 'id title root hookName hookId err state failedFromHookId body speed type duration wallClockStartedAt wallClockDuration timings file'.split(' ')
->>>>>>> b2f90595
+const RUNNABLE_PROPS = 'id order title root hookName hookId err state failedFromHookId body speed type duration wallClockStartedAt wallClockDuration timings file'.split(' ')
 
 // ## initial payload
 // {
