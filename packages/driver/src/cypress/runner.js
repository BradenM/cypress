/* eslint-disable prefer-rest-params */
/* globals Cypress */
const _ = require('lodash')
const moment = require('moment')
const Promise = require('bluebird')
const Pending = require('mocha/lib/pending')

const $Log = require('./log')
const $utils = require('./utils')
const $errUtils = require('./error_utils')
const $stackUtils = require('./stack_utils')

const mochaCtxKeysRe = /^(_runnable|test)$/
const betweenQuotesRe = /\"(.+?)\"/

const HOOKS = 'beforeAll beforeEach afterEach afterAll'.split(' ')
const TEST_BEFORE_RUN_EVENT = 'runner:test:before:run'
const TEST_AFTER_RUN_EVENT = 'runner:test:after:run'

const RUNNABLE_LOGS = 'routes agents commands'.split(' ')
const RUNNABLE_PROPS = 'id order title root hookName hookId err state failedFromHookId body speed type duration wallClockStartedAt wallClockDuration timings file'.split(' ')

const debug = require('debug')('cypress:driver:runner')
// ## initial payload
// {
//   suites: [
//     {id: "r1"}, {id: "r4", suiteId: "r1"}
//   ]
//   tests: [
//     {id: "r2", title: "foo", suiteId: "r1"}
//   ]
// }

// ## normalized
// {
//   {
//     root: true
//     suites: []
//     tests: []
//   }
// }

// ## resetting state (get back from server)
// {
//   scrollTop: 100
//   tests: {
//     r2: {id: "r2", title: "foo", suiteId: "r1", state: "passed", err: "", routes: [
//         {}, {}
//       ]
//       agents: [
//       ]
//       commands: [
//         {}, {}, {}
//       ]
//     }}
//
//     r3: {id: "r3", title: "bar", suiteId: "r1", state: "failed", logs: {
//       routes: [
//         {}, {}
//       ]
//       spies: [
//       ]
//       commands: [
//         {}, {}, {}
//       ]
//     }}
//   ]
// }

const fire = function (event, runnable, Cypress) {
  debug('fire: %o', { event })
  if (runnable._fired == null) {
    runnable._fired = {}
  }

  runnable._fired[event] = true

  // dont fire anything again if we are skipped
  if (runnable._ALREADY_RAN) {
    return
  }

  return Cypress.action(event, wrap(runnable), runnable)
}

const fired = (event, runnable) => {
  return !!(runnable._fired && runnable._fired[event])
}

const testBeforeRunAsync = (test, Cypress) => {
  return Promise.try(() => {
    if (!fired('runner:test:before:run:async', test)) {
      return fire('runner:test:before:run:async', test, Cypress)
    }
  })
}

const runnableAfterRunAsync = function (runnable, Cypress) {
  runnable.clearTimeout()

  return Promise.try(() => {
    if (!fired('runner:runnable:after:run:async', runnable)) {
      return fire('runner:runnable:after:run:async', runnable, Cypress)
    }
  })
}

const testAfterRun = function (test, Cypress) {
  test.clearTimeout()
  if (!fired(TEST_AFTER_RUN_EVENT, test)) {
    setWallClockDuration(test)
    fire(TEST_AFTER_RUN_EVENT, test, Cypress)

    // perf loop only through
    // a tests OWN properties and not
    // inherited properties from its shared ctx
    for (let key of Object.keys(test.ctx || {})) {
      const value = test.ctx[key]

      if (_.isObject(value) && !mochaCtxKeysRe.test(key)) {
        // nuke any object properties that come from
        // cy.as() aliases or anything set from 'this'
        // so we aggressively perform GC and prevent obj
        // ref's from building up
        test.ctx[key] = undefined
      }
    }

    // reset the fn to be empty function
    // for GC to be aggressive and prevent
    // closures from hold references
    test.fn = function () {}

    // prevent loop comprehension
    return null
  }
}

const setTestTimingsForHook = function (test, hookName, obj) {
  if (test.timings == null) {
    test.timings = {}
  }

  if (test.timings[hookName] == null) {
    test.timings[hookName] = []
  }

  return test.timings[hookName].push(obj)
}

const setTestTimings = function (test, name, obj) {
  if (test.timings == null) {
    test.timings = {}
  }

  test.timings[name] = obj
}

const setWallClockDuration = (test) => {
  return test.wallClockDuration = new Date() - test.wallClockStartedAt
}

// we need to optimize wrap by converting
// tests to an id-based object which prevents
// us from recursively iterating through every
// parent since we could just return the found test
const wrap = (runnable) => {
  return $utils.reduceProps(runnable, RUNNABLE_PROPS)
}

const wrapAll = (runnable) => {
  return _.extend(
    {},
    $utils.reduceProps(runnable, RUNNABLE_PROPS),
    $utils.reduceProps(runnable, RUNNABLE_LOGS),
  )
}

const getHookName = function (hook) {
  // find the name of the hook by parsing its
  // title and pulling out whats between the quotes
  const name = hook.title.match(betweenQuotesRe)

  return name && name[1]
}

const forceGc = function (obj) {
  // aggressively forces GC by purging
  // references to ctx, and removes callback
  // functions for closures
  for (let key of Object.keys(obj.ctx || {})) {
    obj.ctx[key] = undefined
  }

  if (obj.fn) {
    obj.fn = function () {}
  }
}

const eachHookInSuite = function (suite, fn) {
  for (let type of HOOKS) {
    for (let hook of suite[`_${type}`]) {
      fn(hook)
    }
  }

  // prevent loop comprehension
  return null
}

// iterates over a suite's tests (including nested suites)
// and will return as soon as the callback is true
const findTestInSuite = function (suite, fn = _.identity) {
  for (const test of suite.tests) {
    if (fn(test)) {
      return test
    }
  }

  for (suite of suite.suites) {
    const test = findTestInSuite(suite, fn)

    if (test) {
      return test
    }
  }
}

// same as findTestInSuite but iterates backwards
const findLastTestInSuite = function (suite, fn = _.identity) {
  for (let i = suite.suites.length - 1; i >= 0; i--) {
    const test = findLastTestInSuite(suite.suites[i], fn)

    if (test) {
      return test
    }
  }

  for (let i = suite.tests.length - 1; i >= 0; i--) {
    const test = suite.tests[i]

    if (fn(test)) {
      return test
    }
  }
}

const getAllSiblingTests = function (suite, getTestById) {
  const tests = []

  suite.eachTest((test) => {
    // iterate through each of our suites tests.
    // this will iterate through all nested tests
    // as well.  and then we add it only if its
    // in our filtered tests array
    if (getTestById(test.id)) {
      return tests.push(test)
    }
  })

  return tests
}

function getOrderFromId (id) {
  return +id.slice(1)
}

function isNotAlreadyRunTest (test) {
  return !(Cypress._RESUMED_AT_TEST && getOrderFromId(test.id) < getOrderFromId(Cypress._RESUMED_AT_TEST))
}

const getTestFromHook = function (hook) {
  // if theres already a currentTest use that

  const test = hook.ctx.currentTest

  if (test) {
    return test
  }
}
<<<<<<< HEAD
const getTestFromHookOrFindTest = function (hook, getTestById) {
  const test = getTestFromHook(hook)

  if (test) {
    return test
  }

  const suite = hook.parent

  // TODO: make performant, use findTestInSuite()
  if (hook.hookName === 'after all') {
    const siblings = getAllSiblingTests(suite, getTestById)

    return _.findLast(siblings, isNotAlreadyRunTest)
  }

  if (hook.hookName === 'before all') {
    const siblings = getAllSiblingTests(suite, getTestById)

    return _.find(siblings, isNotAlreadyRunTest)
=======

const getTestFromHookOrFindTest = function (hook) {
  const test = getTestFromHook(hook)

  if (test) {
    return test
  }

  const suite = hook.parent

  if (hook.hookName === 'after all') {
    return findLastTestInSuite(suite, isNotAlreadyRunTest)
>>>>>>> d230c179
  }
}

<<<<<<< HEAD
=======
  if (hook.hookName === 'before all') {
    return findTestInSuite(suite, isNotAlreadyRunTest)
  }
}

>>>>>>> d230c179
function getTestFromRunnable (runnable) {
  switch (runnable.type) {
    case 'hook':
      return getTestFromHook(runnable)

    case 'test':
      return runnable
    default: null
  }
}

// we have to see if this is the last suite amongst
// its siblings.  but first we have to filter out
// suites which dont have a filtered test in them
const isLastSuite = function (suite, tests) {
  if (suite.root) {
    return false
  }

  // grab all of the suites from our filtered tests
  // including all of their ancestor suites!
  const suites = _.reduce(tests, (memo, test) => {
    let parent

    while ((parent = test.parent)) {
      memo.push(parent)
      test = parent
    }

    return memo
  }
  , [])

  // intersect them with our parent suites and see if the last one is us
  return _
  .chain(suites)
  .uniq()
  .intersection(suite.parent.suites)
  .last()
  .value() === suite
}

// we are the last test that will run in the suite
// if we're the last test in the tests array or
// if we failed from a hook and that hook was 'before'
// since then mocha skips the remaining tests in the suite
const lastTestThatWillRunInSuite = (test, tests) => {
  return !test.parent._afterAll.length || isLastTest(test, tests) || (test.failedFromHookId && (test.hookName === 'before all'))
}

const isLastTest = (test, tests) => {
  return test === _.last(tests)
}

const isRootSuite = (suite) => {
  return suite && suite.root
}

const overrideRunnerHook = function (Cypress, _runner, getTestById, getTest, setTest, getTests) {
  // bail if our _runner doesnt have a hook.
  // useful in tests
  if (!_runner.hook) {
    return
  }

  // monkey patch the hook event so we can wrap
  // 'test:after:run' around all of
  // the hooks surrounding a test runnable
  const _runnerHook = _runner.hook

  _runner.hook = function (name, fn) {
    const allTests = getTests()

    const changeFnToRunAfterHooks = function () {
      const originalFn = fn

      const test = getTest()

      fn = function () {
        setTest(null)

        testAfterRun(test, Cypress)

        // and now invoke next(err)
        return originalFn.apply(window, arguments)
      }
    }

    switch (name) {
      case 'afterEach': {
        const t = getTest()

        // find all of the filtered _tests which share
        // the same parent suite as our current _test
        const tests = getAllSiblingTests(t.parent, getTestById)

        // make sure this test isnt the last test overall but also
        // isnt the last test in our filtered parent suite's tests array
        if (this.suite.root && (t !== _.last(allTests)) && (t !== _.last(tests))) {
          changeFnToRunAfterHooks()
        }

        break
      }

      case 'afterAll': {
        // find all of the filtered allTests which share
        // the same parent suite as our current _test
        const t = getTest()

        if (t) {
          const siblings = getAllSiblingTests(t.parent, getTestById)

          // 1. if we're the very last test in the entire allTests
          //    we wait until the root suite fires
          // 2. else we wait until the very last possible moment by waiting
          //    until the root suite is the parent of the current suite
          //    since that will bubble up IF we're the last nested suite
          // 3. else if we arent the last nested suite we fire if we're
          //    the last test that will run

<<<<<<< HEAD
          // TODO: move middle conditional into method
=======
>>>>>>> d230c179
          if (
            (isRootSuite(this.suite) && isLastTest(t, allTests)) ||
              (isRootSuite(this.suite.parent) && !this.suite.parent._afterAll.length && lastTestThatWillRunInSuite(t, siblings)) ||
              (!isLastSuite(this.suite, allTests) && lastTestThatWillRunInSuite(t, siblings))
          ) {
            changeFnToRunAfterHooks()
          }
        }

        break
      }

      default:
        break
    }

    return _runnerHook.call(this, name, fn)
  }
}

const getTestResults = (tests) => {
  return _.map(tests, (test) => {
    const obj = _.pick(test, 'id', 'duration', 'state')

    obj.title = test.originalTitle
    // TODO FIX THIS!
    if (!obj.state) {
      obj.state = 'skipped'
    }

    return obj
  })
}

const hasOnly = (suite) => {
  return (
    suite._onlyTests.length ||
    suite._onlySuites.length ||
    _.some(suite.suites, hasOnly)
  )
}

const normalizeAll = (suite, initialTests = {}, setTestsById, setTests, onRunnable, onLogsById, getTestId) => {
  let hasTests = false

  // only loop until we find the first test
  findTestInSuite(suite, (test) => {
    return hasTests = true
  })

  // if we dont have any tests then bail
  if (!hasTests) {
    return
  }

  // we are doing a super perf loop here where
  // we hand back a normalized object but also
  // create optimized lookups for the tests without
  // traversing through it multiple times
  const tests = {}
  const normalizedSuite = normalize(suite, tests, initialTests, onRunnable, onLogsById, getTestId)

  if (setTestsById) {
    // use callback here to hand back
    // the optimized tests
    setTestsById(tests)
  }

  if (setTests) {
    let i = 0

    const testsArr = _.map(tests, (test) => {
      test.order = i += 1

      return test
    })

    // same pattern here
    setTests(testsArr)
  }

  return normalizedSuite
}

const normalize = (runnable, tests, initialTests, onRunnable, onLogsById, getTestId) => {
  const normalizeRunnable = (runnable) => {
    let i

    runnable.id = getTestId()

    // tests have a type of 'test' whereas suites do not have a type property
    if (runnable.type == null) {
      runnable.type = 'suite'
    }

    if (onRunnable) {
      onRunnable(runnable)
    }

    // if we have a runnable in the initial state
    // then merge in existing properties into the runnable
    i = initialTests[runnable.id]
    if (i) {
      _.each(RUNNABLE_LOGS, (type) => {
        return _.each(i[type], onLogsById)
      })

      _.extend(runnable, i)
    }

    // reduce this runnable down to its props
    // and collections
    return wrapAll(runnable)
  }

  const push = (test) => {
    return tests[test.id] != null ? tests[test.id] : (tests[test.id] = test)
  }

  const normalizedRunnable = normalizeRunnable(runnable)

  if ((runnable.type !== 'suite') || !hasOnly(runnable)) {
    if (runnable.type === 'test') {
      push(runnable)
    }

    // recursively iterate and normalize all other _runnables
    _.each({ tests: runnable.tests, suites: runnable.suites }, (_runnables, type) => {
      if (runnable[type]) {
        return normalizedRunnable[type] = _.map(_runnables, (runnable) => {
          return normalize(runnable, tests, initialTests, onRunnable, onLogsById, getTestId)
        })
      }
    })

    return normalizedRunnable
  }

  // this follows how mocha filters onlys. its runner#filterOnly
  // is pretty much the same minus the normalization part
  const filterOnly = (normalizedSuite, suite) => {
    if (suite._onlyTests.length) {
      suite.tests = suite._onlyTests
      normalizedSuite.tests = _.map(suite._onlyTests, (test) => {
        const normalizedTest = normalizeRunnable(test, initialTests, onRunnable, onLogsById, getTestId)

        push(normalizedTest)

        return normalizedTest
      })

      suite.suites = []
      normalizedSuite.suites = []
    } else {
      suite.tests = []
      normalizedSuite.tests = []
      _.each(suite._onlySuites, (onlySuite) => {
        const normalizedOnlySuite = normalizeRunnable(onlySuite, initialTests, onRunnable, onLogsById, getTestId)

        if (hasOnly(onlySuite)) {
          return filterOnly(normalizedOnlySuite, onlySuite)
        }
      })

      suite.suites = _.filter(suite.suites, (childSuite) => {
        const normalizedChildSuite = normalizeRunnable(childSuite, initialTests, onRunnable, onLogsById, getTestId)

        return (suite._onlySuites.indexOf(childSuite) !== -1) || filterOnly(normalizedChildSuite, childSuite)
      })

      normalizedSuite.suites = _.map(suite.suites, (childSuite) => normalize(childSuite, tests, initialTests, onRunnable, onLogsById, getTestId))
    }

    return suite.tests.length || suite.suites.length
  }

  filterOnly(normalizedRunnable, runnable)

  return normalizedRunnable
}

<<<<<<< HEAD
const hookFailed = function (hook, err, hookName, getTestById) {
  // NOTE: sometimes mocha will fail a hook without having emitted on('hook')
  // event, so this hook might not have currentTest set correctly
  // in which case we need to lookup the test
  const test = getTestFromHookOrFindTest(hook, getTestById)
=======
const hookFailed = function (hook, err, hookName) {
  // NOTE: sometimes mocha will fail a hook without having emitted on('hook')
  // event, so this hook might not have currentTest set correctly
  // in which case we need to lookup the test
  const test = getTestFromHookOrFindTest(hook)
>>>>>>> d230c179

  test.err = err
  test.state = 'failed'
  test.duration = hook.duration // TODO: nope (?)
  test.hookName = hookName // TODO: why are we doing this?
  test.failedFromHookId = hook.hookId

  if (hook.alreadyEmittedMocha) {
    test.alreadyEmittedMocha = true
  } else {
    return Cypress.action('runner:test:end', wrap(test))
  }
}

const _runnerListeners = function (_runner, Cypress, _emissions, getTestById, getTest, setTest, getHookId) {
  _runner.on('start', () => {
    return Cypress.action('runner:start', {
      start: new Date(),
    })
  })

  _runner.on('end', () => {
    return Cypress.action('runner:end', {
      end: new Date(),
    })
  })

  _runner.on('suite', (suite) => {
    if (_emissions.started[suite.id]) {
      return
    }

    _emissions.started[suite.id] = true

    return Cypress.action('runner:suite:start', wrap(suite))
  })

  _runner.on('suite end', (suite) => {
    // cleanup our suite + its hooks
    forceGc(suite)
    eachHookInSuite(suite, forceGc)

    if (_emissions.ended[suite.id]) {
      return
    }

    _emissions.ended[suite.id] = true

    return Cypress.action('runner:suite:end', wrap(suite))
  })

  _runner.on('hook', (hook) => {
    if (hook.hookId == null) {
      hook.hookId = getHookId()
    }

    if (hook.hookName == null) {
      hook.hookName = getHookName(hook)
    }

    // mocha incorrectly sets currentTest on before/after all's.
    // if there is a nested suite with a before, then
    // currentTest will refer to the previous test run
    // and not our current
    if ((hook.hookName === 'before all' || hook.hookName === 'after all') && hook.ctx.currentTest) {
      delete hook.ctx.currentTest
    }

    // set the hook's id from the test because
    // hooks do not have their own id, their
    // commands need to grouped with the test
    // and we can only associate them by this id
<<<<<<< HEAD
    const test = getTestFromHookOrFindTest(hook, getTestById)
=======
    const test = getTestFromHookOrFindTest(hook)
>>>>>>> d230c179

    if (!test) {
      // we couldn't find a test to run with this hook
      // probably because the entire suite has already completed
      // so return early and tell onRunnableRun to skip the test
      return
    }

    hook.id = test.id
    hook.ctx.currentTest = test

    // make sure we set this test as the current now
    // else its possible that our TEST_AFTER_RUN_EVENT
    // will never fire if this failed in a before hook
    setTest(test)

    return Cypress.action('runner:hook:start', wrap(hook))
  })

  _runner.on('hook end', (hook) => {
    return Cypress.action('runner:hook:end', wrap(hook))
  })

  _runner.on('test', (test) => {
    setTest(test)

    if (_emissions.started[test.id]) {
      return
    }

    _emissions.started[test.id] = true

    return Cypress.action('runner:test:start', wrap(test))
  })

  _runner.on('test end', (test) => {
    if (_emissions.ended[test.id]) {
      return
    }

    _emissions.ended[test.id] = true

    return Cypress.action('runner:test:end', wrap(test))
  })

  _runner.on('pass', (test) => {
    return Cypress.action('runner:pass', wrap(test))
  })

  // if a test is pending mocha will only
  // emit the pending event instead of the test
  // so we normalize the pending / test events
  _runner.on('pending', function (test) {
    // do nothing if our test is skipped
    if (test._ALREADY_RAN) {
      return
    }

    if (!fired(TEST_BEFORE_RUN_EVENT, test)) {
      fire(TEST_BEFORE_RUN_EVENT, test, Cypress)
    }

    test.state = 'pending'

    if (!test.alreadyEmittedMocha) {
      // do not double emit this event
      test.alreadyEmittedMocha = true

      Cypress.action('runner:pending', wrap(test))
    }

    this.emit('test', test)

    // if this is not the last test amongst its siblings
    // then go ahead and fire its test:after:run event
    // else this will not get called
    const tests = getAllSiblingTests(test.parent, getTestById)

    if (_.last(tests) !== test) {
      return fire(TEST_AFTER_RUN_EVENT, test, Cypress)
    }
  })

  return _runner.on('fail', (runnable, err) => {
    let hookName
    const isHook = runnable.type === 'hook'

    err.stack = $stackUtils.normalizedStack(err)

    if (isHook) {
      const parentTitle = runnable.parent.title

      hookName = getHookName(runnable)

      // append a friendly message to the error indicating
      // we're skipping the remaining tests in this suite
      err = $errUtils.appendErrMsg(
        err,
        $errUtils.errByPath('uncaught.error_in_hook', {
          parentTitle,
          hookName,
        }).message,
      )
    }

    // always set runnable err so we can tap into
    // taking a screenshot on error
    runnable.err = $errUtils.wrapErr(err)

    if (!runnable.alreadyEmittedMocha) {
      // do not double emit this event
      runnable.alreadyEmittedMocha = true

      Cypress.action('runner:fail', wrap(runnable), runnable.err)
    }

    // if we've already fired the test after run event
    // it means that this runnable likely failed due to
    // a double done(err) callback, and we need to fire
    // this again!
    if (fired(TEST_AFTER_RUN_EVENT, runnable)) {
      fire(TEST_AFTER_RUN_EVENT, runnable, Cypress)
    }

    if (isHook) {
      // if a hook fails (such as a before) then the test will never
      // get run and we'll need to make sure we set the test so that
      // the TEST_AFTER_RUN_EVENT fires correctly
<<<<<<< HEAD
      return hookFailed(runnable, runnable.err, hookName, getTestById)
=======
      return hookFailed(runnable, runnable.err, hookName)
>>>>>>> d230c179
    }
  })
}

const create = function (specWindow, mocha, Cypress, cy) {
  let _id = 0
  let _hookId = 0
  let _uncaughtFn = null

  const _runner = mocha.getRunner()

  _runner.suite = mocha.getRootSuite()

  const onScriptError = (err) => {
    // err will not be returned if cy can associate this
    // uncaught exception to an existing runnable
    if (!err) {
      return true
    }

    const todoMsg = () => {
      if (!Cypress.config('isTextTerminal')) {
        return 'Check your console for the stack trace or click this message to see where it originated from.'
      }
    }

    const appendMsg = _.chain([
      'Cypress could not associate this error to any specific test.',
      'We dynamically generated a new test to display this failure.',
      todoMsg(),
    ])
    .compact()
    .join('\n\n')
    .value()

    err = $errUtils.appendErrMsg(err, appendMsg)

    const throwErr = function () {
      throw err
    }

    // we could not associate this error
    // and shouldn't ever start our run
    _uncaughtFn = throwErr

    // return undefined so the browser does its default
    // uncaught exception behavior (logging to console)
    return undefined
  }

  specWindow.onerror = function () {
    const err = cy.onSpecWindowUncaughtException.apply(cy, arguments)

    return onScriptError(err)
  }

  // hold onto the _runnables for faster lookup later
  let _stopped = false
  let _test = null
  let _tests = []
  let _testsById = {}
  const _testsQueue = []
  const _testsQueueById = {}
  const _runnables = []
  const _logsById = {}
  let _emissions = {
    started: {},
    ended: {},
  }
  let _startTime = null

  // increment the id counter
  const getTestId = () => {
    return `r${_id += 1}`
  }

  const getHookId = () => {
    return `h${_hookId += 1}`
  }

  const setTestsById = (tbid) => {
    return _testsById = tbid
  }

  const setTests = (t) => {
    return _tests = t
  }

  const getTests = () => {
    return _tests
  }

  const onRunnable = (r) => {
    return _runnables.push(r)
  }

  const onLogsById = (l) => {
    return _logsById[l.id] = l
  }

  const getTest = () => {
    return _test
  }

  const setTest = (t) => {
    return _test = t
  }

  const getTestById = function (id) {
    // perf short circuit
    if (!id) {
      return
    }

    return _testsById[id]
  }

  overrideRunnerHook(Cypress, _runner, getTestById, getTest, setTest, getTests)

  return {
    onScriptError,

    normalizeAll (tests) {
      // if we have an uncaught error then slice out
      // all of the tests and suites and just generate
      // a single test since we received an uncaught
      // error prior to processing any of mocha's tests
      // which could have occurred in a separate support file
      if (_uncaughtFn) {
        _runner.suite.suites = []
        _runner.suite.tests = []

        // create a runnable to associate for the failure
        mocha.createRootTest('An uncaught error was detected outside of a test', _uncaughtFn)
      }

      return normalizeAll(
        _runner.suite,
        tests,
        setTestsById,
        setTests,
        onRunnable,
        onLogsById,
        getTestId,
      )
    },

    run (fn) {
      if (_startTime == null) {
        _startTime = moment().toJSON()
      }

      _runnerListeners(_runner, Cypress, _emissions, getTestById, getTest, setTest, getHookId)

      return _runner.run((failures) => {
        // if we happen to make it all the way through
        // the run, then just set _stopped to true here
        _stopped = true

        // TODO this functions is not correctly
        // synchronized with the 'end' event that
        // we manage because of uncaught hook errors
        if (fn) {
          return fn(failures, getTestResults(_tests))
        }
      })
    },

    onRunnableRun (runnableRun, runnable, args) {
      // extract out the next(fn) which mocha uses to
      // move to the next runnable - this will be our async seam
      const _next = args[0]

      const test = getTestFromRunnable(runnable)

      // if there's no test, this is likely a rouge before/after hook
      // that should not have run, so skip this runnable
      if (!test) {
        return _next()
      }

      // closure for calculating the actual
      // runtime of a runnables fn exection duration
      // and also the run of the runnable:after:run:async event
      let lifecycleStart
      let wallClockStartedAt = null
      let wallClockEnd = null
      let fnDurationStart = null
      let fnDurationEnd = null
      let afterFnDurationStart = null
      let afterFnDurationEnd = null

      // when this is a hook, capture the real start
      // date so we can calculate our test's duration
      // including all of its hooks
      wallClockStartedAt = new Date()

      if (!test.wallClockStartedAt) {
        // if we don't have lifecycle timings yet
        lifecycleStart = wallClockStartedAt
      }

      if (test.wallClockStartedAt == null) {
        test.wallClockStartedAt = wallClockStartedAt
      }

      // if this isnt a hook, then the name is 'test'
      const hookName = runnable.type === 'hook' ? getHookName(runnable) : 'test'

      // if we haven't yet fired this event for this test
      // that means that we need to reset the previous state
      // of cy - since we now have a new 'test' and all of the
      // associated _runnables will share this state
      if (!fired(TEST_BEFORE_RUN_EVENT, test)) {
        fire(TEST_BEFORE_RUN_EVENT, test, Cypress)
      }

      const next = function (err) {
        // now set the duration of the after runnable run async event
        afterFnDurationEnd = (wallClockEnd = new Date())

        switch (runnable.type) {
          case 'hook':
            // reset runnable duration to include lifecycle
            // and afterFn timings purely for the mocha runner.
            // this is what it 'feels' like to the user
            runnable.duration = wallClockEnd - wallClockStartedAt

            setTestTimingsForHook(test, hookName, {
              hookId: runnable.hookId,
              fnDuration: fnDurationEnd - fnDurationStart,
              afterFnDuration: afterFnDurationEnd - afterFnDurationStart,
            })

            break

          case 'test':
            // if we are currently on a test then
            // recalculate its duration to be based
            // against that (purely for the mocha reporter)
            test.duration = wallClockEnd - test.wallClockStartedAt

            // but still preserve its actual function
            // body duration for timings
            setTestTimings(test, 'test', {
              fnDuration: fnDurationEnd - fnDurationStart,
              afterFnDuration: afterFnDurationEnd - afterFnDurationStart,
            })

            break

          default:
            break
        }

        return _next(err)
      }

      const onNext = function (err) {
        // when done with the function set that to end
        fnDurationEnd = new Date()

        // and also set the afterFnDuration to this same date
        afterFnDurationStart = fnDurationEnd

        // attach error right now
        // if we have one
        if (err) {
          if (err instanceof Pending) {
            err.isPending = true
          }

          runnable.err = $errUtils.wrapErr(err)
        }

        return runnableAfterRunAsync(runnable, Cypress)
        .then(() => {
          // once we complete callback with the
          // original err
          next(err)

          // return null here to signal to bluebird
          // that we did not forget to return a promise
          // because mocha internally does not return
          // the test.run(fn)
          return null
        }).catch((err) => {
          next(err)

          // return null here to signal to bluebird
          // that we did not forget to return a promise
          // because mocha internally does not return
          // the test.run(fn)
          return null
        })
      }

      // our runnable is about to run, so let cy know. this enables
      // us to always have a correct runnable set even when we are
      // running lifecycle events
      // and also get back a function result handler that we use as
      // an async seam
      cy.setRunnable(runnable, hookName)

      // TODO: handle promise timeouts here!
      // whenever any runnable is about to run
      // we figure out what test its associated to
      // if its a hook, and then we fire the
      // test:before:run:async action if its not
      // been fired before for this test
      return testBeforeRunAsync(test, Cypress)
      .catch((err) => {
        // TODO: if our async tasks fail
        // then allow us to cause the test
        // to fail here by blowing up its fn
        // callback
        const { fn } = runnable

        const restore = () => {
          return runnable.fn = fn
        }

        runnable.fn = function () {
          restore()

          throw err
        }
      }).finally(() => {
        if (lifecycleStart) {
          // capture how long the lifecycle took as part
          // of the overall wallClockDuration of our test
          setTestTimings(test, 'lifecycle', new Date() - lifecycleStart)
        }

        // capture the moment we're about to invoke
        // the runnable's callback function
        fnDurationStart = new Date()

        // call the original method with our
        // custom onNext function
        return runnableRun.call(runnable, onNext)
      })
    },

    getStartTime () {
      return _startTime
    },

    setStartTime (iso) {
      _startTime = iso
    },

    countByTestState (tests, state) {
      const count = _.filter(tests, (test, key) => {
        return test.state === state
      })

      return count.length
    },

    setNumLogs (num) {
      return $Log.setCounter(num)
    },

    getEmissions () {
      return _emissions
    },

    getTestsState () {
      const id = _test != null ? _test.id : undefined
      const tests = {}

      // bail if we dont have a current test
      if (!id) {
        return {}
      }

      // search through all of the tests
      // until we find the current test
      // and break then
      for (let test of _tests) {
        if (test.id === id) {
          break
        } else {
          test = wrapAll(test)

          _.each(RUNNABLE_LOGS, (type) => {
            let logs

            logs = test[type]

            if (logs) {
              test[type] = _.map(logs, $Log.toSerializedJSON)
            }
          })

          tests[test.id] = test
        }
      }

      return tests
    },

    stop () {
      if (_stopped) {
        return
      }

      _stopped = true

      // abort the run
      _runner.abort()

      // emit the final 'end' event
      // since our reporter depends on this event
      // and mocha may never fire this becuase our
      // runnable may never finish
      _runner.emit('end')

      // remove all the listeners
      // so no more events fire
      return _runner.removeAllListeners()
    },

    getDisplayPropsForLog: $Log.getDisplayProps,

    getConsolePropsForLogById (logId) {
      let attrs

      attrs = _logsById[logId]

      if (attrs) {
        return $Log.getConsoleProps(attrs)
      }
    },

    getSnapshotPropsForLogById (logId) {
      let attrs

      attrs = _logsById[logId]

      if (attrs) {
        return $Log.getSnapshotProps(attrs)
      }
    },

    getErrorByTestId (testId) {
      let test

      test = getTestById(testId)

      if (test) {
        return $errUtils.wrapErr(test.err)
      }
    },

    resumeAtTest (id, emissions = {}) {
      Cypress._RESUMED_AT_TEST = id

      _emissions = emissions

      for (let test of _tests) {
        if (test.id !== id) {
          test._ALREADY_RAN = true
          test.pending = true
        } else {
          // bail so we can stop now
          return
        }
      }
    },

    cleanupQueue (numTestsKeptInMemory) {
      const cleanup = function (queue) {
        if (queue.length > numTestsKeptInMemory) {
          const test = queue.shift()

          delete _testsQueueById[test.id]

          _.each(RUNNABLE_LOGS, (logs) => {
            return _.each(test[logs], (attrs) => {
            // we know our attrs have been cleaned
            // now, so lets store that
              attrs._hasBeenCleanedUp = true

              return $Log.reduceMemory(attrs)
            })
          })

          return cleanup(queue)
        }
      }

      return cleanup(_testsQueue)
    },

    addLog (attrs, isInteractive) {
      // we dont need to hold a log reference
      // to anything in memory when we're headless
      // because you cannot inspect any logs
      let existing

      if (!isInteractive) {
        return
      }

      let test = getTestById(attrs.testId)

      // bail if for whatever reason we
      // cannot associate this log to a test
      if (!test) {
        return
      }

      // if this test isnt in the current queue
      // then go ahead and add it
      if (!_testsQueueById[test.id]) {
        _testsQueueById[test.id] = true
        _testsQueue.push(test)
      }

      existing = _logsById[attrs.id]

      if (existing) {
        // because log:state:changed may
        // fire at a later time, its possible
        // we've already cleaned up these attrs
        // and in that case we don't want to do
        // anything at all
        if (existing._hasBeenCleanedUp) {
          return
        }

        // mutate the existing object
        return _.extend(existing, attrs)
      }

      _logsById[attrs.id] = attrs

      const { testId, instrument } = attrs

      test = getTestById(testId)

      if (test) {
        // pluralize the instrument
        // as a property on the runnable
        let name
        const logs = test[name = `${instrument}s`] != null ? test[name] : (test[name] = [])

        // else push it onto the logs
        return logs.push(attrs)
      }
    },
  }
}

module.exports = {
  overrideRunnerHook,

  normalize,

  normalizeAll,

  create,
}<|MERGE_RESOLUTION|>--- conflicted
+++ resolved
@@ -278,8 +278,8 @@
     return test
   }
 }
-<<<<<<< HEAD
-const getTestFromHookOrFindTest = function (hook, getTestById) {
+
+const getTestFromHookOrFindTest = function (hook) {
   const test = getTestFromHook(hook)
 
   if (test) {
@@ -288,42 +288,15 @@
 
   const suite = hook.parent
 
-  // TODO: make performant, use findTestInSuite()
-  if (hook.hookName === 'after all') {
-    const siblings = getAllSiblingTests(suite, getTestById)
-
-    return _.findLast(siblings, isNotAlreadyRunTest)
-  }
-
-  if (hook.hookName === 'before all') {
-    const siblings = getAllSiblingTests(suite, getTestById)
-
-    return _.find(siblings, isNotAlreadyRunTest)
-=======
-
-const getTestFromHookOrFindTest = function (hook) {
-  const test = getTestFromHook(hook)
-
-  if (test) {
-    return test
-  }
-
-  const suite = hook.parent
-
   if (hook.hookName === 'after all') {
     return findLastTestInSuite(suite, isNotAlreadyRunTest)
->>>>>>> d230c179
-  }
-}
-
-<<<<<<< HEAD
-=======
+  }
+
   if (hook.hookName === 'before all') {
     return findTestInSuite(suite, isNotAlreadyRunTest)
   }
 }
 
->>>>>>> d230c179
 function getTestFromRunnable (runnable) {
   switch (runnable.type) {
     case 'hook':
@@ -445,10 +418,6 @@
           // 3. else if we arent the last nested suite we fire if we're
           //    the last test that will run
 
-<<<<<<< HEAD
-          // TODO: move middle conditional into method
-=======
->>>>>>> d230c179
           if (
             (isRootSuite(this.suite) && isLastTest(t, allTests)) ||
               (isRootSuite(this.suite.parent) && !this.suite.parent._afterAll.length && lastTestThatWillRunInSuite(t, siblings)) ||
@@ -630,19 +599,11 @@
   return normalizedRunnable
 }
 
-<<<<<<< HEAD
-const hookFailed = function (hook, err, hookName, getTestById) {
-  // NOTE: sometimes mocha will fail a hook without having emitted on('hook')
-  // event, so this hook might not have currentTest set correctly
-  // in which case we need to lookup the test
-  const test = getTestFromHookOrFindTest(hook, getTestById)
-=======
 const hookFailed = function (hook, err, hookName) {
   // NOTE: sometimes mocha will fail a hook without having emitted on('hook')
   // event, so this hook might not have currentTest set correctly
   // in which case we need to lookup the test
   const test = getTestFromHookOrFindTest(hook)
->>>>>>> d230c179
 
   test.err = err
   test.state = 'failed'
@@ -715,11 +676,7 @@
     // hooks do not have their own id, their
     // commands need to grouped with the test
     // and we can only associate them by this id
-<<<<<<< HEAD
-    const test = getTestFromHookOrFindTest(hook, getTestById)
-=======
     const test = getTestFromHookOrFindTest(hook)
->>>>>>> d230c179
 
     if (!test) {
       // we couldn't find a test to run with this hook
@@ -848,11 +805,7 @@
       // if a hook fails (such as a before) then the test will never
       // get run and we'll need to make sure we set the test so that
       // the TEST_AFTER_RUN_EVENT fires correctly
-<<<<<<< HEAD
-      return hookFailed(runnable, runnable.err, hookName, getTestById)
-=======
       return hookFailed(runnable, runnable.err, hookName)
->>>>>>> d230c179
     }
   })
 }
