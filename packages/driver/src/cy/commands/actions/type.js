const _ = require('lodash')
const Promise = require('bluebird')

const $dom = require('../../../dom')
const $elements = require('../../../dom/elements')
const $selection = require('../../../dom/selection')
const $utils = require('../../../cypress/utils')
const $actionability = require('../../actionability')
<<<<<<< HEAD
=======
const $Keyboard = require('../../../cy/keyboard').default
>>>>>>> 9a00c611
const Debug = require('debug')
const debug = Debug('cypress:driver:command:type')

// const dateRegex = /^\d{4}-\d{2}-\d{2}/
// const monthRegex = /^\d{4}-(0\d|1[0-2])/
// const weekRegex = /^\d{4}-W(0[1-9]|[1-4]\d|5[0-3])/
// const timeRegex = /^([0-1]\d|2[0-3]):[0-5]\d(:[0-5]\d)?(\.[0-9]{1,3})?/
// const dateTimeRegex = /^[0-9]{4}-[0-9]{2}-[0-9]{2}T[0-9]{2}:[0-9]{2}/

module.exports = function (Commands, Cypress, cy, state, config) {
<<<<<<< HEAD
  const { keyboard } = cy.internal
  const { Keyboard } = Cypress
=======
  const { keyboard } = cy.devices
>>>>>>> 9a00c611

  function type (subject, chars, options = {}) {
    // debugger
    //
    debug('type:', chars)
    let updateTable

    options = _.clone(options)
<<<<<<< HEAD
    //# allow the el we're typing into to be
    //# changed by options -- used by cy.clear()
=======
    // allow the el we're typing into to be
    // changed by options -- used by cy.clear()
>>>>>>> 9a00c611
    _.defaults(options, {
      $el: subject,
      log: true,
      verify: true,
      force: false,
      parseSpecialCharSequences: true,
      delay: 10,
      release: true,
      waitForAnimations: config('waitForAnimations'),
      animationDistanceThreshold: config('animationDistanceThreshold'),
    })

    if (options.log) {
<<<<<<< HEAD
      //# figure out the options which actually change the behavior of clicks
=======
      // figure out the options which actually change the behavior of clicks
>>>>>>> 9a00c611
      const deltaOptions = $utils.filterOutOptions(options)

      const table = {}

      const getRow = (id, key, which) => {
        return table[id] || (function () {
          let obj

          table[id] = (obj = {})
<<<<<<< HEAD
          const modifiers = Keyboard.modifiersToString(Keyboard.getActiveModifiers(state))
=======
          const modifiers = $Keyboard.modifiersToString($Keyboard.getActiveModifiers(state))
>>>>>>> 9a00c611

          if (modifiers) {
            obj.modifiers = modifiers
          }

          if (key) {
            obj.typed = key
            if (which) {
              obj.which = which
            }
          }

          return obj
        })()
      }

      updateTable = function (id, key, column, which, value) {
        const row = getRow(id, key, which)

        row[column] = value || 'preventedDefault'
      }

<<<<<<< HEAD
      //# transform table object into object with zero based index as keys
=======
      // transform table object into object with zero based index as keys
>>>>>>> 9a00c611
      const getTableData = () => {
        return _.reduce(_.values(table), (memo, value, index) => {
          memo[index + 1] = value

          return memo
        }
        , {})
      }

      options._log = Cypress.log({
        message: [chars, deltaOptions],
        $el: options.$el,
        consoleProps () {
          return {
            'Typed': chars,
            'Applied To': $dom.getElements(options.$el),
            'Options': deltaOptions,
            'table': {
<<<<<<< HEAD
              //# mouse events tables will take up slots 1 and 2 if they're present
              //# this preserves the order of the tables
=======
              // mouse events tables will take up slots 1 and 2 if they're present
              // this preserves the order of the tables
>>>>>>> 9a00c611
              3: () => {
                return {
                  name: 'Keyboard Events',
                  data: getTableData(),
                  columns: ['typed', 'which', 'keydown', 'keypress', 'textInput', 'input', 'keyup', 'change', 'modifiers'],
                }
              },
            },
          }
<<<<<<< HEAD
        },
      })

      options._log.snapshot('before', { next: 'after' })
    }

    // const verifyElementForType = ($el) => {
    //   const el = $el.get(0)
    //   const isTextLike = $dom.isTextLike(el)

    //   const isFocusable = $elements.isFocusable($el)

    //   if (!isFocusable && !isTextLike) {
    //     const node = $dom.stringify($el)

    //     $utils.throwErrByPath('type.not_on_typeable_element', {
    //       args: { node },
    //     })
    //   }

    //   if (!isFocusable && isTextLike) {
    //     const node = $dom.stringify($el)

    //     $utils.throwErrByPath('type.not_actionable_textlike', {
    //       args: { node },
    //     })
    //   }
    // }

    // verifyElementForType(el)
=======

        },

      })

      options._log.snapshot('before', { next: 'after' })
    }
>>>>>>> 9a00c611

    if (options.$el.length > 1) {
      $utils.throwErrByPath('type.multiple_elements', {
        onFail: options._log,
        args: { num: options.$el.length },
      })
    }

    if (!(_.isString(chars) || _.isFinite(chars))) {
      $utils.throwErrByPath('type.wrong_type', {
        onFail: options._log,
        args: { chars },
      })
    }

    if (_.isString(chars) && _.isEmpty(chars)) {
      $utils.throwErrByPath('type.empty_string', {
        onFail: options._log,
        args: { chars },
      })
    }

    chars = `${chars}`

    // _setCharsNeedingType(nextChars)

    // options.chars = `${charsToType}`

    const win = state('window')

    const getDefaultButtons = (form) => {
      return form.find('input, button').filter((__, el) => {
        const $el = $dom.wrap(el)

        return (
          ($dom.isSelector($el, 'input') && $dom.isType($el, 'submit')) ||
          ($dom.isSelector($el, 'button') && !$dom.isType($el, 'button') && !$dom.isType($el, 'reset'))
        )
      })
    }

    const type = function () {
      const simulateSubmitHandler = function () {
        const form = options.$el.parents('form')

        if (!form.length) {
          return
        }

        const multipleInputsAllowImplicitSubmissionAndNoSubmitElements = function (form) {
          const submits = getDefaultButtons(form)

          // https://html.spec.whatwg.org/multipage/form-control-infrastructure.html#implicit-submission
          // some types of inputs can submit the form when hitting {enter}
          // but only if they are the sole input that allows implicit submission
          // and there are no buttons or input[submits] in the form
          const implicitSubmissionInputs = form.find('input').filter((__, input) => {
            const $input = $dom.wrap(input)

            return $elements.isInputAllowingImplicitFormSubmission($input)
          })

          return (implicitSubmissionInputs.length > 1) && (submits.length === 0)
        }

        // throw an error here if there are multiple form parents

        // bail if we have multiple inputs allowing implicit submission and no submit elements
        if (multipleInputsAllowImplicitSubmissionAndNoSubmitElements(form)) {
          return
        }

        const clickedDefaultButton = function (button) {
          // find the 'default button' as per HTML spec and click it natively
          // do not issue mousedown / mouseup since this is supposed to be synthentic
          if (button.length) {
            button.get(0).click()

            return true
          }

          return false
<<<<<<< HEAD

        }

        const getDefaultButton = (form) => {
          return getDefaultButtons(form).first()
        }

        const defaultButtonisDisabled = (button) => {
          return button.prop('disabled')
        }

        const defaultButton = getDefaultButton(form)

        //# bail if the default button is in a 'disabled' state
=======
        }

        const getDefaultButton = (form) => {
          return getDefaultButtons(form).first()
        }

        const defaultButtonisDisabled = (button) => {
          return button.prop('disabled')
        }

        const defaultButton = getDefaultButton(form)

        // bail if the default button is in a 'disabled' state
>>>>>>> 9a00c611
        if (defaultButtonisDisabled(defaultButton)) {
          return
        }

<<<<<<< HEAD
        //# issue the click event to the 'default button' of the form
        //# we need this to be synchronous so not going through our
        //# own click command
        //# as of now, at least in Chrome, causing the click event
        //# on the button will indeed trigger the form submit event
        //# so we dont need to fire it manually anymore!
        if (!clickedDefaultButton(defaultButton)) {
          //# if we werent able to click the default button
          //# then synchronously fire the submit event
          //# currently this is sync but if we use a waterfall
          //# promise in the submit command it will break again
          //# consider changing type to a Promise and juggle logging
=======
        // issue the click event to the 'default button' of the form
        // we need this to be synchronous so not going through our
        // own click command
        // as of now, at least in Chrome, causing the click event
        // on the button will indeed trigger the form submit event
        // so we dont need to fire it manually anymore!
        if (!clickedDefaultButton(defaultButton)) {
          // if we werent able to click the default button
          // then synchronously fire the submit event
          // currently this is sync but if we use a waterfall
          // promise in the submit command it will break again
          // consider changing type to a Promise and juggle logging
>>>>>>> 9a00c611
          return cy.now('submit', form, { log: false, $el: form })
        }
      }

      const dispatchChangeEvent = function (el, id) {
        const change = document.createEvent('HTMLEvents')

        change.initEvent('change', true, false)

        const dispatched = el.dispatchEvent(change)

        if (id && updateTable) {
          return updateTable(id, null, 'change', null, dispatched)
        }
      }

      const needSingleValueChange = (el) => {
        return $elements.isNeedSingleValueChangeInputElement(el)
      }

<<<<<<< HEAD
      //# see comment in updateValue below
=======
      // see comment in updateValue below
>>>>>>> 9a00c611
      let typed = ''

      const isContentEditable = $elements.isContentEditable(options.$el.get(0))
      const isTextarea = $elements.isTextarea(options.$el.get(0))

      return keyboard.type({
        $el: options.$el,
        chars,
        delay: options.delay,
        release: options.release,
        parseSpecialCharSequences: options.parseSpecialCharSequences,
        window: win,
        force: options.force,
        simulated: options.simulated,
        onFail: options._log,

        updateValue (el, key, charsToType) {
          // in these cases, the value must only be set after all
          // the characters are input because attemping to set
          // a partial/invalid value results in the value being
          // set to an empty string
          if (needSingleValueChange(el)) {
            typed += key
            if (typed === charsToType) {
              return $elements.setNativeProp(el, 'value', charsToType)
            }
          } else {
            return $selection.replaceSelectionContents(el, key)
          }
        },

<<<<<<< HEAD
        // onFocusChange (el, chars) {
        //   const lastIndexToType = validateTyping(el, chars)
        //   const [charsToType, nextChars] = _splitChars(
        //     `${chars}`,
        //     lastIndexToType
        //   )

        //   _setCharsNeedingType(nextChars)

        //   return charsToType
        // },

        onAfterType () {
          if (options.release === true) {
            state('keyboardModifiers', null)
          }
          // if (charsNeedingType) {
          //   const lastIndexToType = validateTyping(el, charsNeedingType)
          //   const [charsToType, nextChars] = _splitChars(
          //     charsNeedingType,
          //     lastIndexToType
          //   )

          //   _setCharsNeedingType(nextChars)

          //   return charsToType
          // }

          // return false
        },

        onBeforeType (totalKeys) {
          //# for the total number of keys we're about to
          //# type, ensure we raise the timeout to account
          //# for the delay being added to each keystroke
          return cy.timeout(totalKeys * options.delay, true, 'type')
        },

        onBeforeSpecialCharAction (id, key) {
          //# don't apply any special char actions such as
          //# inserting new lines on {enter} or moving the
          //# caret / range on left or right movements
          // if (isTypeableButNotAnInput) {
          //   return false
          // }
        },

        // onBeforeEvent (id, key, column, which) {
        //   //# if we are an element which isnt text like but we have
        //   //# a tabindex then it can receive keyboard events but
        //   //# should not fire input or textInput and should not fire
        //   //# change events
        //   if (inputEvents.includes(column) && isTypeableButNotAnInput) {
        //     return false
        //   }
        // },

        onEvent (...args) {
          if (updateTable) {
            return updateTable(...args)
          }
        },

        //# fires only when the 'value'
        //# of input/text/contenteditable
        //# changes
        onValueChange (originalText, el) {
          debug('onValueChange', originalText, el)
          //# contenteditable should never be called here.
          //# only inputs and textareas can have change events
          let changeEvent = state('changeEvent')

          if (changeEvent) {
            if (!changeEvent(null, true)) {
              state('changeEvent', null)
            }

            return
          }

          return state('changeEvent', (id, readOnly) => {
            const changed =
              $elements.getNativeProp(el, 'value') !== originalText

            if (!readOnly) {
              if (changed) {
                dispatchChangeEvent(el, id)
              }

              state('changeEvent', null)
            }

            return changed
          })
        },

        onEnterPressed (id) {
          //# dont dispatch change events or handle
          //# submit event if we've pressed enter into
          //# a textarea or contenteditable
          let changeEvent = state('changeEvent')

          if (isTextarea || isContentEditable) {
            return
          }

          //# if our value has changed since our
          //# element was activated we need to
          //# fire a change event immediately
          if (changeEvent) {
            changeEvent(id)
          }

          //# handle submit event handler here
          return simulateSubmitHandler()
        },

        onNoMatchingSpecialChars (chars, allChars) {
          if (chars === 'tab') {
            return $utils.throwErrByPath('type.tab', { onFail: options._log })
          }

          return $utils.throwErrByPath('type.invalid', {
            onFail: options._log,
            args: { chars: `{${chars}}`, allChars },
          })
        },
      })
    }

    const handleFocused = function () {
      //# if it's the body, don't need to worry about focus
      const isBody = options.$el.is('body')

      if (isBody) {
        return type()
      }

      options.ensure = {
        position: true,
        visibility: true,
        receivability: true,
        notAnimating: true,
        notCovered: true,
        notReadonly: true,
      }

      // if the subject is already the focused element, start typing
      // we handle contenteditable children by getting the host contenteditable,
      // and seeing if that is focused
      // Checking first if element is focusable accounts for focusable els inside
      // of contenteditables
      if ($elements.isFocusedOrInFocused(options.$el.get(0))) {
        debug('element is already focused, only checking readOnly property')
        options.ensure = {
          notReadonly: true,
        }
      }

      return $actionability.verify(cy, options.$el, options, {
        onScroll ($el, type) {
          return Cypress.action('cy:scrolled', $el, type)
        },

        onReady ($elToClick) {
          // if we dont have a focused element
          // or if we do and its not ourselves
          // then issue the click
          if (!$elements.isFocusedOrInFocused($elToClick[0])) {
            //# click the element first to simulate focus
            //# and typical user behavior in case the window
            //# is out of focus
            return cy.now('click', $elToClick, {
              $el: $elToClick,
              log: false,
              verify: false,
              _log: options._log,
              force: true, //# force the click, avoid waiting
              timeout: options.timeout,
              interval: options.interval,
            })
            .then(() => {

              return type()

              // BEOW DOES NOT APPLY
              // cannot just call .focus, since children of contenteditable will not receive cursor
              // with .focus()

              // focusCursor calls focus on first focusable
              // then moves cursor to end if in textarea, input, or contenteditable
              // $selection.focusCursor($elToFocus[0])
            })
          }

          return type()
=======
        onAfterType () {
          if (options.release === true) {
            state('keyboardModifiers', null)
          }
        },

        onBeforeType (totalKeys) {
          // for the total number of keys we're about to
          // type, ensure we raise the timeout to account
          // for the delay being added to each keystroke
          return cy.timeout(totalKeys * options.delay, true, 'type')
        },

        onEvent (...args) {
          if (updateTable) {
            return updateTable(...args)
          }
        },

        // fires only when the 'value'
        // of input/text/contenteditable
        // changes
        onValueChange (originalText, el) {
          debug('onValueChange', originalText, el)
          // contenteditable should never be called here.
          // only inputs and textareas can have change events
          let changeEvent = state('changeEvent')

          if (changeEvent) {
            if (!changeEvent(null, true)) {
              state('changeEvent', null)
            }

            return
          }

          return state('changeEvent', (id, readOnly) => {
            const changed =
              $elements.getNativeProp(el, 'value') !== originalText

            if (!readOnly) {
              if (changed) {
                dispatchChangeEvent(el, id)
              }

              state('changeEvent', null)
            }

            return changed
          })
        },

        onEnterPressed (id) {
          // dont dispatch change events or handle
          // submit event if we've pressed enter into
          // a textarea or contenteditable
          let changeEvent = state('changeEvent')

          if (isTextarea || isContentEditable) {
            return
          }

          // if our value has changed since our
          // element was activated we need to
          // fire a change event immediately
          if (changeEvent) {
            changeEvent(id)
          }

          // handle submit event handler here
          return simulateSubmitHandler()
        },

        onNoMatchingSpecialChars (chars, allChars) {
          if (chars === 'tab') {
            return $utils.throwErrByPath('type.tab', { onFail: options._log })
          }

          return $utils.throwErrByPath('type.invalid', {
            onFail: options._log,
            args: { chars: `{${chars}}`, allChars },
          })
        },
      })
    }

    const handleFocused = function () {
      // if it's the body, don't need to worry about focus
      const isBody = options.$el.is('body')

      if (isBody) {
        return type()
      }

      options.ensure = {
        position: true,
        visibility: true,
        notDisabled: true,
        notAnimating: true,
        notCovered: true,
        notReadonly: true,
      }

      // if the subject is already the focused element, start typing
      // we handle contenteditable children by getting the host contenteditable,
      // and seeing if that is focused
      // Checking first if element is focusable accounts for focusable els inside
      // of contenteditables
      if ($elements.isFocusedOrInFocused(options.$el[0])) {
        debug('element is already focused, only checking readOnly property')
        options.ensure = {
          notReadonly: true,
        }
      }

      return $actionability.verify(cy, options.$el, options, {
        onScroll ($el, type) {
          return Cypress.action('cy:scrolled', $el, type)
        },

        onReady ($elToClick) {
          // if we dont have a focused element
          // or if we do and its not ourselves
          // then issue the click
          if ($elements.isFocusedOrInFocused($elToClick[0])) {
            return type()
          }

          // click the element first to simulate focus
          // and typical user behavior in case the window
          // is out of focus
          // cannot just call .focus, since children of contenteditable will not receive cursor
          // with .focus()
          return cy.now('click', $elToClick, {
            $el: $elToClick,
            log: false,
            verify: false,
            _log: options._log,
            force: true, // force the click, avoid waiting
            timeout: options.timeout,
            interval: options.interval,
          })
          .then(() => {
            if (!options.force && $elements.getActiveElByDocument($elToClick[0].ownerDocument) === null) {

              const node = $dom.stringify($elToClick)
              const onFail = options._log

              if ($dom.isTextLike($elToClick[0])) {

                $utils.throwErrByPath('type.not_actionable_textlike', {
                  onFail,
                  args: { node },
                })
              }

              $utils.throwErrByPath('type.not_on_typeable_element', {
                onFail,
                args: { node },
              })

            }

            return type()
          })

>>>>>>> 9a00c611
        },
      })
    }

    return handleFocused().then(() => {
      cy.timeout($actionability.delay, true, 'type')

      return Promise.delay($actionability.delay, 'type').then(() => {
<<<<<<< HEAD
        //# command which consume cy.type may
        //# want to handle verification themselves
=======
        // command which consume cy.type may
        // want to handle verification themselves
>>>>>>> 9a00c611
        let verifyAssertions

        if (options.verify === false) {
          return options.$el
        }

        return (verifyAssertions = () => {
          return cy.verifyUpcomingAssertions(options.$el, options, {
            onRetry: verifyAssertions,
          })
        })()
      })
    })
  }

  function clear (subject, options = {}) {
<<<<<<< HEAD
    //# what about other types of inputs besides just text?
    //# what about the new HTML5 ones?
=======
    // what about other types of inputs besides just text?
    // what about the new HTML5 ones?
>>>>>>> 9a00c611
    _.defaults(options, {
      log: true,
      force: false,
    })

<<<<<<< HEAD
    //# blow up if any member of the subject
    //# isnt a textarea or text-like
=======
    // blow up if any member of the subject
    // isnt a textarea or text-like
>>>>>>> 9a00c611
    const clear = function (el) {
      const $el = $dom.wrap(el)

      if (options.log) {
<<<<<<< HEAD
        //# figure out the options which actually change the behavior of clicks
=======
        // figure out the options which actually change the behavior of clicks
>>>>>>> 9a00c611
        const deltaOptions = $utils.filterOutOptions(options)

        options._log = Cypress.log({
          message: deltaOptions,
          $el,
          consoleProps () {
            return {
              'Applied To': $dom.getElements($el),
              'Elements': $el.length,
              'Options': deltaOptions,
            }
          },
        })
      }
<<<<<<< HEAD

      const node = $dom.stringify($el)

      if (!$dom.isTextLike($el.get(0))) {
        const word = $utils.plural(subject, 'contains', 'is')

=======

      const node = $dom.stringify($el)

      if (!$dom.isTextLike($el.get(0))) {
        const word = $utils.plural(subject, 'contains', 'is')

>>>>>>> 9a00c611
        $utils.throwErrByPath('clear.invalid_element', {
          onFail: options._log,
          args: { word, node },
        })
      }

      return cy
      .now('type', $el, '{selectall}{del}', {
        $el,
        log: false,
<<<<<<< HEAD
        verify: false, //# handle verification ourselves
=======
        verify: false, // handle verification ourselves
>>>>>>> 9a00c611
        _log: options._log,
        force: options.force,
        timeout: options.timeout,
        interval: options.interval,
      })
      .then(() => {
        if (options._log) {
          options._log.snapshot().end()
        }

        return null
      })
    }

    return Promise.resolve(subject.toArray())
    .each(clear)
    .then(() => {
      let verifyAssertions

      return (verifyAssertions = () => {
        return cy.verifyUpcomingAssertions(subject, options, {
          onRetry: verifyAssertions,
        })
      })()
    })
  }

  return Commands.addAll(
    { prevSubject: 'element' },
    {
      type,
      clear,
    }
  )
}<|MERGE_RESOLUTION|>--- conflicted
+++ resolved
@@ -6,10 +6,7 @@
 const $selection = require('../../../dom/selection')
 const $utils = require('../../../cypress/utils')
 const $actionability = require('../../actionability')
-<<<<<<< HEAD
-=======
 const $Keyboard = require('../../../cy/keyboard').default
->>>>>>> 9a00c611
 const Debug = require('debug')
 const debug = Debug('cypress:driver:command:type')
 
@@ -20,12 +17,7 @@
 // const dateTimeRegex = /^[0-9]{4}-[0-9]{2}-[0-9]{2}T[0-9]{2}:[0-9]{2}/
 
 module.exports = function (Commands, Cypress, cy, state, config) {
-<<<<<<< HEAD
-  const { keyboard } = cy.internal
-  const { Keyboard } = Cypress
-=======
   const { keyboard } = cy.devices
->>>>>>> 9a00c611
 
   function type (subject, chars, options = {}) {
     // debugger
@@ -34,13 +26,8 @@
     let updateTable
 
     options = _.clone(options)
-<<<<<<< HEAD
-    //# allow the el we're typing into to be
-    //# changed by options -- used by cy.clear()
-=======
     // allow the el we're typing into to be
     // changed by options -- used by cy.clear()
->>>>>>> 9a00c611
     _.defaults(options, {
       $el: subject,
       log: true,
@@ -54,11 +41,7 @@
     })
 
     if (options.log) {
-<<<<<<< HEAD
-      //# figure out the options which actually change the behavior of clicks
-=======
       // figure out the options which actually change the behavior of clicks
->>>>>>> 9a00c611
       const deltaOptions = $utils.filterOutOptions(options)
 
       const table = {}
@@ -68,11 +51,7 @@
           let obj
 
           table[id] = (obj = {})
-<<<<<<< HEAD
-          const modifiers = Keyboard.modifiersToString(Keyboard.getActiveModifiers(state))
-=======
           const modifiers = $Keyboard.modifiersToString($Keyboard.getActiveModifiers(state))
->>>>>>> 9a00c611
 
           if (modifiers) {
             obj.modifiers = modifiers
@@ -95,11 +74,7 @@
         row[column] = value || 'preventedDefault'
       }
 
-<<<<<<< HEAD
-      //# transform table object into object with zero based index as keys
-=======
       // transform table object into object with zero based index as keys
->>>>>>> 9a00c611
       const getTableData = () => {
         return _.reduce(_.values(table), (memo, value, index) => {
           memo[index + 1] = value
@@ -118,13 +93,8 @@
             'Applied To': $dom.getElements(options.$el),
             'Options': deltaOptions,
             'table': {
-<<<<<<< HEAD
-              //# mouse events tables will take up slots 1 and 2 if they're present
-              //# this preserves the order of the tables
-=======
               // mouse events tables will take up slots 1 and 2 if they're present
               // this preserves the order of the tables
->>>>>>> 9a00c611
               3: () => {
                 return {
                   name: 'Keyboard Events',
@@ -134,46 +104,13 @@
               },
             },
           }
-<<<<<<< HEAD
-        },
+
+        },
+
       })
 
       options._log.snapshot('before', { next: 'after' })
     }
-
-    // const verifyElementForType = ($el) => {
-    //   const el = $el.get(0)
-    //   const isTextLike = $dom.isTextLike(el)
-
-    //   const isFocusable = $elements.isFocusable($el)
-
-    //   if (!isFocusable && !isTextLike) {
-    //     const node = $dom.stringify($el)
-
-    //     $utils.throwErrByPath('type.not_on_typeable_element', {
-    //       args: { node },
-    //     })
-    //   }
-
-    //   if (!isFocusable && isTextLike) {
-    //     const node = $dom.stringify($el)
-
-    //     $utils.throwErrByPath('type.not_actionable_textlike', {
-    //       args: { node },
-    //     })
-    //   }
-    // }
-
-    // verifyElementForType(el)
-=======
-
-        },
-
-      })
-
-      options._log.snapshot('before', { next: 'after' })
-    }
->>>>>>> 9a00c611
 
     if (options.$el.length > 1) {
       $utils.throwErrByPath('type.multiple_elements', {
@@ -256,8 +193,6 @@
           }
 
           return false
-<<<<<<< HEAD
-
         }
 
         const getDefaultButton = (form) => {
@@ -270,40 +205,11 @@
 
         const defaultButton = getDefaultButton(form)
 
-        //# bail if the default button is in a 'disabled' state
-=======
-        }
-
-        const getDefaultButton = (form) => {
-          return getDefaultButtons(form).first()
-        }
-
-        const defaultButtonisDisabled = (button) => {
-          return button.prop('disabled')
-        }
-
-        const defaultButton = getDefaultButton(form)
-
         // bail if the default button is in a 'disabled' state
->>>>>>> 9a00c611
         if (defaultButtonisDisabled(defaultButton)) {
           return
         }
 
-<<<<<<< HEAD
-        //# issue the click event to the 'default button' of the form
-        //# we need this to be synchronous so not going through our
-        //# own click command
-        //# as of now, at least in Chrome, causing the click event
-        //# on the button will indeed trigger the form submit event
-        //# so we dont need to fire it manually anymore!
-        if (!clickedDefaultButton(defaultButton)) {
-          //# if we werent able to click the default button
-          //# then synchronously fire the submit event
-          //# currently this is sync but if we use a waterfall
-          //# promise in the submit command it will break again
-          //# consider changing type to a Promise and juggle logging
-=======
         // issue the click event to the 'default button' of the form
         // we need this to be synchronous so not going through our
         // own click command
@@ -316,7 +222,6 @@
           // currently this is sync but if we use a waterfall
           // promise in the submit command it will break again
           // consider changing type to a Promise and juggle logging
->>>>>>> 9a00c611
           return cy.now('submit', form, { log: false, $el: form })
         }
       }
@@ -337,11 +242,7 @@
         return $elements.isNeedSingleValueChangeInputElement(el)
       }
 
-<<<<<<< HEAD
-      //# see comment in updateValue below
-=======
       // see comment in updateValue below
->>>>>>> 9a00c611
       let typed = ''
 
       const isContentEditable = $elements.isContentEditable(options.$el.get(0))
@@ -373,204 +274,6 @@
           }
         },
 
-<<<<<<< HEAD
-        // onFocusChange (el, chars) {
-        //   const lastIndexToType = validateTyping(el, chars)
-        //   const [charsToType, nextChars] = _splitChars(
-        //     `${chars}`,
-        //     lastIndexToType
-        //   )
-
-        //   _setCharsNeedingType(nextChars)
-
-        //   return charsToType
-        // },
-
-        onAfterType () {
-          if (options.release === true) {
-            state('keyboardModifiers', null)
-          }
-          // if (charsNeedingType) {
-          //   const lastIndexToType = validateTyping(el, charsNeedingType)
-          //   const [charsToType, nextChars] = _splitChars(
-          //     charsNeedingType,
-          //     lastIndexToType
-          //   )
-
-          //   _setCharsNeedingType(nextChars)
-
-          //   return charsToType
-          // }
-
-          // return false
-        },
-
-        onBeforeType (totalKeys) {
-          //# for the total number of keys we're about to
-          //# type, ensure we raise the timeout to account
-          //# for the delay being added to each keystroke
-          return cy.timeout(totalKeys * options.delay, true, 'type')
-        },
-
-        onBeforeSpecialCharAction (id, key) {
-          //# don't apply any special char actions such as
-          //# inserting new lines on {enter} or moving the
-          //# caret / range on left or right movements
-          // if (isTypeableButNotAnInput) {
-          //   return false
-          // }
-        },
-
-        // onBeforeEvent (id, key, column, which) {
-        //   //# if we are an element which isnt text like but we have
-        //   //# a tabindex then it can receive keyboard events but
-        //   //# should not fire input or textInput and should not fire
-        //   //# change events
-        //   if (inputEvents.includes(column) && isTypeableButNotAnInput) {
-        //     return false
-        //   }
-        // },
-
-        onEvent (...args) {
-          if (updateTable) {
-            return updateTable(...args)
-          }
-        },
-
-        //# fires only when the 'value'
-        //# of input/text/contenteditable
-        //# changes
-        onValueChange (originalText, el) {
-          debug('onValueChange', originalText, el)
-          //# contenteditable should never be called here.
-          //# only inputs and textareas can have change events
-          let changeEvent = state('changeEvent')
-
-          if (changeEvent) {
-            if (!changeEvent(null, true)) {
-              state('changeEvent', null)
-            }
-
-            return
-          }
-
-          return state('changeEvent', (id, readOnly) => {
-            const changed =
-              $elements.getNativeProp(el, 'value') !== originalText
-
-            if (!readOnly) {
-              if (changed) {
-                dispatchChangeEvent(el, id)
-              }
-
-              state('changeEvent', null)
-            }
-
-            return changed
-          })
-        },
-
-        onEnterPressed (id) {
-          //# dont dispatch change events or handle
-          //# submit event if we've pressed enter into
-          //# a textarea or contenteditable
-          let changeEvent = state('changeEvent')
-
-          if (isTextarea || isContentEditable) {
-            return
-          }
-
-          //# if our value has changed since our
-          //# element was activated we need to
-          //# fire a change event immediately
-          if (changeEvent) {
-            changeEvent(id)
-          }
-
-          //# handle submit event handler here
-          return simulateSubmitHandler()
-        },
-
-        onNoMatchingSpecialChars (chars, allChars) {
-          if (chars === 'tab') {
-            return $utils.throwErrByPath('type.tab', { onFail: options._log })
-          }
-
-          return $utils.throwErrByPath('type.invalid', {
-            onFail: options._log,
-            args: { chars: `{${chars}}`, allChars },
-          })
-        },
-      })
-    }
-
-    const handleFocused = function () {
-      //# if it's the body, don't need to worry about focus
-      const isBody = options.$el.is('body')
-
-      if (isBody) {
-        return type()
-      }
-
-      options.ensure = {
-        position: true,
-        visibility: true,
-        receivability: true,
-        notAnimating: true,
-        notCovered: true,
-        notReadonly: true,
-      }
-
-      // if the subject is already the focused element, start typing
-      // we handle contenteditable children by getting the host contenteditable,
-      // and seeing if that is focused
-      // Checking first if element is focusable accounts for focusable els inside
-      // of contenteditables
-      if ($elements.isFocusedOrInFocused(options.$el.get(0))) {
-        debug('element is already focused, only checking readOnly property')
-        options.ensure = {
-          notReadonly: true,
-        }
-      }
-
-      return $actionability.verify(cy, options.$el, options, {
-        onScroll ($el, type) {
-          return Cypress.action('cy:scrolled', $el, type)
-        },
-
-        onReady ($elToClick) {
-          // if we dont have a focused element
-          // or if we do and its not ourselves
-          // then issue the click
-          if (!$elements.isFocusedOrInFocused($elToClick[0])) {
-            //# click the element first to simulate focus
-            //# and typical user behavior in case the window
-            //# is out of focus
-            return cy.now('click', $elToClick, {
-              $el: $elToClick,
-              log: false,
-              verify: false,
-              _log: options._log,
-              force: true, //# force the click, avoid waiting
-              timeout: options.timeout,
-              interval: options.interval,
-            })
-            .then(() => {
-
-              return type()
-
-              // BEOW DOES NOT APPLY
-              // cannot just call .focus, since children of contenteditable will not receive cursor
-              // with .focus()
-
-              // focusCursor calls focus on first focusable
-              // then moves cursor to end if in textarea, input, or contenteditable
-              // $selection.focusCursor($elToFocus[0])
-            })
-          }
-
-          return type()
-=======
         onAfterType () {
           if (options.release === true) {
             state('keyboardModifiers', null)
@@ -737,7 +440,6 @@
             return type()
           })
 
->>>>>>> 9a00c611
         },
       })
     }
@@ -746,13 +448,8 @@
       cy.timeout($actionability.delay, true, 'type')
 
       return Promise.delay($actionability.delay, 'type').then(() => {
-<<<<<<< HEAD
-        //# command which consume cy.type may
-        //# want to handle verification themselves
-=======
         // command which consume cy.type may
         // want to handle verification themselves
->>>>>>> 9a00c611
         let verifyAssertions
 
         if (options.verify === false) {
@@ -769,34 +466,20 @@
   }
 
   function clear (subject, options = {}) {
-<<<<<<< HEAD
-    //# what about other types of inputs besides just text?
-    //# what about the new HTML5 ones?
-=======
     // what about other types of inputs besides just text?
     // what about the new HTML5 ones?
->>>>>>> 9a00c611
     _.defaults(options, {
       log: true,
       force: false,
     })
 
-<<<<<<< HEAD
-    //# blow up if any member of the subject
-    //# isnt a textarea or text-like
-=======
     // blow up if any member of the subject
     // isnt a textarea or text-like
->>>>>>> 9a00c611
     const clear = function (el) {
       const $el = $dom.wrap(el)
 
       if (options.log) {
-<<<<<<< HEAD
-        //# figure out the options which actually change the behavior of clicks
-=======
         // figure out the options which actually change the behavior of clicks
->>>>>>> 9a00c611
         const deltaOptions = $utils.filterOutOptions(options)
 
         options._log = Cypress.log({
@@ -811,21 +494,12 @@
           },
         })
       }
-<<<<<<< HEAD
 
       const node = $dom.stringify($el)
 
       if (!$dom.isTextLike($el.get(0))) {
         const word = $utils.plural(subject, 'contains', 'is')
 
-=======
-
-      const node = $dom.stringify($el)
-
-      if (!$dom.isTextLike($el.get(0))) {
-        const word = $utils.plural(subject, 'contains', 'is')
-
->>>>>>> 9a00c611
         $utils.throwErrByPath('clear.invalid_element', {
           onFail: options._log,
           args: { word, node },
@@ -836,11 +510,7 @@
       .now('type', $el, '{selectall}{del}', {
         $el,
         log: false,
-<<<<<<< HEAD
-        verify: false, //# handle verification ourselves
-=======
         verify: false, // handle verification ourselves
->>>>>>> 9a00c611
         _log: options._log,
         force: options.force,
         timeout: options.timeout,
