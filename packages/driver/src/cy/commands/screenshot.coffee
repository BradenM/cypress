--- conflicted
+++ resolved
@@ -335,13 +335,8 @@
             consoleProps
         })
 
-<<<<<<< HEAD
-      if subject and subject.length > 1
+      if not isWin and subject and subject.length > 1
         $errUtils.throwErrByPath("screenshot.multiple_elements", {
-=======
-      if not isWin and subject and subject.length > 1
-        $utils.throwErrByPath("screenshot.multiple_elements", {
->>>>>>> 546c92e1
           log: options._log
           args: { numElements: subject.length }
         })
