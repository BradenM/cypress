--- conflicted
+++ resolved
@@ -2,10 +2,6 @@
 $ = require("jquery")
 Promise = require("bluebird")
 
-<<<<<<< HEAD
-$utils = require("../../cypress/utils")
-=======
->>>>>>> 90be7d10
 $errUtils = require("../../cypress/error_utils")
 
 ngPrefixes = ['ng-', 'ng_', 'data-ng-', 'x-ng-']
