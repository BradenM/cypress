// NOTE: this is for internal Cypress types that we don't want exposed in the public API but want for development
// TODO: find a better place for this

declare namespace Cypress {
  interface Actions {
    (action: 'net:event', frame: any)
  }

  interface cy {
    /**
     * If `as` is chained to the current command, return the alias name used.
     */
    getNextAlias: () => string | undefined
    noop: <T>(v: T) => Cypress.Chainable<T>
    queue: any
    retry: (fn: () => any, opts: any) => any
    state: State
  }

  interface Cypress {
    backend: (eventName: string, ...args: any[]) => Promise<any>
    // TODO: how to pull these from resolvers.ts? can't import in a d.ts file...
    resolveWindowReference: any
    resolveLocationReference: any
<<<<<<< HEAD
    routes: {
      [routeHandlerId: string]: any
    }
    sinon: sinon.SinonApi
    utils: CypressUtils
    state: State
  }

  interface CypressUtils {
    throwErrByPath: (path: string, obj?: { args: object }) => void
    warnByPath: (path: string, obj?: { args: object }) => void
    warning: (message: string) => void
  }

  type Log = ReturnType<Cypress.log>

  interface LogConfig {
    message: any[]
    instrument?: 'route'
    isStubbed?: boolean
    alias?: string
    aliasType?: 'route'
    type?: 'parent'
    event?: boolean
    method?: string
    url?: string
    status?: number
    numResponses?: number
    response?: string
    renderProps?: () => {
      indicator?: 'aborted' | 'pending' | 'successful' | 'bad'
      message?: string
    }
  }

  interface State {
    (k: '$autIframe', v?: JQuery<HTMLIFrameElement>): JQuery<HTMLIFrameElement> | undefined
    (k: 'routes', v?: RouteMap): RouteMap
    (k: 'document', v?: Document): Document
    (k: 'window', v?: Window): Window
    (k: string, v?: any): any
=======
    state: Cypress.state
  }

  // Cypress.state is also accessible on cy.state
  interface cy {
    state: Cypress.State
  }

  // Extend Cypress.state properties here
  interface ResolvedConfigOptions {
    $autIframe: JQuery<HTMLIFrameElement>
    document: Document
>>>>>>> c68f2742
  }
}<|MERGE_RESOLUTION|>--- conflicted
+++ resolved
@@ -22,7 +22,6 @@
     // TODO: how to pull these from resolvers.ts? can't import in a d.ts file...
     resolveWindowReference: any
     resolveLocationReference: any
-<<<<<<< HEAD
     routes: {
       [routeHandlerId: string]: any
     }
@@ -64,19 +63,12 @@
     (k: 'document', v?: Document): Document
     (k: 'window', v?: Window): Window
     (k: string, v?: any): any
-=======
     state: Cypress.state
-  }
-
-  // Cypress.state is also accessible on cy.state
-  interface cy {
-    state: Cypress.State
   }
 
   // Extend Cypress.state properties here
   interface ResolvedConfigOptions {
     $autIframe: JQuery<HTMLIFrameElement>
     document: Document
->>>>>>> c68f2742
   }
 }