--- conflicted
+++ resolved
@@ -34,14 +34,8 @@
           expect(@logs[2].get("name")).to.eq("page load")
           expect(@logs[3].get("name")).to.eq("new url")
 
-<<<<<<< HEAD
-  ## TODO: get this passing in chrome 76
+  ## TODO: broken - https://github.com/cypress-io/cypress/issues/4973 (chrome76+ and firefox)
   context.skip "javascript", ->
-    ## FIREFOX FIXME: logs doesn't include "page load"
-=======
-  ## TODO: broken - https://github.com/cypress-io/cypress/issues/4973
-  context.skip "javascript", ->
->>>>>>> 34037137
     it "binds to the new page after a timeout", ->
       cy
         .visit("/fixtures/js-redirect-timeout.html")
