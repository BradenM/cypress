_ = Cypress._
$utils = Cypress.utils
Promise = Cypress.Promise

describe "driver/src/cypress/utils", ->
  context ".cloneErr", ->
    it "copies properies, message, stack", ->
      obj = {
        stack: "stack"
        message: "message"
        name: "Foo"
        code: 123
      }

      err = $utils.cloneErr(obj)

      expect(err).to.be.instanceof(top.Error)

      for key, val of obj
        expect(err[key], "key: #{key}").to.eq(obj[key])

  context ".appendErrMsg", ->
    it "appends error message", ->
      err = new Error("foo")

      expect(err.message).to.eq("foo")
      expect(err.name).to.eq("Error")

      stack = err.stack.split("\n").slice(1).join("\n")

      err2 = $utils.appendErrMsg(err, "bar")
      expect(err2.message).to.eq("foo\n\nbar")

      expect(err2.stack).to.eq("Error: foo\n\nbar\n" + stack)

    it "handles error messages matching first stack", ->
      err = new Error("r")

      expect(err.message).to.eq("r")
      expect(err.name).to.eq("Error")

      stack = err.stack.split("\n").slice(1).join("\n")

      err2 = $utils.appendErrMsg(err, "bar")
      expect(err2.message).to.eq("r\n\nbar")

      expect(err2.stack).to.eq("Error: r\n\nbar\n" + stack)

    it "handles empty error messages", ->
      err = new Error()

      expect(err.message).to.eq("")
      expect(err.name).to.eq("Error")

      stack = err.stack.split("\n").slice(1).join("\n")

      err2 = $utils.appendErrMsg(err, "bar")
      expect(err2.message).to.eq("\n\nbar")

      expect(err2.stack).to.eq("Error: \n\nbar\n" + stack)

<<<<<<< HEAD
  context ".escapeErrorMarkdown", ->
    it "accepts non-strings", ->
      text = 3
      expect($utils.escapeErrorMarkdown(text)).to.equal(3)

    it "escapes backticks", ->
      md = "`foo`"
      expect($utils.escapeErrorMarkdown(md)).to.equal("\\`foo\\`")
=======
    it "handles error messages as objects", ->
      err = new Error("foo")

      obj = {
        message: "bar",
        docs: "baz"
      }

      stack = err.stack.split("\n").slice(1).join("\n")

      err2 = $utils.appendErrMsg(err, obj)
      expect(err2.message).to.eq("foo\n\nbar")
      expect(err2.docs).to.eq("baz")

      expect(err2.stack).to.eq("Error: foo\n\nbar\n" + stack)

  context ".getCodeFrame", ->
    it "returns a code frame with syntax highlighting", ->
      path = "foo/bar/baz"
      line = 5
      column = 6
      src = """
        <!DOCTYPE html>
        <html>
        <body>
          <script type="text/javascript">
            foo.bar()
          </script>
        </body>
        </html>
      """

      { frame, path, lineNumber, columnNumber } = $utils.getCodeFrame(src, path, line, column)

      expect(frame).to.contain("foo")
      expect(frame).to.contain("bar()")
      expect(frame).to.contain("[0m")
      expect(path).to.eq("foo/bar/baz")
      expect(lineNumber).to.eq(5)
      expect(columnNumber).to.eq(6)

    ## TODO determine if we want more failure cases covered
    it "fails gracefully", ->
      path = "foo/bar/baz"
      line = 100
      column = 6
      src = """
        <!DOCTYPE html>
        <html>
        <body>
          <script type="text/javascript">
            foo.bar()
          </script>
        </body>
        </html>
      """

      { frame } = $utils.getCodeFrame(src, path, line, column)

      expect(frame).to.eq("")
>>>>>>> 059abaee
<|MERGE_RESOLUTION|>--- conflicted
+++ resolved
@@ -59,16 +59,6 @@
 
       expect(err2.stack).to.eq("Error: \n\nbar\n" + stack)
 
-<<<<<<< HEAD
-  context ".escapeErrorMarkdown", ->
-    it "accepts non-strings", ->
-      text = 3
-      expect($utils.escapeErrorMarkdown(text)).to.equal(3)
-
-    it "escapes backticks", ->
-      md = "`foo`"
-      expect($utils.escapeErrorMarkdown(md)).to.equal("\\`foo\\`")
-=======
     it "handles error messages as objects", ->
       err = new Error("foo")
 
@@ -84,6 +74,15 @@
       expect(err2.docs).to.eq("baz")
 
       expect(err2.stack).to.eq("Error: foo\n\nbar\n" + stack)
+
+  context ".escapeErrorMarkdown", ->
+    it "accepts non-strings", ->
+      text = 3
+      expect($utils.escapeErrorMarkdown(text)).to.equal(3)
+
+    it "escapes backticks", ->
+      md = "`foo`"
+      expect($utils.escapeErrorMarkdown(md)).to.equal("\\`foo\\`")
 
   context ".getCodeFrame", ->
     it "returns a code frame with syntax highlighting", ->
@@ -128,5 +127,4 @@
 
       { frame } = $utils.getCodeFrame(src, path, line, column)
 
-      expect(frame).to.eq("")
->>>>>>> 059abaee
+      expect(frame).to.eq("")