--- conflicted
+++ resolved
@@ -19,53 +19,34 @@
 	 */
   let allStubs
 
-<<<<<<< HEAD
-  beforeEach(function () {
-    // const btn = $('<span><button>COPY</button></span>', window.top.document)
-    // const container = $('.toggle-auto-scrolling.auto-scrolling-enabled', window.top.document).closest('.controls')
-=======
   before(() => {
     const btn = $('<span><button>COPY</button></span>', window.top.document)
     const container = $('.toggle-auto-scrolling.auto-scrolling-enabled', window.top.document).closest('.controls')
->>>>>>> 5ad79386
-
-    // btn.on('click', () => {
-    //   copyToClipboard(JSON.stringify(lastActual, null, '\t'))
-    // })
-
-<<<<<<< HEAD
-    // container.append(btn)
-=======
+
+    btn.on('click', () => {
+      copyToClipboard(JSON.stringify(lastActual, null, '\t'))
+    })
+
     container.append(btn)
     cy.visit('/fixtures/generic.html')
   })
 
   beforeEach(function () {
->>>>>>> 5ad79386
     window.cy = backupCy
     window.Cypress = backupCypress
 
-<<<<<<< HEAD
     cy
     .visit('/fixtures/generic.html')
     .then((autWindow) => {
       this.Cypress = Cypress.$Cypress.create(Cypress.config())
       this.Cypress.onSpecWindow(autWindow)
       this.Cypress.initialize($('.aut-iframe', top.document))
-=======
-    const autWindow = cy.state('window')
-    // delete top.Cypress
-
-    this.Cypress = Cypress.$Cypress.create(Cypress.config())
-    this.Cypress.onSpecWindow(autWindow)
-    this.Cypress.initialize($('.aut-iframe', top.document))
->>>>>>> 5ad79386
-
-    window.cy = backupCy
-    window.Cypress = backupCypress
-
-<<<<<<< HEAD
+
       this.runMochaTests = (obj) => {
+        helpers.generateMochaTestsForWin(autWindow, obj)
+
+        this.Cypress.normalizeAll()
+
         allStubs = cy.stub().log(false)
 
         cy.stub(this.Cypress, 'emit').callsFake(allStubs)
@@ -75,35 +56,15 @@
 
           return Promise.resolve()
         })
-=======
-    allStubs = cy.stub().log(false)
-
-    cy.stub(this.Cypress, 'emit').callsFake(allStubs)
-    cy.stub(this.Cypress, 'emitMap').callsFake(allStubs)
-    cy.stub(this.Cypress, 'emitThen').callsFake((...args) => {
-      allStubs(...args)
-
-      return Promise.resolve()
-    })
-
-    backupCypress.mocha.override()
-
-    this.runMochaTests = (obj) => {
-      this.Cypress.mocha.override()
-
-      helpers.generateMochaTestsForWin(autWindow, obj)
->>>>>>> 5ad79386
-
-      this.Cypress.normalizeAll()
-
-      return new Cypress.Promise((resolve) => {
-        return this.Cypress.run(resolve)
-      })
-      .tap(() => {
-        this.Cypress.env('RETRIES', 0)
-      })
-    }
-
+
+        return new Cypress.Promise((resolve) => {
+          return this.Cypress.run(resolve)
+        })
+        .tap(() => {
+          this.Cypress.env('RETRIES', 0)
+        })
+      }
+    })
   })
 
   describe('isolated runner', function () {
@@ -918,19 +879,15 @@
   assert(true, `expected ${message || 'var'} to ${res.message}`)
 }
 
-// function copyToClipboard (text) {
-
-//   let aux = document.createElement('input')
-
-//   aux.setAttribute('value', text)
-//   document.body.appendChild(aux)
-//   aux.select()
-//   document.execCommand('copy')
-//   document.body.removeChild(aux)
-
-<<<<<<< HEAD
-// }
-=======
+function copyToClipboard (text) {
+  let aux = document.createElement('input')
+
+  aux.setAttribute('value', text)
+  document.body.appendChild(aux)
+  aux.select()
+  document.execCommand('copy')
+  document.body.removeChild(aux)
+
 }
 
 const assert = (expr, message) => {
@@ -951,5 +908,4 @@
     name: 'assert',
     state: 'passed',
   })
-}
->>>>>>> 5ad79386
+}