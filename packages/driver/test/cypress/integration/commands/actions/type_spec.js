--- conflicted
+++ resolved
@@ -1,11 +1,8 @@
 const $ = Cypress.$.bind(Cypress)
 const { _ } = Cypress
 const { Promise } = Cypress
-<<<<<<< HEAD
-=======
-const $selection = require('../../../../../src/dom/selection')
 const { getCommandLogWithText, findReactInstance, withMutableReporterState } = require('../../../support/utils')
->>>>>>> b4b160af
+const { stripIndent } = require('common-tags')
 
 // trim new lines at the end of innerText
 // due to changing browser versions implementing
@@ -4201,8 +4198,6 @@
             }
 
             expect(table.data).to.deep.eq(expectedTable)
-<<<<<<< HEAD
-=======
           })
         })
 
@@ -4227,7 +4222,6 @@
               expect(spyTableName.thirdCall).calledWith('Keyboard Events')
               expect(spyTableData).calledThrice
             })
->>>>>>> b4b160af
           })
         })
 
@@ -4329,734 +4323,484 @@
       it('throws when not textarea or text-like', () => {
         cy.get('#specific-contains').type('foo')
 
-<<<<<<< HEAD
-        // cy.on('fail', (err) => {
-        //   expect(err.message).to.include('cy.type() failed because it requires a valid typeable element.')
-        //   expect(err.message).to.include('The element typed into was:')
-        //   expect(err.message).to.include('<form id="by-id">...</form>')
-        //   expect(err.message).to.include(`Cypress considers the 'body', 'textarea', any 'element' with a 'tabindex' or 'contenteditable' attribute, any focusable 'element', or any 'input' with a 'type' attribute of 'text', 'password', 'email', 'number', 'date', 'week', 'month', 'time', 'datetime', 'datetime-local', 'search', 'url', or 'tel' to be valid typeable elements.`)
-=======
         cy.on('fail', (err) => {
           expect(err.message).to.include('cy.type() failed because it requires a valid typeable element.')
           expect(err.message).to.include('The element typed into was:')
           expect(err.message).to.include('<form id="by-id">...</form>')
-          expect(err.message).to.include(`Cypress considers the 'body', 'textarea', any 'element' with a 'tabindex' or 'contenteditable' attribute, or any 'input' with a 'type' attribute of 'text', 'password', 'email', 'number', 'date', 'week', 'month', 'time', 'datetime', 'datetime-local', 'search', 'url', or 'tel' to be valid typeable elements.`)
->>>>>>> b4b160af
-
+          expect(err.message).to.include(stripIndent`Cypress considers any element matching the following selectors to be typeable:
+          -
+          - 
+          - 
+          - 
+          `)
         //   done()
         // })
-      })
-
-      it('throws when subject is a collection of elements', function (done) {
-        cy.get('textarea,:text').then(function ($inputs) {
-          this.num = $inputs.length
-
-          $inputs
-        }).type('foo')
-
-        cy.on('fail', (err) => {
-          expect(err.message).to.include(`cy.type() can only be called on a single element. Your subject contained ${this.num} elements.`)
-
-          done()
-        })
-      })
-
-      it('throws when the subject isnt visible', function (done) {
-        cy.$$('input:text:first').show().hide()
-
-        cy.on('fail', (err) => {
-          const { lastLog } = this
-
-          expect(this.logs.length).to.eq(2)
-          expect(lastLog.get('error')).to.eq(err)
-          expect(err.message).to.include('cy.type() failed because this element is not visible')
-
-          done()
-        })
-
-        cy.get('input:text:first').type('foo')
-      })
-
-      it('throws when subject is disabled', function (done) {
-        cy.$$('input:text:first').prop('disabled', true)
-
-        cy.on('fail', (err) => {
+        })
+
+        it('throws when subject is a collection of elements', function (done) {
+          cy.get('textarea,:text').then(function ($inputs) {
+            this.num = $inputs.length
+
+            $inputs
+          }).type('foo')
+
+          cy.on('fail', (err) => {
+            expect(err.message).to.include(`cy.type() can only be called on a single element. Your subject contained ${this.num} elements.`)
+
+            done()
+          })
+        })
+
+        it('throws when the subject isnt visible', function (done) {
+          cy.$$('input:text:first').show().hide()
+
+          cy.on('fail', (err) => {
+            const { lastLog } = this
+
+            expect(this.logs.length).to.eq(2)
+            expect(lastLog.get('error')).to.eq(err)
+            expect(err.message).to.include('cy.type() failed because this element is not visible')
+
+            done()
+          })
+
+          cy.get('input:text:first').type('foo')
+        })
+
+        it('throws when subject is disabled', function (done) {
+          cy.$$('input:text:first').prop('disabled', true)
+
+          cy.on('fail', (err) => {
           // get + type logs
-          expect(this.logs.length).eq(2)
-          expect(err.message).to.include('cy.type() failed because this element is disabled:\n')
-
-          done()
-        })
-
-        cy.get('input:text:first').type('foo')
-      })
-
-      it('throws when submitting within nested forms')
-
-      it('logs once when not dom subject', function (done) {
-        cy.on('fail', (err) => {
-          const { lastLog } = this
-
-          expect(this.logs.length).to.eq(1)
-          expect(lastLog.get('error')).to.eq(err)
-
-          done()
-        })
-
-        cy.type('foobar')
-      })
-
-      it('throws when input cannot be clicked', function (done) {
-        const $input = $('<input />')
-        .attr('id', 'input-covered-in-span')
-        .prependTo(cy.$$('body'))
-
-        $('<span>span on button</span>')
-        .css({
-          position: 'absolute',
-          left: $input.offset().left,
-          top: $input.offset().top,
-          padding: 5,
-          display: 'inline-block',
-          backgroundColor: 'yellow',
-        })
-        .prependTo(cy.$$('body'))
-
-        cy.on('fail', (err) => {
-          expect(this.logs.length).to.eq(2)
-          expect(err.message).to.include('cy.type() failed because this element')
-          expect(err.message).to.include('is being covered by another element')
-
-          done()
-        })
-
-        cy.get('#input-covered-in-span').type('foo')
-      })
-
-      it('throws when special characters dont exist', function (done) {
-        cy.on('fail', (err) => {
-          expect(this.logs.length).to.eq(2)
-
-          const allChars = _.keys(cy.internal.keyboard.getKeymap()).join(', ')
-
-          expect(err.message).to.eq(`Special character sequence: '{bar}' is not recognized. Available sequences are: ${allChars}
+            expect(this.logs.length).eq(2)
+            expect(err.message).to.include('cy.type() failed because this element is disabled:\n')
+
+            done()
+          })
+
+          cy.get('input:text:first').type('foo')
+        })
+
+        it('throws when submitting within nested forms')
+
+        it('logs once when not dom subject', function (done) {
+          cy.on('fail', (err) => {
+            const { lastLog } = this
+
+            expect(this.logs.length).to.eq(1)
+            expect(lastLog.get('error')).to.eq(err)
+
+            done()
+          })
+
+          cy.type('foobar')
+        })
+
+        it('throws when input cannot be clicked', function (done) {
+          const $input = $('<input />')
+          .attr('id', 'input-covered-in-span')
+          .prependTo(cy.$$('body'))
+
+          $('<span>span on button</span>')
+          .css({
+            position: 'absolute',
+            left: $input.offset().left,
+            top: $input.offset().top,
+            padding: 5,
+            display: 'inline-block',
+            backgroundColor: 'yellow',
+          })
+          .prependTo(cy.$$('body'))
+
+          cy.on('fail', (err) => {
+            expect(this.logs.length).to.eq(2)
+            expect(err.message).to.include('cy.type() failed because this element')
+            expect(err.message).to.include('is being covered by another element')
+
+            done()
+          })
+
+          cy.get('#input-covered-in-span').type('foo')
+        })
+
+        it('throws when special characters dont exist', function (done) {
+          cy.on('fail', (err) => {
+            expect(this.logs.length).to.eq(2)
+
+            const allChars = _.keys(cy.devices.keyboard.specialChars).concat(_.keys(cy.devices.keyboard.modifierChars)).join(', ')
+
+            expect(err.message).to.eq(`Special character sequence: '{bar}' is not recognized. Available sequences are: ${allChars}
 
 If you want to skip parsing special character sequences and type the text exactly as written, pass the option: {parseSpecialCharSequences: false}
 
 https://on.cypress.io/type`)
 
-          done()
-        })
-
-        cy.get(':text:first').type('foo{bar}')
-      })
-
-      it('throws when attemping to type tab', function (done) {
-        cy.on('fail', (err) => {
-          expect(this.logs.length).to.eq(2)
-          expect(err.message).to.eq('{tab} isn\'t a supported character sequence. You\'ll want to use the command cy.tab(), which is not ready yet, but when it is done that\'s what you\'ll use.')
-          done()
-        })
-
-        cy.get(':text:first').type('foo{tab}')
-      })
-
-      it('throws on an empty string', function (done) {
-
-        cy.on('fail', (err) => {
-          expect(this.logs.length).to.eq(2)
-          expect(err.message).to.eq('cy.type() cannot accept an empty String. You need to actually type something.')
-          done()
-        })
-
-        cy.get(':text:first').type('')
-      })
-
-      it('allows typing spaces', () => {
-        cy
-        .get(':text:first').type(' ')
-        .should('have.value', ' ')
-      })
-
-      it('allows typing special characters', () => {
-        cy
-        .get(':text:first').type('{esc}')
-        .should('have.value', '')
-      })
-
-      _.each(['toString', 'toLocaleString', 'hasOwnProperty', 'valueOf',
-        'undefined', 'null', 'true', 'false', 'True', 'False'], (val) => {
-        it(`allows typing reserved Javscript word (${val})`, () => {
+            done()
+          })
+
+          cy.get(':text:first').type('foo{bar}')
+        })
+
+        it('throws when attemping to type tab', function (done) {
+          cy.on('fail', (err) => {
+            expect(this.logs.length).to.eq(2)
+            expect(err.message).to.eq('{tab} isn\'t a supported character sequence. You\'ll want to use the command cy.tab(), which is not ready yet, but when it is done that\'s what you\'ll use.')
+            done()
+          })
+
+          cy.get(':text:first').type('foo{tab}')
+        })
+
+        it('throws on an empty string', function (done) {
+
+          cy.on('fail', (err) => {
+            expect(this.logs.length).to.eq(2)
+            expect(err.message).to.eq('cy.type() cannot accept an empty String. You need to actually type something.')
+            done()
+          })
+
+          cy.get(':text:first').type('')
+        })
+
+        it('allows typing spaces', () => {
           cy
-          .get(':text:first').type(val)
-          .should('have.value', val)
-        })
-      })
-
-      describe('naughtly strings', () => {
-        _.each(['Ω≈ç√∫˜µ≤≥÷', '2.2250738585072011e-308', '田中さんにあげて下さい',
-          '<foo val=`bar\' />', '⁰⁴⁵₀₁₂', '🐵 🙈 🙉 🙊',
-          '<script>alert(123)</script>', '$USER'], (val) => {
-          it(`allows typing some naughtly strings (${val})`, () => {
+          .get(':text:first').type(' ')
+          .should('have.value', ' ')
+        })
+
+        it('allows typing special characters', () => {
+          cy
+          .get(':text:first').type('{esc}')
+          .should('have.value', '')
+        })
+
+        _.each(['toString', 'toLocaleString', 'hasOwnProperty', 'valueOf',
+          'undefined', 'null', 'true', 'false', 'True', 'False'], (val) => {
+          it(`allows typing reserved Javscript word (${val})`, () => {
             cy
             .get(':text:first').type(val)
             .should('have.value', val)
           })
         })
-      })
-
-      it('allows typing special characters', () => {
-        cy
-        .get(':text:first').type('{esc}')
-        .should('have.value', '')
-      })
-
-      it('can type into input with invalid type attribute', () => {
-        cy.get(':text:first')
-        .invoke('attr', 'type', 'asdf')
-        .type('foobar')
-        .should('have.value', 'foobar')
-      })
-
-      describe('throws when trying to type', () => {
-
-        _.each([NaN, Infinity, [], {}, null, undefined], (val) => {
-          it(`throws when trying to type: ${val}`, function (done) {
-            const logs = []
-
-            cy.on('log:added', (attrs, log) => {
-              return logs.push(log)
+
+        describe('naughtly strings', () => {
+          _.each(['Ω≈ç√∫˜µ≤≥÷', '2.2250738585072011e-308', '田中さんにあげて下さい',
+            '<foo val=`bar\' />', '⁰⁴⁵₀₁₂', '🐵 🙈 🙉 🙊',
+            '<script>alert(123)</script>', '$USER'], (val) => {
+            it(`allows typing some naughtly strings (${val})`, () => {
+              cy
+              .get(':text:first').type(val)
+              .should('have.value', val)
             })
-
+          })
+        })
+
+        it('allows typing special characters', () => {
+          cy
+          .get(':text:first').type('{esc}')
+          .should('have.value', '')
+        })
+
+        it('can type into input with invalid type attribute', () => {
+          cy.get(':text:first')
+          .invoke('attr', 'type', 'asdf')
+          .type('foobar')
+          .should('have.value', 'foobar')
+        })
+
+        describe('throws when trying to type', () => {
+
+          _.each([NaN, Infinity, [], {}, null, undefined], (val) => {
+            it(`throws when trying to type: ${val}`, function (done) {
+              const logs = []
+
+              cy.on('log:added', (attrs, log) => {
+                return logs.push(log)
+              })
+
+              cy.on('fail', (err) => {
+                expect(this.logs.length).to.eq(2)
+                expect(err.message).to.eq(`cy.type() can only accept a String or Number. You passed in: '${val}'`)
+                done()
+              })
+
+              cy.get(':text:first').type(val)
+            })
+          })
+        })
+
+        it('throws when type is canceled by preventingDefault mousedown')
+
+        it('throws when element animation exceeds timeout', (done) => {
+        // force the animation calculation to think we moving at a huge distance ;-)
+          cy.stub(Cypress.utils, 'getDistanceBetween').returns(100000)
+
+          let keydowns = 0
+
+          cy.$$(':text:first').on('keydown', () => {
+            keydowns += 1
+          })
+
+          cy.on('fail', (err) => {
+            expect(keydowns).to.eq(0)
+            expect(err.message).to.include('cy.type() could not be issued because this element is currently animating:\n')
+
+            done()
+          })
+
+          cy.get(':text:first').type('foo')
+        })
+
+        it('eventually fails the assertion', function (done) {
+          cy.on('fail', (err) => {
+            const { lastLog } = this
+
+            expect(err.message).to.include(lastLog.get('error').message)
+            expect(err.message).not.to.include('undefined')
+            expect(lastLog.get('name')).to.eq('assert')
+            expect(lastLog.get('state')).to.eq('failed')
+            expect(lastLog.get('error')).to.be.an.instanceof(chai.AssertionError)
+
+            done()
+          })
+
+          cy.get('input:first').type('f').should('have.class', 'typed')
+        })
+
+        it('does not log an additional log on failure', function (done) {
+          cy.on('fail', () => {
+            expect(this.logs.length).to.eq(3)
+
+            done()
+          })
+
+          cy.get('input:first').type('f').should('have.class', 'typed')
+        })
+
+        context('[type=date]', () => {
+          it('throws when chars is not a string', function (done) {
             cy.on('fail', (err) => {
               expect(this.logs.length).to.eq(2)
-              expect(err.message).to.eq(`cy.type() can only accept a String or Number. You passed in: '${val}'`)
+              expect(err.message).to.eq('Typing into a date input with cy.type() requires a valid date with the format \'yyyy-MM-dd\'. You passed: 1989')
+
               done()
             })
 
-            cy.get(':text:first').type(val)
-          })
-        })
-      })
-
-      it('throws when type is canceled by preventingDefault mousedown')
-
-      it('throws when element animation exceeds timeout', (done) => {
-        // force the animation calculation to think we moving at a huge distance ;-)
-        cy.stub(Cypress.utils, 'getDistanceBetween').returns(100000)
-
-        let keydowns = 0
-
-        cy.$$(':text:first').on('keydown', () => {
-          keydowns += 1
-        })
-
-        cy.on('fail', (err) => {
-          expect(keydowns).to.eq(0)
-          expect(err.message).to.include('cy.type() could not be issued because this element is currently animating:\n')
-
-          done()
-        })
-
-        cy.get(':text:first').type('foo')
-      })
-
-      it('eventually fails the assertion', function (done) {
-        cy.on('fail', (err) => {
-          const { lastLog } = this
-
-          expect(err.message).to.include(lastLog.get('error').message)
-          expect(err.message).not.to.include('undefined')
-          expect(lastLog.get('name')).to.eq('assert')
-          expect(lastLog.get('state')).to.eq('failed')
-          expect(lastLog.get('error')).to.be.an.instanceof(chai.AssertionError)
-
-          done()
-        })
-
-        cy.get('input:first').type('f').should('have.class', 'typed')
-      })
-
-      it('does not log an additional log on failure', function (done) {
-        cy.on('fail', () => {
-          expect(this.logs.length).to.eq(3)
-
-          done()
-        })
-
-        cy.get('input:first').type('f').should('have.class', 'typed')
-      })
-
-      context('[type=date]', () => {
-        it('throws when chars is not a string', function (done) {
-          cy.on('fail', (err) => {
-            expect(this.logs.length).to.eq(2)
-            expect(err.message).to.eq('Typing into a date input with cy.type() requires a valid date with the format \'yyyy-MM-dd\'. You passed: 1989')
-
-            done()
-          })
-
-          cy.get('#date-without-value').type(1989)
-        })
-
-        it('throws when chars is invalid format', function (done) {
-          cy.on('fail', (err) => {
+            cy.get('#date-without-value').type(1989)
+          })
+
+          it('throws when chars is invalid format', function (done) {
+            cy.on('fail', (err) => {
             // debugger
-            expect(this.logs.length).to.eq(2)
-            expect(err.message).to.eq('Typing into a date input with cy.type() requires a valid date with the format \'yyyy-MM-dd\'. You passed: 01-01-1989')
-
-            done()
-          })
-
-          cy.get('#date-without-value').type('01-01-1989')
-        })
-
-        it('throws when chars is invalid date', function (done) {
-          cy.on('fail', (err) => {
-            expect(this.logs.length).to.eq(2)
-            expect(err.message).to.eq('Typing into a date input with cy.type() requires a valid date with the format \'yyyy-MM-dd\'. You passed: 1989-04-31')
-
-            done()
-          })
-
-          cy.get('#date-without-value').type('1989-04-31')
-        })
-      })
-
-      context('[type=month]', () => {
-        it('throws when chars is not a string', function (done) {
-          cy.on('fail', (err) => {
-            expect(this.logs.length).to.eq(2)
-            expect(err.message).to.eq('Typing into a month input with cy.type() requires a valid month with the format \'yyyy-MM\'. You passed: 6')
-
-            done()
-          })
-
-          cy.get('#month-without-value').type(6)
-        })
-
-        it('throws when chars is invalid format', function (done) {
-          cy.on('fail', (err) => {
-            expect(this.logs.length).to.eq(2)
-            expect(err.message).to.eq('Typing into a month input with cy.type() requires a valid month with the format \'yyyy-MM\'. You passed: 01/2000')
-
-            done()
-          })
-
-          cy.get('#month-without-value').type('01/2000')
-        })
-
-        it('throws when chars is invalid month', function (done) {
-          cy.on('fail', (err) => {
-            expect(this.logs.length).to.eq(2)
-            expect(err.message).to.eq('Typing into a month input with cy.type() requires a valid month with the format \'yyyy-MM\'. You passed: 1989-13')
-
-            done()
-          })
-
-          cy.get('#month-without-value').type('1989-13')
-        })
-      })
-
-      context('[type=tel]', () => {
-        it('can edit tel', () => {
-          cy.get('#by-name > input[type="tel"]')
-          .type('1234567890')
-          .should('have.prop', 'value', '1234567890')
-        })
-      })
-
-      // it "throws when chars is invalid format", (done) ->
-      //   cy.on "fail", (err) =>
-      //     expect(@logs.length).to.eq(2)
-      //     expect(err.message).to.eq("Typing into a week input with cy.type() requires a valid week with the format 'yyyy-Www', where W is the literal character 'W' and ww is the week number (00-53). You passed: 2005/W18")
-      //     done()
-
-      context('[type=week]', () => {
-        it('throws when chars is not a string', function (done) {
-          cy.on('fail', (err) => {
-            expect(this.logs.length).to.eq(2)
-            expect(err.message).to.eq('Typing into a week input with cy.type() requires a valid week with the format \'yyyy-Www\', where W is the literal character \'W\' and ww is the week number (00-53). You passed: 23')
-
-            done()
-          })
-
-          cy.get('#week-without-value').type(23)
-        })
-
-        it('throws when chars is invalid format', function (done) {
-          cy.on('fail', (err) => {
-            expect(this.logs.length).to.eq(2)
-            expect(err.message).to.eq('Typing into a week input with cy.type() requires a valid week with the format \'yyyy-Www\', where W is the literal character \'W\' and ww is the week number (00-53). You passed: 2005/W18')
-
-            done()
-          })
-
-          cy.get('#week-without-value').type('2005/W18')
-        })
-
-        it('throws when chars is invalid week', function (done) {
-          cy.on('fail', (err) => {
-            expect(this.logs.length).to.eq(2)
-            expect(err.message).to.eq('Typing into a week input with cy.type() requires a valid week with the format \'yyyy-Www\', where W is the literal character \'W\' and ww is the week number (00-53). You passed: 1995-W60')
-
-            done()
-          })
-
-          cy.get('#week-without-value').type('1995-W60')
-        })
-      })
-
-      context('[type=time]', () => {
-        it('throws when chars is not a string', function (done) {
-          cy.on('fail', (err) => {
-            expect(this.logs.length).to.equal(2)
-            expect(err.message).to.equal('Typing into a time input with cy.type() requires a valid time with the format \'HH:mm\', \'HH:mm:ss\' or \'HH:mm:ss.SSS\', where HH is 00-23, mm is 00-59, ss is 00-59, and SSS is 000-999. You passed: 9999')
-
-            done()
-          })
-
-          cy.get('#time-without-value').type(9999)
-        })
-
-        it('throws when chars is invalid format (1:30)', function (done) {
-          cy.on('fail', (err) => {
-            expect(this.logs.length).to.equal(2)
-            expect(err.message).to.equal('Typing into a time input with cy.type() requires a valid time with the format \'HH:mm\', \'HH:mm:ss\' or \'HH:mm:ss.SSS\', where HH is 00-23, mm is 00-59, ss is 00-59, and SSS is 000-999. You passed: 1:30')
-
-            done()
-          })
-
-          cy.get('#time-without-value').type('1:30')
-        })
-
-        it('throws when chars is invalid format (01:30pm)', function (done) {
-          cy.on('fail', (err) => {
-            expect(this.logs.length).to.equal(2)
-            expect(err.message).to.equal('Typing into a time input with cy.type() requires a valid time with the format \'HH:mm\', \'HH:mm:ss\' or \'HH:mm:ss.SSS\', where HH is 00-23, mm is 00-59, ss is 00-59, and SSS is 000-999. You passed: 01:30pm')
-
-            done()
-          })
-
-          cy.get('#time-without-value').type('01:30pm')
-        })
-
-        it('throws when chars is invalid format (01:30:30.3333)', function (done) {
-          cy.on('fail', (err) => {
-            expect(this.logs.length).to.equal(2)
-            expect(err.message).to.equal('Typing into a time input with cy.type() requires a valid time with the format \'HH:mm\', \'HH:mm:ss\' or \'HH:mm:ss.SSS\', where HH is 00-23, mm is 00-59, ss is 00-59, and SSS is 000-999. You passed: 01:30:30.3333')
-
-            done()
-          })
-
-          cy.get('#time-without-value').type('01:30:30.3333')
-        })
-
-        it('throws when chars is invalid time', function (done) {
-          cy.on('fail', (err) => {
-            expect(this.logs.length).to.equal(2)
-            expect(err.message).to.equal('Typing into a time input with cy.type() requires a valid time with the format \'HH:mm\', \'HH:mm:ss\' or \'HH:mm:ss.SSS\', where HH is 00-23, mm is 00-59, ss is 00-59, and SSS is 000-999. You passed: 01:60')
-
-            done()
-          })
-
-          cy.get('#time-without-value').type('01:60')
+              expect(this.logs.length).to.eq(2)
+              expect(err.message).to.eq('Typing into a date input with cy.type() requires a valid date with the format \'yyyy-MM-dd\'. You passed: 01-01-1989')
+
+              done()
+            })
+
+            cy.get('#date-without-value').type('01-01-1989')
+          })
+
+          it('throws when chars is invalid date', function (done) {
+            cy.on('fail', (err) => {
+              expect(this.logs.length).to.eq(2)
+              expect(err.message).to.eq('Typing into a date input with cy.type() requires a valid date with the format \'yyyy-MM-dd\'. You passed: 1989-04-31')
+
+              done()
+            })
+
+            cy.get('#date-without-value').type('1989-04-31')
+          })
+        })
+
+        context('[type=month]', () => {
+          it('throws when chars is not a string', function (done) {
+            cy.on('fail', (err) => {
+              expect(this.logs.length).to.eq(2)
+              expect(err.message).to.eq('Typing into a month input with cy.type() requires a valid month with the format \'yyyy-MM\'. You passed: 6')
+
+              done()
+            })
+
+            cy.get('#month-without-value').type(6)
+          })
+
+          it('throws when chars is invalid format', function (done) {
+            cy.on('fail', (err) => {
+              expect(this.logs.length).to.eq(2)
+              expect(err.message).to.eq('Typing into a month input with cy.type() requires a valid month with the format \'yyyy-MM\'. You passed: 01/2000')
+
+              done()
+            })
+
+            cy.get('#month-without-value').type('01/2000')
+          })
+
+          it('throws when chars is invalid month', function (done) {
+            cy.on('fail', (err) => {
+              expect(this.logs.length).to.eq(2)
+              expect(err.message).to.eq('Typing into a month input with cy.type() requires a valid month with the format \'yyyy-MM\'. You passed: 1989-13')
+
+              done()
+            })
+
+            cy.get('#month-without-value').type('1989-13')
+          })
+        })
+
+        context('[type=tel]', () => {
+          it('can edit tel', () => {
+            cy.get('#by-name > input[type="tel"]')
+            .type('1234567890')
+            .should('have.prop', 'value', '1234567890')
+          })
+        })
+
+        // it "throws when chars is invalid format", (done) ->
+        //   cy.on "fail", (err) =>
+        //     expect(@logs.length).to.eq(2)
+        //     expect(err.message).to.eq("Typing into a week input with cy.type() requires a valid week with the format 'yyyy-Www', where W is the literal character 'W' and ww is the week number (00-53). You passed: 2005/W18")
+        //     done()
+
+        context('[type=week]', () => {
+          it('throws when chars is not a string', function (done) {
+            cy.on('fail', (err) => {
+              expect(this.logs.length).to.eq(2)
+              expect(err.message).to.eq('Typing into a week input with cy.type() requires a valid week with the format \'yyyy-Www\', where W is the literal character \'W\' and ww is the week number (00-53). You passed: 23')
+
+              done()
+            })
+
+            cy.get('#week-without-value').type(23)
+          })
+
+          it('throws when chars is invalid format', function (done) {
+            cy.on('fail', (err) => {
+              expect(this.logs.length).to.eq(2)
+              expect(err.message).to.eq('Typing into a week input with cy.type() requires a valid week with the format \'yyyy-Www\', where W is the literal character \'W\' and ww is the week number (00-53). You passed: 2005/W18')
+
+              done()
+            })
+
+            cy.get('#week-without-value').type('2005/W18')
+          })
+
+          it('throws when chars is invalid week', function (done) {
+            cy.on('fail', (err) => {
+              expect(this.logs.length).to.eq(2)
+              expect(err.message).to.eq('Typing into a week input with cy.type() requires a valid week with the format \'yyyy-Www\', where W is the literal character \'W\' and ww is the week number (00-53). You passed: 1995-W60')
+
+              done()
+            })
+
+            cy.get('#week-without-value').type('1995-W60')
+          })
+        })
+
+        context('[type=time]', () => {
+          it('throws when chars is not a string', function (done) {
+            cy.on('fail', (err) => {
+              expect(this.logs.length).to.equal(2)
+              expect(err.message).to.equal('Typing into a time input with cy.type() requires a valid time with the format \'HH:mm\', \'HH:mm:ss\' or \'HH:mm:ss.SSS\', where HH is 00-23, mm is 00-59, ss is 00-59, and SSS is 000-999. You passed: 9999')
+
+              done()
+            })
+
+            cy.get('#time-without-value').type(9999)
+          })
+
+          it('throws when chars is invalid format (1:30)', function (done) {
+            cy.on('fail', (err) => {
+              expect(this.logs.length).to.equal(2)
+              expect(err.message).to.equal('Typing into a time input with cy.type() requires a valid time with the format \'HH:mm\', \'HH:mm:ss\' or \'HH:mm:ss.SSS\', where HH is 00-23, mm is 00-59, ss is 00-59, and SSS is 000-999. You passed: 1:30')
+
+              done()
+            })
+
+            cy.get('#time-without-value').type('1:30')
+          })
+
+          it('throws when chars is invalid format (01:30pm)', function (done) {
+            cy.on('fail', (err) => {
+              expect(this.logs.length).to.equal(2)
+              expect(err.message).to.equal('Typing into a time input with cy.type() requires a valid time with the format \'HH:mm\', \'HH:mm:ss\' or \'HH:mm:ss.SSS\', where HH is 00-23, mm is 00-59, ss is 00-59, and SSS is 000-999. You passed: 01:30pm')
+
+              done()
+            })
+
+            cy.get('#time-without-value').type('01:30pm')
+          })
+
+          it('throws when chars is invalid format (01:30:30.3333)', function (done) {
+            cy.on('fail', (err) => {
+              expect(this.logs.length).to.equal(2)
+              expect(err.message).to.equal('Typing into a time input with cy.type() requires a valid time with the format \'HH:mm\', \'HH:mm:ss\' or \'HH:mm:ss.SSS\', where HH is 00-23, mm is 00-59, ss is 00-59, and SSS is 000-999. You passed: 01:30:30.3333')
+
+              done()
+            })
+
+            cy.get('#time-without-value').type('01:30:30.3333')
+          })
+
+          it('throws when chars is invalid time', function (done) {
+            cy.on('fail', (err) => {
+              expect(this.logs.length).to.equal(2)
+              expect(err.message).to.equal('Typing into a time input with cy.type() requires a valid time with the format \'HH:mm\', \'HH:mm:ss\' or \'HH:mm:ss.SSS\', where HH is 00-23, mm is 00-59, ss is 00-59, and SSS is 000-999. You passed: 01:60')
+
+              done()
+            })
+
+            cy.get('#time-without-value').type('01:60')
+          })
         })
       })
     })
-  })
-
-  context('#clear', () => {
-    it('does not change the subject', () => {
-      const textarea = cy.$$('textarea')
-
-      cy.get('textarea').clear().then(($textarea) => {
-        expect($textarea).to.match(textarea)
-      })
-    })
-
-    it('removes the current value', () => {
-      const textarea = cy.$$('#comments')
-
-      textarea.val('foo bar')
-
-      // make sure it really has that value first
-      expect(textarea).to.have.value('foo bar')
-
-      cy.get('#comments').clear().then(($textarea) => {
-        expect($textarea).to.have.value('')
-      })
-    })
-
-    it('waits until element is no longer disabled', () => {
-      const textarea = cy.$$('#comments').val('foo bar').prop('disabled', true)
-
-      let retried = false
-      let clicks = 0
-
-      textarea.on('click', () => {
-        clicks += 1
-      })
-
-      cy.on('command:retry', _.after(3, () => {
-        textarea.prop('disabled', false)
-        retried = true
-      }))
-
-      cy.get('#comments').clear().then(() => {
-        expect(clicks).to.eq(1)
-
-        expect(retried).to.be.true
-      })
-    })
-
-    it('can forcibly click even when being covered by another element', () => {
-      const $input = $('<input />')
-      .attr('id', 'input-covered-in-span')
-      .prependTo(cy.$$('body'))
-
-      $('<span>span on input</span>')
-      .css({
-        position: 'absolute',
-        left: $input.offset().left,
-        top: $input.offset().top,
-        padding: 5,
-        display: 'inline-block',
-        backgroundColor: 'yellow',
-      })
-      .prependTo(cy.$$('body'))
-
-      let clicked = false
-
-      $input.on('click', () => {
-        clicked = true
-      })
-
-      cy.get('#input-covered-in-span').clear({ force: true }).then(() => {
-        expect(clicked).to.be.true
-      })
-    })
-
-    it('passes timeout and interval down to click', (done) => {
-      const input = $('<input />').attr('id', 'input-covered-in-span').prependTo(cy.$$('body'))
-
-      $('<span>span on input</span>').css({ position: 'absolute', left: input.offset().left, top: input.offset().top, padding: 5, display: 'inline-block', backgroundColor: 'yellow' }).prependTo(cy.$$('body'))
-
-      cy.on('command:retry', (options) => {
-        expect(options.timeout).to.eq(1000)
-        expect(options.interval).to.eq(60)
-
-        done()
-      })
-
-      cy.get('#input-covered-in-span').clear({ timeout: 1000, interval: 60 })
-    })
-
-    context('works on input type', () => {
-      const inputTypes = [
-        'date',
-        'datetime',
-        'datetime-local',
-        'email',
-        'month',
-        'number',
-        'password',
-        'search',
-        'tel',
-        'text',
-        'time',
-        'url',
-        'week',
-      ]
-
-      inputTypes.forEach((type) => {
-        it(type, () => {
-          cy.get(`#${type}-with-value`).clear().then(($input) => {
-            expect($input.val()).to.equal('')
-          })
-        })
-      })
-    })
-
-    describe('assertion verification', () => {
-      beforeEach(function () {
-        cy.on('log:added', (attrs, log) => {
-          if (log.get('name') === 'assert') {
-            this.lastLog = log
-          }
-        })
-
-        null
-      })
-
-      it('eventually passes the assertion', () => {
-        cy.$$('input:first').keyup(function () {
-          _.delay(() => {
-            $(this).addClass('cleared')
-          }
-          , 100)
-        })
-
-        cy.get('input:first').clear().should('have.class', 'cleared').then(function () {
-          const { lastLog } = this
-
-          expect(lastLog.get('name')).to.eq('assert')
-          expect(lastLog.get('state')).to.eq('passed')
-
-          expect(lastLog.get('ended')).to.be.true
-        })
-      })
-
-      it('eventually passes the assertion on multiple inputs', () => {
-        cy.$$('input').keyup(function () {
-          _.delay(() => {
-            $(this).addClass('cleared')
-          }
-          , 100)
-        })
-
-        cy.get('input').invoke('slice', 0, 2).clear().should('have.class', 'cleared')
-      })
-    })
-
-    describe('errors', () => {
-      beforeEach(function () {
-        Cypress.config('defaultCommandTimeout', 100)
-
-        this.logs = []
-
-        cy.on('log:added', (attrs, log) => {
-          this.lastLog = log
-
-          this.logs.push(log)
-        })
-
-        null
-      })
-
-      it('throws when not a dom subject', (done) => {
-        cy.on('fail', (err) => {
-          done()
-        })
-
-        cy.noop({}).clear()
-      })
-
-      it('throws when subject is not in the document', (done) => {
-        let cleared = 0
-
-        const input = cy.$$('input:first').val('123').keydown((e) => {
-          cleared += 1
-
-          input.remove()
-        })
-
-        cy.on('fail', (err) => {
-          expect(cleared).to.eq(1)
-          expect(err.message).to.include('cy.clear() failed because this element')
-
-          done()
-        })
-
-        cy.get('input:first').clear().clear()
-      })
-
-      it('throws if any subject isnt a textarea or text-like', function (done) {
-        cy.on('fail', (err) => {
-          const { lastLog } = this
-
-          expect(this.logs.length).to.eq(3)
-          expect(lastLog.get('error')).to.eq(err)
-          expect(err.message).to.include('cy.clear() failed because it requires a valid clearable element.')
-          expect(err.message).to.include('The element cleared was:')
-          expect(err.message).to.include('<form id="checkboxes">...</form>')
-          expect(err.message).to.include('Cypress considers a \'textarea\', any \'element\' with a \'contenteditable\' attribute, or any \'input\' with a \'type\' attribute of \'text\', \'password\', \'email\', \'number\', \'date\', \'week\', \'month\', \'time\', \'datetime\', \'datetime-local\', \'search\', \'url\', or \'tel\' to be valid clearable elements.')
-
-          done()
-        })
-
-        cy.get('textarea:first,form#checkboxes').clear()
-      })
-
-      it('throws if any subject isnt a :text', (done) => {
-        cy.on('fail', (err) => {
-          expect(err.message).to.include('cy.clear() failed because it requires a valid clearable element.')
-          expect(err.message).to.include('The element cleared was:')
-          expect(err.message).to.include('<div id="dom">...</div>')
-          expect(err.message).to.include('Cypress considers a \'textarea\', any \'element\' with a \'contenteditable\' attribute, or any \'input\' with a \'type\' attribute of \'text\', \'password\', \'email\', \'number\', \'date\', \'week\', \'month\', \'time\', \'datetime\', \'datetime-local\', \'search\', \'url\', or \'tel\' to be valid clearable elements.')
-
-          done()
-        })
-
-        cy.get('div').clear()
-      })
-
-      it('throws on an input radio', (done) => {
-        cy.on('fail', (err) => {
-          expect(err.message).to.include('cy.clear() failed because it requires a valid clearable element.')
-          expect(err.message).to.include('The element cleared was:')
-          expect(err.message).to.include('<input type="radio" name="gender" value="male">')
-          expect(err.message).to.include('Cypress considers a \'textarea\', any \'element\' with a \'contenteditable\' attribute, or any \'input\' with a \'type\' attribute of \'text\', \'password\', \'email\', \'number\', \'date\', \'week\', \'month\', \'time\', \'datetime\', \'datetime-local\', \'search\', \'url\', or \'tel\' to be valid clearable elements.')
-
-          done()
-        })
-
-        cy.get(':radio').clear()
-      })
-
-      it('throws on an input checkbox', (done) => {
-        cy.on('fail', (err) => {
-          expect(err.message).to.include('cy.clear() failed because it requires a valid clearable element.')
-          expect(err.message).to.include('The element cleared was:')
-          expect(err.message).to.include('<input type="checkbox" name="colors" value="blue">')
-          expect(err.message).to.include('Cypress considers a \'textarea\', any \'element\' with a \'contenteditable\' attribute, or any \'input\' with a \'type\' attribute of \'text\', \'password\', \'email\', \'number\', \'date\', \'week\', \'month\', \'time\', \'datetime\', \'datetime-local\', \'search\', \'url\', or \'tel\' to be valid clearable elements.')
-
-          done()
-        })
-
-        cy.get(':checkbox').clear()
-      })
-
-      it('throws when the subject isnt visible', (done) => {
-        cy.$$('input:text:first').show().hide()
-
-        cy.on('fail', (err) => {
-          expect(err.message).to.include('cy.clear() failed because this element is not visible')
-
-          done()
-        })
-
-        cy.get('input:text:first').clear()
-      })
-
-      it('throws when subject is disabled', function (done) {
-        cy.$$('input:text:first').prop('disabled', true)
-
-        cy.on('fail', (err) => {
-          // get + type logs
-          expect(this.logs.length).eq(2)
-          expect(err.message).to.include('cy.clear() failed because this element is disabled:\n')
-
-          done()
-        })
-
-        cy.get('input:text:first').clear()
-      })
-
-      it('logs once when not dom subject', function (done) {
-        cy.on('fail', (err) => {
-          const { lastLog } = this
-
-          expect(this.logs.length).to.eq(1)
-          expect(lastLog.get('error')).to.eq(err)
-
-          done()
-        })
-
-        cy.clear()
-      })
-
-      it('throws when input cannot be cleared', function (done) {
+
+    context('#clear', () => {
+      it('does not change the subject', () => {
+        const textarea = cy.$$('textarea')
+
+        cy.get('textarea').clear().then(($textarea) => {
+          expect($textarea).to.match(textarea)
+        })
+      })
+
+      it('removes the current value', () => {
+        const textarea = cy.$$('#comments')
+
+        textarea.val('foo bar')
+
+        // make sure it really has that value first
+        expect(textarea).to.have.value('foo bar')
+
+        cy.get('#comments').clear().then(($textarea) => {
+          expect($textarea).to.have.value('')
+        })
+      })
+
+      it('waits until element is no longer disabled', () => {
+        const textarea = cy.$$('#comments').val('foo bar').prop('disabled', true)
+
+        let retried = false
+        let clicks = 0
+
+        textarea.on('click', () => {
+          clicks += 1
+        })
+
+        cy.on('command:retry', _.after(3, () => {
+          textarea.prop('disabled', false)
+          retried = true
+        }))
+
+        cy.get('#comments').clear().then(() => {
+          expect(clicks).to.eq(1)
+
+          expect(retried).to.be.true
+        })
+      })
+
+      it('can forcibly click even when being covered by another element', () => {
         const $input = $('<input />')
         .attr('id', 'input-covered-in-span')
         .prependTo(cy.$$('body'))
@@ -5072,113 +4816,360 @@
         })
         .prependTo(cy.$$('body'))
 
-        cy.on('fail', (err) => {
-          expect(this.logs.length).to.eq(2)
-          expect(err.message).to.include('cy.clear() failed because this element')
-          expect(err.message).to.include('is being covered by another element')
+        let clicked = false
+
+        $input.on('click', () => {
+          clicked = true
+        })
+
+        cy.get('#input-covered-in-span').clear({ force: true }).then(() => {
+          expect(clicked).to.be.true
+        })
+      })
+
+      it('passes timeout and interval down to click', (done) => {
+        const input = $('<input />').attr('id', 'input-covered-in-span').prependTo(cy.$$('body'))
+
+        $('<span>span on input</span>').css({ position: 'absolute', left: input.offset().left, top: input.offset().top, padding: 5, display: 'inline-block', backgroundColor: 'yellow' }).prependTo(cy.$$('body'))
+
+        cy.on('command:retry', (options) => {
+          expect(options.timeout).to.eq(1000)
+          expect(options.interval).to.eq(60)
 
           done()
         })
 
-        cy.get('#input-covered-in-span').clear()
-      })
-
-      it('eventually fails the assertion', function (done) {
-        cy.on('fail', (err) => {
-          const { lastLog } = this
-
-          expect(err.message).to.include(lastLog.get('error').message)
-          expect(err.message).not.to.include('undefined')
-          expect(lastLog.get('name')).to.eq('assert')
-          expect(lastLog.get('state')).to.eq('failed')
-          expect(lastLog.get('error')).to.be.an.instanceof(chai.AssertionError)
-
-          done()
-        })
-
-        cy.get('input:first').clear().should('have.class', 'cleared')
-      })
-
-      it('does not log an additional log on failure', function (done) {
-        const logs = []
-
-        cy.on('log:added', (attrs, log) => {
-          return logs.push(log)
-        })
-
-        cy.on('fail', () => {
-          expect(this.logs.length).to.eq(3)
-
-          done()
-        })
-
-        cy.get('input:first').clear().should('have.class', 'cleared')
-      })
-    })
-
-    describe('.log', () => {
-      beforeEach(function () {
-        cy.on('log:added', (attrs, log) => {
-          this.lastLog = log
-        })
-
-        null
-      })
-
-      it('logs immediately before resolving', () => {
-        const $input = cy.$$('input:first')
-
-        let expected = false
-
-        cy.on('log:added', (attrs, log) => {
-          if (log.get('name') === 'clear') {
-            expect(log.get('state')).to.eq('pending')
-            expect(log.get('$el').get(0)).to.eq($input.get(0))
-
-            expected = true
-          }
-        })
-
-        cy.get('input:first').clear().then(() => {
-          expect(expected).to.be.true
-        })
-      })
-
-      it('ends', () => {
-        const logs = []
-
-        cy.on('log:added', (attrs, log) => {
-          if (log.get('name') === 'clear') {
-            logs.push(log)
-          }
-        })
-
-        cy.get('input').invoke('slice', 0, 2).clear().then(() => {
-          _.each(logs, (log) => {
-            expect(log.get('state')).to.eq('passed')
-
-            expect(log.get('ended')).to.be.true
-          })
-        })
-      })
-
-      it('snapshots after clicking', () => {
-        cy.get('input:first').clear().then(function ($input) {
-          const { lastLog } = this
-
-          expect(lastLog.get('snapshots').length).to.eq(1)
-
-          expect(lastLog.get('snapshots')[0]).to.be.an('object')
-        })
-      })
-
-      it('logs deltaOptions', () => {
-        cy.get('input:first').clear({ force: true, timeout: 1000 }).then(function () {
-          const { lastLog } = this
-
-          expect(lastLog.get('message')).to.eq('{force: true, timeout: 1000}')
-
-          expect(lastLog.invoke('consoleProps').Options).to.deep.eq({ force: true, timeout: 1000 })
+        cy.get('#input-covered-in-span').clear({ timeout: 1000, interval: 60 })
+      })
+
+      context('works on input type', () => {
+        const inputTypes = [
+          'date',
+          'datetime',
+          'datetime-local',
+          'email',
+          'month',
+          'number',
+          'password',
+          'search',
+          'tel',
+          'text',
+          'time',
+          'url',
+          'week',
+        ]
+
+        inputTypes.forEach((type) => {
+          it(type, () => {
+            cy.get(`#${type}-with-value`).clear().then(($input) => {
+              expect($input.val()).to.equal('')
+            })
+          })
+        })
+      })
+
+      describe('assertion verification', () => {
+        beforeEach(function () {
+          cy.on('log:added', (attrs, log) => {
+            if (log.get('name') === 'assert') {
+              this.lastLog = log
+            }
+          })
+
+          null
+        })
+
+        it('eventually passes the assertion', () => {
+          cy.$$('input:first').keyup(function () {
+            _.delay(() => {
+              $(this).addClass('cleared')
+            }
+            , 100)
+          })
+
+          cy.get('input:first').clear().should('have.class', 'cleared').then(function () {
+            const { lastLog } = this
+
+            expect(lastLog.get('name')).to.eq('assert')
+            expect(lastLog.get('state')).to.eq('passed')
+
+            expect(lastLog.get('ended')).to.be.true
+          })
+        })
+
+        it('eventually passes the assertion on multiple inputs', () => {
+          cy.$$('input').keyup(function () {
+            _.delay(() => {
+              $(this).addClass('cleared')
+            }
+            , 100)
+          })
+
+          cy.get('input').invoke('slice', 0, 2).clear().should('have.class', 'cleared')
+        })
+      })
+
+      describe('errors', () => {
+        beforeEach(function () {
+          Cypress.config('defaultCommandTimeout', 100)
+
+          this.logs = []
+
+          cy.on('log:added', (attrs, log) => {
+            this.lastLog = log
+
+            this.logs.push(log)
+          })
+
+          null
+        })
+
+        it('throws when not a dom subject', (done) => {
+          cy.on('fail', (err) => {
+            done()
+          })
+
+          cy.noop({}).clear()
+        })
+
+        it('throws when subject is not in the document', (done) => {
+          let cleared = 0
+
+          const input = cy.$$('input:first').val('123').keydown((e) => {
+            cleared += 1
+
+            input.remove()
+          })
+
+          cy.on('fail', (err) => {
+            expect(cleared).to.eq(1)
+            expect(err.message).to.include('cy.clear() failed because this element')
+
+            done()
+          })
+
+          cy.get('input:first').clear().clear()
+        })
+
+        it('throws if any subject isnt a textarea or text-like', function (done) {
+          cy.on('fail', (err) => {
+            const { lastLog } = this
+
+            expect(this.logs.length).to.eq(3)
+            expect(lastLog.get('error')).to.eq(err)
+            expect(err.message).to.include('cy.clear() failed because it requires a valid clearable element.')
+            expect(err.message).to.include('The element cleared was:')
+            expect(err.message).to.include('<form id="checkboxes">...</form>')
+            expect(err.message).to.include('Cypress considers a \'textarea\', any \'element\' with a \'contenteditable\' attribute, or any \'input\' with a \'type\' attribute of \'text\', \'password\', \'email\', \'number\', \'date\', \'week\', \'month\', \'time\', \'datetime\', \'datetime-local\', \'search\', \'url\', or \'tel\' to be valid clearable elements.')
+
+            done()
+          })
+
+          cy.get('textarea:first,form#checkboxes').clear()
+        })
+
+        it('throws if any subject isnt a :text', (done) => {
+          cy.on('fail', (err) => {
+            expect(err.message).to.include('cy.clear() failed because it requires a valid clearable element.')
+            expect(err.message).to.include('The element cleared was:')
+            expect(err.message).to.include('<div id="dom">...</div>')
+            expect(err.message).to.include('Cypress considers a \'textarea\', any \'element\' with a \'contenteditable\' attribute, or any \'input\' with a \'type\' attribute of \'text\', \'password\', \'email\', \'number\', \'date\', \'week\', \'month\', \'time\', \'datetime\', \'datetime-local\', \'search\', \'url\', or \'tel\' to be valid clearable elements.')
+
+            done()
+          })
+
+          cy.get('div').clear()
+        })
+
+        it('throws on an input radio', (done) => {
+          cy.on('fail', (err) => {
+            expect(err.message).to.include('cy.clear() failed because it requires a valid clearable element.')
+            expect(err.message).to.include('The element cleared was:')
+            expect(err.message).to.include('<input type="radio" name="gender" value="male">')
+            expect(err.message).to.include('Cypress considers a \'textarea\', any \'element\' with a \'contenteditable\' attribute, or any \'input\' with a \'type\' attribute of \'text\', \'password\', \'email\', \'number\', \'date\', \'week\', \'month\', \'time\', \'datetime\', \'datetime-local\', \'search\', \'url\', or \'tel\' to be valid clearable elements.')
+
+            done()
+          })
+
+          cy.get(':radio').clear()
+        })
+
+        it('throws on an input checkbox', (done) => {
+          cy.on('fail', (err) => {
+            expect(err.message).to.include('cy.clear() failed because it requires a valid clearable element.')
+            expect(err.message).to.include('The element cleared was:')
+            expect(err.message).to.include('<input type="checkbox" name="colors" value="blue">')
+            expect(err.message).to.include('Cypress considers a \'textarea\', any \'element\' with a \'contenteditable\' attribute, or any \'input\' with a \'type\' attribute of \'text\', \'password\', \'email\', \'number\', \'date\', \'week\', \'month\', \'time\', \'datetime\', \'datetime-local\', \'search\', \'url\', or \'tel\' to be valid clearable elements.')
+
+            done()
+          })
+
+          cy.get(':checkbox').clear()
+        })
+
+        it('throws when the subject isnt visible', (done) => {
+          cy.$$('input:text:first').show().hide()
+
+          cy.on('fail', (err) => {
+            expect(err.message).to.include('cy.clear() failed because this element is not visible')
+
+            done()
+          })
+
+          cy.get('input:text:first').clear()
+        })
+
+        it('throws when subject is disabled', function (done) {
+          cy.$$('input:text:first').prop('disabled', true)
+
+          cy.on('fail', (err) => {
+          // get + type logs
+            expect(this.logs.length).eq(2)
+            expect(err.message).to.include('cy.clear() failed because this element is disabled:\n')
+
+            done()
+          })
+
+          cy.get('input:text:first').clear()
+        })
+
+        it('logs once when not dom subject', function (done) {
+          cy.on('fail', (err) => {
+            const { lastLog } = this
+
+            expect(this.logs.length).to.eq(1)
+            expect(lastLog.get('error')).to.eq(err)
+
+            done()
+          })
+
+          cy.clear()
+        })
+
+        it('throws when input cannot be cleared', function (done) {
+          const $input = $('<input />')
+          .attr('id', 'input-covered-in-span')
+          .prependTo(cy.$$('body'))
+
+          $('<span>span on input</span>')
+          .css({
+            position: 'absolute',
+            left: $input.offset().left,
+            top: $input.offset().top,
+            padding: 5,
+            display: 'inline-block',
+            backgroundColor: 'yellow',
+          })
+          .prependTo(cy.$$('body'))
+
+          cy.on('fail', (err) => {
+            expect(this.logs.length).to.eq(2)
+            expect(err.message).to.include('cy.clear() failed because this element')
+            expect(err.message).to.include('is being covered by another element')
+
+            done()
+          })
+
+          cy.get('#input-covered-in-span').clear()
+        })
+
+        it('eventually fails the assertion', function (done) {
+          cy.on('fail', (err) => {
+            const { lastLog } = this
+
+            expect(err.message).to.include(lastLog.get('error').message)
+            expect(err.message).not.to.include('undefined')
+            expect(lastLog.get('name')).to.eq('assert')
+            expect(lastLog.get('state')).to.eq('failed')
+            expect(lastLog.get('error')).to.be.an.instanceof(chai.AssertionError)
+
+            done()
+          })
+
+          cy.get('input:first').clear().should('have.class', 'cleared')
+        })
+
+        it('does not log an additional log on failure', function (done) {
+          const logs = []
+
+          cy.on('log:added', (attrs, log) => {
+            return logs.push(log)
+          })
+
+          cy.on('fail', () => {
+            expect(this.logs.length).to.eq(3)
+
+            done()
+          })
+
+          cy.get('input:first').clear().should('have.class', 'cleared')
+        })
+      })
+
+      describe('.log', () => {
+        beforeEach(function () {
+          cy.on('log:added', (attrs, log) => {
+            this.lastLog = log
+          })
+
+          null
+        })
+
+        it('logs immediately before resolving', () => {
+          const $input = cy.$$('input:first')
+
+          let expected = false
+
+          cy.on('log:added', (attrs, log) => {
+            if (log.get('name') === 'clear') {
+              expect(log.get('state')).to.eq('pending')
+              expect(log.get('$el').get(0)).to.eq($input.get(0))
+
+              expected = true
+            }
+          })
+
+          cy.get('input:first').clear().then(() => {
+            expect(expected).to.be.true
+          })
+        })
+
+        it('ends', () => {
+          const logs = []
+
+          cy.on('log:added', (attrs, log) => {
+            if (log.get('name') === 'clear') {
+              logs.push(log)
+            }
+          })
+
+          cy.get('input').invoke('slice', 0, 2).clear().then(() => {
+            _.each(logs, (log) => {
+              expect(log.get('state')).to.eq('passed')
+
+              expect(log.get('ended')).to.be.true
+            })
+          })
+        })
+
+        it('snapshots after clicking', () => {
+          cy.get('input:first').clear().then(function ($input) {
+            const { lastLog } = this
+
+            expect(lastLog.get('snapshots').length).to.eq(1)
+
+            expect(lastLog.get('snapshots')[0]).to.be.an('object')
+          })
+        })
+
+        it('logs deltaOptions', () => {
+          cy.get('input:first').clear({ force: true, timeout: 1000 }).then(function () {
+            const { lastLog } = this
+
+            expect(lastLog.get('message')).to.eq('{force: true, timeout: 1000}')
+
+            expect(lastLog.invoke('consoleProps').Options).to.deep.eq({ force: true, timeout: 1000 })
+          })
         })
       })
     })
