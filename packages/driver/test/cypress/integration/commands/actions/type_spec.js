const $ = Cypress.$.bind(Cypress)
const { _ } = Cypress
const { Promise } = Cypress
const $selection = require('../../../../../src/dom/selection')

// trim new lines at the end of innerText
// due to changing browser versions implementing
// this differently
const trimInnerText = ($el) => {
  return _.trimEnd($el.get(0).innerText, '\n')
}

describe('src/cy/commands/actions/type', () => {
  before(() => {
    cy
    .visit('/fixtures/dom.html')
    .then(function (win) {
      const el = cy.$$('[contenteditable]:first').get(0)

      // by default... the last new line by itself
      // will only ever count as a single new line...
      // but new lines above it will count as 2 new lines...
      // so by adding "3" new lines, the last counts as 1
      // and the first 2 count as 2...
      el.innerHTML = '<div><br></div>'.repeat(3)

      // browsers changed their implementation
      // of the number of newlines that <div><br></div>
      // create. newer versions of chrome set 2 new lines
      // per set - whereas older ones create only 1 new line.
      // so we grab the current sets for the assertion later
      // so this test is browser version agnostic
      const newLines = el.innerText

      // disregard the last new line, and divide by 2...
      // this tells us how many multiples of new lines
      // the browser inserts for new lines other than
      // the last new line
      this.multiplierNumNewLines = (newLines.length - 1) / 2
    })
  })

  beforeEach(() => {
    cy.visit('/fixtures/dom.html')
  })

  context('#type', () => {
    it('does not change the subject', () => {
      const input = cy.$$('input:first')

      cy.get('input:first').type('foo').then(($input) => {
        expect($input).to.match(input)
      })
    })

    it('changes the value', () => {
      const input = cy.$$('input:text:first')

      input.val('')

      // make sure we are starting from a
      // clean state
      expect(input).to.have.value('')

      cy.get('input:text:first').type('foo').then(($input) => {
        expect($input).to.have.value('foo')
      })
    })

    it('appends subsequent type commands', () => {
      cy
      .get('input:first').type('123').type('456')
      .should('have.value', '123456')
    })

    it('appends subsequent commands when value is changed in between', () => {
      cy
      .get('input:first')
      .type('123')
      .then(($input) => {
        $input[0].value += '-'

        return $input
      }).type('456')
      .should('have.value', '123-456')
    })

    it('can type numbers', () => {
      cy.get(':text:first').type(123).then(($text) => {
        expect($text).to.have.value('123')
      })
    })

    it('triggers focus event on the input', (done) => {
      cy.$$('input:text:first').focus(() => {
        done()
      })

      cy.get('input:text:first').type('bar')
    })

    it('lists the input as the focused element', () => {
      const $input = cy.$$('input:text:first')

      cy.get('input:text:first').type('bar').focused().then(($focused) => {
        expect($focused.get(0)).to.eq($input.get(0))
      })
    })

    it('causes previous input to receive blur', () => {
      let blurred = false

      cy.$$('input:text:first').blur(() => {
        blurred = true
      })

      cy.get('input:text:first').type('foo')
      cy.get('input:text:last').type('bar')
      .then(() => {
        expect(blurred).to.be.true
      })
    })

    it('can type into contenteditable', () => {
      const oldText = cy.$$('#contenteditable').get(0).innerText

      cy.get('#contenteditable')
      .type(' foo')
      .then(($div) => {
        expect($div.get(0).innerText).to.eq((`${oldText} foo`))
      })
    })

    it('delays 50ms before resolving', () => {
      cy.$$(':text:first').on('change', (e) => {
        cy.spy(Promise, 'delay')
      })

      cy.get(':text:first').type('foo{enter}').then(() => {
        expect(Promise.delay).to.be.calledWith(50, 'type')
      })
    })

    it('increases the timeout delta', () => {
      cy.spy(cy, 'timeout')

      cy.get(':text:first').type('foo{enter}').then(() => {
        expect(cy.timeout).to.be.calledWith(40, true, 'type')

        expect(cy.timeout).to.be.calledWith(50, true, 'type')
      })
    })

    it('accepts body as subject', () => {
      cy.get('body').type('foo')
    })

    it('does not click when body is subject', () => {
      let bodyClicked = false

      cy.$$('body').on('click', () => {
        bodyClicked = true
      })

      cy.get('body').type('foo').then(() => {
        expect(bodyClicked).to.be.false
      })
    })

    describe('actionability', () => {
      it('can forcibly click even when element is invisible', () => {
        const $txt = cy.$$(':text:first').hide()

        expect($txt).not.to.have.value('foo')

        let clicked = false

        $txt.on('click', () => {
          clicked = true
        })

        cy.get(':text:first').type('foo', { force: true }).then(($input) => {
          expect(clicked).to.be.true

          expect($input).to.have.value('foo')
        })
      })

      it('can forcibly click even when being covered by another element', () => {
        const $input = $('<input />')
        .attr('id', 'input-covered-in-span')
        .css({
          width: 50,
        })
        .prependTo(cy.$$('body'))

        $('<span>span on input</span>')
        .css({
          position: 'absolute',
          left: $input.offset().left,
          top: $input.offset().top,
          padding: 5,
          display: 'inline-block',
          backgroundColor: 'yellow',
        })
        .prependTo(cy.$$('body'))

        let clicked = false

        $input.on('click', () => {
          clicked = true
        })

        cy.get('#input-covered-in-span').type('foo', { force: true }).then(($input) => {
          expect(clicked).to.be.true

          expect($input).to.have.value('foo')
        })
      })

      it('waits until element becomes visible', () => {
        const $txt = cy.$$(':text:first').hide()

        let retried = false

        cy.on('command:retry', _.after(3, () => {
          $txt.show()
          retried = true
        }))

        cy.get(':text:first').type('foo').then(() => {
          expect(retried).to.be.true
        })
      })

      it('waits until element is no longer disabled', () => {
        const $txt = cy.$$(':text:first').prop('disabled', true)

        let retried = false
        let clicks = 0

        $txt.on('click', () => {
          clicks += 1
        })

        cy.on('command:retry', _.after(3, () => {
          $txt.prop('disabled', false)
          retried = true
        }))

        cy.get(':text:first').type('foo').then(() => {
          expect(clicks).to.eq(1)

          expect(retried).to.be.true
        })
      })

      it('waits until element is no longer readonly', () => {
        const $txt = cy.$$(':text:first').prop('readonly', true)

        let retried = false
        let clicks = 0

        $txt.on('click', () => {
          clicks += 1
        })

        cy.on('command:retry', _.after(3, () => {
          $txt.prop('readonly', false)
          retried = true
        }))

        cy.get(':text:first').type('foo').then(() => {
          expect(clicks).to.eq(1)

          expect(retried).to.be.true
        })
      })

      it('waits until element stops animating', () => {
        let retries = 0

        cy.on('command:retry', () => {
          retries += 1
        })

        cy.stub(cy, 'ensureElementIsNotAnimating')
        .throws(new Error('animating!'))
        .onThirdCall().returns()

        cy.get(':text:first').type('foo').then(() => {
          // - retry animation coords
          // - retry animation
          // - retry animation
          expect(retries).to.eq(3)

          expect(cy.ensureElementIsNotAnimating).to.be.calledThrice
        })
      })

      it('does not throw when waiting for animations is disabled', () => {
        cy.stub(cy, 'ensureElementIsNotAnimating').throws(new Error('animating!'))
        Cypress.config('waitForAnimations', false)

        cy.get(':text:first').type('foo').then(() => {
          expect(cy.ensureElementIsNotAnimating).not.to.be.called
        })
      })

      it('does not throw when turning off waitForAnimations in options', () => {
        cy.stub(cy, 'ensureElementIsNotAnimating').throws(new Error('animating!'))

        cy.get(':text:first').type('foo', { waitForAnimations: false }).then(() => {
          expect(cy.ensureElementIsNotAnimating).not.to.be.called
        })
      })

      it('passes options.animationDistanceThreshold to cy.ensureElementIsNotAnimating', () => {
        const $txt = cy.$$(':text:first')

        const { fromWindow } = Cypress.dom.getElementCoordinatesByPosition($txt)

        cy.spy(cy, 'ensureElementIsNotAnimating')

        cy.get(':text:first').type('foo', { animationDistanceThreshold: 1000 }).then(() => {
          const { args } = cy.ensureElementIsNotAnimating.firstCall

          expect(args[1]).to.deep.eq([fromWindow, fromWindow])

          expect(args[2]).to.eq(1000)
        })
      })

      it('passes config.animationDistanceThreshold to cy.ensureElementIsNotAnimating', () => {
        const animationDistanceThreshold = Cypress.config('animationDistanceThreshold')

        const $txt = cy.$$(':text:first')

        const { fromWindow } = Cypress.dom.getElementCoordinatesByPosition($txt)

        cy.spy(cy, 'ensureElementIsNotAnimating')

        cy.get(':text:first').type('foo').then(() => {
          const { args } = cy.ensureElementIsNotAnimating.firstCall

          expect(args[1]).to.deep.eq([fromWindow, fromWindow])

          expect(args[2]).to.eq(animationDistanceThreshold)
        })
      })
    })

    describe('input types where no extra formatting required', () => {
      _.each([
        'password',
        'email',
        'number',
        'search',
        'url',
        'tel',
      ], (type) => {
        it(`accepts input [type=${type}]`, () => {
          const input = cy.$$(`<input type='${type}' id='input-type-${type}' />`)

          cy.$$('body').append(input)

          cy.get(`#input-type-${type}`).type('1234').then(($input) => {
            expect($input).to.have.value('1234')

            expect($input.get(0)).to.eq($input.get(0))
          })
        })

        it(`accepts type [type=${type}], regardless of capitalization`, () => {
          const input = cy.$$(`<input type='${type.toUpperCase()}' id='input-type-${type}' />`)

          cy.$$('body').append(input)

          cy.get(`#input-type-${type}`).type('1234')
        })
      })
    })

    describe('tabindex', () => {
      beforeEach(function () {
        this.$div = cy.$$('#tabindex')
      })

      it('receives keydown, keyup, keypress', function () {
        let keydown = false
        let keypress = false
        let keyup = false

        this.$div.keydown(() => {
          keydown = true
        })

        this.$div.keypress(() => {
          keypress = true
        })

        this.$div.keyup(() => {
          keyup = true
        })

        cy.get('#tabindex').type('a').then(() => {
          expect(keydown).to.be.true
          expect(keypress).to.be.true

          expect(keyup).to.be.true
        })
      })

      it('does not receive textInput', function () {
        let textInput = false

        this.$div.on('textInput', () => {
          textInput = true
        })

        cy.get('#tabindex').type('f').then(() => {
          expect(textInput).to.be.false
        })
      })

      it('does not receive input', function () {
        let input = false

        this.$div.on('input', () => {
          input = true
        })

        cy.get('#tabindex').type('f').then(() => {
          expect(input).to.be.false
        })
      })

      it('does not receive change event', function () {
        const innerText = this.$div.text()

        let change = false

        this.$div.on('change', () => {
          change = true
        })

        cy.get('#tabindex').type('foo{enter}').then(($el) => {
          expect(change).to.be.false

          expect($el.text()).to.eq(innerText)
        })
      })

      it('does not change inner text', function () {
        const innerText = this.$div.text()

        cy.get('#tabindex').type('foo{leftarrow}{del}{rightarrow}{enter}').should('have.text', innerText)
      })

      it('receives focus', function () {
        let focus = false

        this.$div.focus(() => {
          focus = true
        })

        cy.get('#tabindex').type('f').then(() => {
          expect(focus).to.be.true
        })
      })

      it('receives blur', function () {
        let blur = false

        this.$div.blur(() => {
          blur = true
        })

        cy.get('#tabindex').type('f')
        cy.get('input:first').focus().then(() => {
          expect(blur).to.be.true
        })
      })

      it('receives keydown and keyup for other special characters and keypress for enter and regular characters', function () {
        const keydowns = []
        const keyups = []
        const keypresses = []

        this.$div.keydown((e) => {
          return keydowns.push(e)
        })

        this.$div.keypress((e) => {
          return keypresses.push(e)
        })

        this.$div.keyup((e) => {
          return keyups.push(e)
        })

        cy.get('#tabindex').type('f{leftarrow}{rightarrow}{enter}')
        .then(() => {
          expect(keydowns).to.have.length(4)
          expect(keypresses).to.have.length(2)

          expect(keyups).to.have.length(4)
        })
      })
    })

    describe('delay', () => {
      it('adds delay to delta for each key sequence', () => {
        cy.spy(cy, 'timeout')

        cy.get(':text:first')
        .type('foo{enter}bar{leftarrow}', { delay: 5 })
        .then(() => {
          expect(cy.timeout).to.be.calledWith(5 * 8, true, 'type')
        })
      })

      it('can cancel additional keystrokes', (done) => {
        cy.stub(Cypress.runner, 'stop')

        const text = cy.$$(':text:first').keydown(_.after(3, () => {
          Cypress.stop()
        }))

        cy.on('stop', () => {
          return _.delay(() => {
            expect(text).to.have.value('foo')

            done()
          }
          , 50)
        })

        cy.get(':text:first').type('foo{enter}bar{leftarrow}')
      })
    })

    describe('events', () => {
      it('receives keydown event', (done) => {
        const $txt = cy.$$(':text:first')

        $txt.on('keydown', (e) => {
          const obj = _.pick(e.originalEvent, 'altKey', 'bubbles', 'cancelable', 'charCode', 'ctrlKey', 'detail', 'keyCode', 'view', 'layerX', 'layerY', 'location', 'metaKey', 'pageX', 'pageY', 'repeat', 'shiftKey', 'type', 'which', 'key')

          expect(obj).to.deep.eq({
            altKey: false,
            bubbles: true,
            cancelable: true,
            charCode: 0, // deprecated
            ctrlKey: false,
            detail: 0,
            key: 'a',
            keyCode: 65, // deprecated but fired by chrome always uppercase in the ASCII table
            layerX: 0,
            layerY: 0,
            location: 0,
            metaKey: false,
            pageX: 0,
            pageY: 0,
            repeat: false,
            shiftKey: false,
            type: 'keydown',
            view: cy.state('window'),
            which: 65, // deprecated but fired by chrome
          })

          done()
        })

        cy.get(':text:first').type('a')
      })

      it('receives keypress event', (done) => {
        const $txt = cy.$$(':text:first')

        $txt.on('keypress', (e) => {
          const obj = _.pick(e.originalEvent, 'altKey', 'bubbles', 'cancelable', 'charCode', 'ctrlKey', 'detail', 'keyCode', 'view', 'layerX', 'layerY', 'location', 'metaKey', 'pageX', 'pageY', 'repeat', 'shiftKey', 'type', 'which', 'key')

          expect(obj).to.deep.eq({
            altKey: false,
            bubbles: true,
            cancelable: true,
            charCode: 97, // deprecated
            ctrlKey: false,
            detail: 0,
            key: 'a',
            keyCode: 97, // deprecated
            layerX: 0,
            layerY: 0,
            location: 0,
            metaKey: false,
            pageX: 0,
            pageY: 0,
            repeat: false,
            shiftKey: false,
            type: 'keypress',
            view: cy.state('window'),
            which: 97, // deprecated
          })

          done()
        })

        cy.get(':text:first').type('a')
      })

      it('receives keyup event', (done) => {
        const $txt = cy.$$(':text:first')

        $txt.on('keyup', (e) => {
          const obj = _.pick(e.originalEvent, 'altKey', 'bubbles', 'cancelable', 'charCode', 'ctrlKey', 'detail', 'keyCode', 'view', 'layerX', 'layerY', 'location', 'metaKey', 'pageX', 'pageY', 'repeat', 'shiftKey', 'type', 'which', 'key')

          expect(obj).to.deep.eq({
            altKey: false,
            bubbles: true,
            cancelable: true,
            charCode: 0, // deprecated
            ctrlKey: false,
            detail: 0,
            key: 'a',
            keyCode: 65, // deprecated but fired by chrome always uppercase in the ASCII table
            layerX: 0,
            layerY: 0,
            location: 0,
            metaKey: false,
            pageX: 0,
            pageY: 0,
            repeat: false,
            shiftKey: false,
            type: 'keyup',
            view: cy.state('window'),
            which: 65, // deprecated but fired by chrome
          })

          done()
        })

        cy.get(':text:first').type('a')
      })

      it('receives textInput event', (done) => {
        const $txt = cy.$$(':text:first')

        $txt.on('textInput', (e) => {
          const obj = _.pick(e.originalEvent, 'bubbles', 'cancelable', 'charCode', 'data', 'detail', 'keyCode', 'layerX', 'layerY', 'pageX', 'pageY', 'type', 'view', 'which')

          expect(obj).to.deep.eq({
            bubbles: true,
            cancelable: true,
            charCode: 0,
            data: 'a',
            detail: 0,
            keyCode: 0,
            layerX: 0,
            layerY: 0,
            pageX: 0,
            pageY: 0,
            type: 'textInput',
            view: cy.state('window'),
            which: 0,
          })

          done()
        })

        cy.get(':text:first').type('a')
      })

      it('receives input event', (done) => {
        const $txt = cy.$$(':text:first')

        $txt.on('input', (e) => {
          const obj = _.pick(e.originalEvent, 'bubbles', 'cancelable', 'type')

          expect(obj).to.deep.eq({
            bubbles: true,
            cancelable: false,
            type: 'input',
          })

          done()
        })

        cy.get(':text:first').type('a')
      })

      it('fires events in the correct order')

      it('fires events for each key stroke')

      it('does fire input event when value changes', () => {
        let fired = false

        cy.$$(':text:first').on('input', () => {
          fired = true
        })

        fired = false
        cy.get(':text:first')
        .invoke('val', 'bar')
        .type('{selectAll}{rightarrow}{backspace}')
        .then(() => {
          expect(fired).to.eq(true)
        })

        fired = false
        cy.get(':text:first')
        .invoke('val', 'bar')
        .type('{selectAll}{leftarrow}{del}')
        .then(() => {
          expect(fired).to.eq(true)
        })

        cy.$$('[contenteditable]:first').on('input', () => {
          fired = true
        })

        fired = false
        cy.get('[contenteditable]:first')
        .invoke('html', 'foobar')
        .type('{selectAll}{rightarrow}{backspace}')
        .then(() => {
          expect(fired).to.eq(true)
        })

        fired = false

        cy.get('[contenteditable]:first')
        .invoke('html', 'foobar')
        .type('{selectAll}{leftarrow}{del}')
        .then(() => {
          expect(fired).to.eq(true)
        })
      })

      it('does not fire input event when value does not change', () => {
        let fired = false

        cy.$$(':text:first').on('input', () => {
          fired = true
        })

        fired = false
        cy.get(':text:first')
        .invoke('val', 'bar')
        .type('{selectAll}{rightarrow}{del}')
        .then(() => {
          expect(fired).to.eq(false)
        })

        fired = false
        cy.get(':text:first')
        .invoke('val', 'bar')
        .type('{selectAll}{leftarrow}{backspace}')
        .then(() => {
          expect(fired).to.eq(false)
        })

        cy.$$('textarea:first').on('input', () => {
          fired = true
        })

        fired = false
        cy.get('textarea:first')
        .invoke('val', 'bar')
        .type('{selectAll}{rightarrow}{del}')
        .then(() => {
          expect(fired).to.eq(false)
        })

        fired = false
        cy.get('textarea:first')
        .invoke('val', 'bar')
        .type('{selectAll}{leftarrow}{backspace}')
        .then(() => {
          expect(fired).to.eq(false)
        })

        cy.$$('[contenteditable]:first').on('input', () => {
          fired = true
        })

        fired = false
        cy.get('[contenteditable]:first')
        .invoke('html', 'foobar')
        .type('{selectAll}{rightarrow}{del}')
        .then(() => {
          expect(fired).to.eq(false)
        })

        fired = false

        cy.get('[contenteditable]:first')
        .invoke('html', 'foobar')
        .type('{selectAll}{leftarrow}{backspace}')
        .then(() => {
          expect(fired).to.eq(false)
        })
      })
    })

    describe('maxlength', () => {
      it('limits text entered to the maxlength attribute of a text input', () => {
        const $input = cy.$$(':text:first')

        $input.attr('maxlength', 5)

        cy.get(':text:first')
        .type('1234567890')
        .then((input) => {
          expect(input).to.have.value('12345')
        })
      })

      it('ignores an invalid maxlength attribute', () => {
        const $input = cy.$$(':text:first')

        $input.attr('maxlength', 'five')

        cy.get(':text:first')
        .type('1234567890')
        .then((input) => {
          expect(input).to.have.value('1234567890')
        })
      })

      it('handles special characters', () => {
        const $input = cy.$$(':text:first')

        $input.attr('maxlength', 5)

        cy.get(':text:first')
        .type('12{selectall}')
        .then((input) => {
          expect(input).to.have.value('12')
        })
      })

      it('maxlength=0 events', () => {
        const events = []

        const push = (evt) => {
          return () => {
            return events.push(evt)
          }
        }

        cy
        .$$(':text:first')
        .attr('maxlength', 0)
        .on('keydown', push('keydown'))
        .on('keypress', push('keypress'))
        .on('textInput', push('textInput'))
        .on('input', push('input'))
        .on('keyup', push('keyup'))

        cy.get(':text:first')
        .type('1')
        .then(() => {
          expect(events).to.deep.eq([
            'keydown', 'keypress', 'textInput', 'keyup',
          ])
        })
      })

      it('maxlength=1 events', () => {
        const events = []

        const push = (evt) => {
          return () => {
            return events.push(evt)
          }
        }

        cy
        .$$(':text:first')
        .attr('maxlength', 1)
        .on('keydown', push('keydown'))
        .on('keypress', push('keypress'))
        .on('textInput', push('textInput'))
        .on('input', push('input'))
        .on('keyup', push('keyup'))

        cy.get(':text:first')
        .type('12')
        .then(() => {
          expect(events).to.deep.eq([
            'keydown', 'keypress', 'textInput', 'input', 'keyup',
            'keydown', 'keypress', 'textInput', 'keyup',
          ])
        })
      })
    })

    describe('value changing', () => {
      it('changes the elements value', () => {
        cy.get('#input-without-value').type('a').then(($text) => {
          expect($text).to.have.value('a')
        })
      })

      it('changes the elements value for multiple keys', () => {
        cy.get('#input-without-value').type('foo').then(($text) => {
          expect($text).to.have.value('foo')
        })
      })

      it('inserts text after existing text', () => {
        cy.get('#input-with-value').type(' bar').then(($text) => {
          expect($text).to.have.value('foo bar')
        })
      })

      it('inserts text after existing text input by invoking val', () => {
        cy.get('#input-without-value').invoke('val', 'foo').type(' bar').then(($text) => {
          expect($text).to.have.value('foo bar')
        })
      })

      it('overwrites text when currently has selection', () => {
        cy.get('#input-without-value').invoke('val', '0').then((el) => {
          return el.select()
        })

        cy.get('#input-without-value').type('50').then(($input) => {
          expect($input).to.have.value('50')
        })
      })

      it('overwrites text when selectAll in click handler', () => {
        cy.$$('#input-without-value').val('0').click(function () {
          $(this).select()
        })
      })

      it('overwrites text when selectAll in mouseup handler', () => {
        cy.$$('#input-without-value').val('0').mouseup(function () {
          $(this).select()
        })
      })

      it('overwrites text when selectAll in mouseup handler', () => {
        cy.$$('#input-without-value').val('0').mouseup(function () {
          $(this).select()
        })
      })

      it('responsive to keydown handler', () => {
        cy.$$('#input-without-value').val('1234').keydown(function () {
          $(this).get(0).setSelectionRange(0, 0)
        })

        cy.get('#input-without-value').type('56').then(($input) => {
          expect($input).to.have.value('651234')
        })
      })

      it('responsive to keyup handler', () => {
        cy.$$('#input-without-value').val('1234').keyup(function () {
          $(this).get(0).setSelectionRange(0, 0)
        })

        cy.get('#input-without-value').type('56').then(($input) => {
          expect($input).to.have.value('612345')
        })
      })

      it('responsive to input handler', () => {
        cy.$$('#input-without-value').val('1234').keyup(function () {
          $(this).get(0).setSelectionRange(0, 0)
        })

        cy.get('#input-without-value').type('56').then(($input) => {
          expect($input).to.have.value('612345')
        })
      })

      it('responsive to change handler', () => {
        cy.$$('#input-without-value').val('1234').change(function () {
          $(this).get(0).setSelectionRange(0, 0)
        })

        // no change event should be fired
        cy.get('#input-without-value').type('56').then(($input) => {
          expect($input).to.have.value('123456')
        })
      })

      it('automatically moves the caret to the end if value is changed manually', () => {
        cy.$$('#input-without-value').keypress((e) => {
          e.preventDefault()

          const key = String.fromCharCode(e.which)

          const $input = $(e.target)

          const val = $input.val()

          // setting value updates cursor to the end of input
          $input.val(`${val + key}-`)
        })

        cy.get('#input-without-value').type('foo').then(($input) => {
          expect($input).to.have.value('f-o-o-')
        })
      })

      it('automatically moves the caret to the end if value is changed manually asynchronously', () => {
        cy.$$('#input-without-value').keypress((e) => {

          const $input = $(e.target)

          _.defer(() => {
            const val = $input.val()

            $input.val(`${val}-`)
          })
        })

        cy.get('#input-without-value').type('foo').then(($input) => {
          expect($input).to.have.value('f-o-o-')
        })
      })

      it('does not fire keypress when keydown is preventedDefault', (done) => {
        cy.$$('#input-without-value').get(0).addEventListener('keypress', () => {
          done('should not have received keypress event')
        })

        cy.$$('#input-without-value').get(0).addEventListener('keydown', (e) => {
          e.preventDefault()
        })

        cy.get('#input-without-value').type('foo').then(() => {
          done()
        })
      })

      it('does not insert key when keydown is preventedDefault', () => {
        cy.$$('#input-without-value').get(0).addEventListener('keydown', (e) => {
          e.preventDefault()
        })

        cy.get('#input-without-value').type('foo').then(($text) => {
          expect($text).to.have.value('')
        })
      })

      it('does not insert key when keypress is preventedDefault', () => {
        cy.$$('#input-without-value').get(0).addEventListener('keypress', (e) => {
          e.preventDefault()
        })

        cy.get('#input-without-value').type('foo').then(($text) => {
          expect($text).to.have.value('')
        })
      })

      it('does not fire textInput when keypress is preventedDefault', (done) => {
        cy.$$('#input-without-value').get(0).addEventListener('textInput', () => {
          done('should not have received textInput event')
        })

        cy.$$('#input-without-value').get(0).addEventListener('keypress', (e) => {
          e.preventDefault()
        })

        cy.get('#input-without-value').type('foo').then(() => {
          done()
        })
      })

      it('does not insert key when textInput is preventedDefault', () => {
        cy.$$('#input-without-value').get(0).addEventListener('textInput', (e) => {
          e.preventDefault()
        })

        cy.get('#input-without-value').type('foo').then(($text) => {
          expect($text).to.have.value('')
        })
      })

      it('does not fire input when textInput is preventedDefault', (done) => {
        cy.$$('#input-without-value').get(0).addEventListener('input', (e) => {
          done('should not have received input event')
        })

        cy.$$('#input-without-value').get(0).addEventListener('textInput', (e) => {
          e.preventDefault()
        })

        cy.get('#input-without-value').type('foo').then(() => {
          done()
        })
      })

      it('preventing default to input event should not affect anything', () => {
        cy.$$('#input-without-value').get(0).addEventListener('input', (e) => {
          e.preventDefault()
        })

        cy.get('#input-without-value').type('foo').then(($input) => {
          expect($input).to.have.value('foo')
        })
      })

      describe('input[type=number]', () => {
        it('can change values', () => {
          cy.get('#number-without-value').type('42').then(($text) => {
            expect($text).to.have.value('42')
          })
        })

        it('can input decimal', () => {
          cy.get('#number-without-value').type('2.0').then(($input) => {
            expect($input).to.have.value('2.0')
          })
        })

        it('can utilize {selectall}', () => {
          cy.get('#number-with-value').type('{selectall}99').then(($input) => {
            expect($input).to.have.value('99')
          })
        })

        it('can utilize arrows', () => {
          cy.get('#number-with-value').type('{leftarrow}{leftarrow}{rightarrow}9').then(($input) => {
            expect($input).to.have.value('192')
          })
        })

        it('inserts text after existing text ', () => {
          cy.get('#number-with-value').type('34').then(($text) => {
            expect($text).to.have.value('1234')
          })
        })

        it('inserts text after existing text input by invoking val', () => {
          cy.get('#number-without-value').invoke('val', '12').type('34').then(($text) => {
            expect($text).to.have.value('1234')
          })
        })

        it('overwrites text on input[type=number] when input has existing text selected', () => {
          cy.get('#number-without-value').invoke('val', '0').then((el) => {
            return el.get(0).select()
          })

          cy.get('#number-without-value').type('50').then(($input) => {
            expect($input).to.have.value('50')
          })
        })

        it('can type negative numbers', () => {
          cy.get('#number-without-value')
          .type('-123.12')
          .should('have.value', '-123.12')
        })

        it('type=number blurs consistently', () => {
          let blurred = 0

          cy.$$('#number-without-value').blur(() => {
            return blurred++
          })

          cy.get('#number-without-value')
          .type('200').blur()
          .then(() => {
            expect(blurred).to.eq(1)
          })
        })
      })

      describe('input[type=email]', () => {
        it('can change values', () => {
          cy.get('#email-without-value').type('brian@foo.com').then(($text) => {
            expect($text).to.have.value('brian@foo.com')
          })
        })

        it('can utilize {selectall}', () => {
          cy.get('#email-with-value').type('{selectall}brian@foo.com').then(($text) => {
            expect($text).to.have.value('brian@foo.com')
          })
        })

        it('can utilize arrows', () => {
          cy.get('#email-with-value').type('{leftarrow}{rightarrow}om').then(($text) => {
            expect($text).to.have.value('brian@foo.com')
          })
        })

        it('inserts text after existing text', () => {
          cy.get('#email-with-value').type('om').then(($text) => {
            expect($text).to.have.value('brian@foo.com')
          })
        })

        it('inserts text after existing text input by invoking val', () => {
          cy.get('#email-without-value').invoke('val', 'brian@foo.c').type('om').then(($text) => {
            expect($text).to.have.value('brian@foo.com')
          })
        })

        it('overwrites text when input has existing text selected', () => {
          cy.get('#email-without-value').invoke('val', 'foo@bar.com').invoke('select')

          cy.get('#email-without-value').type('bar@foo.com').then(($input) => {
            expect($input).to.have.value('bar@foo.com')
          })
        })

        it('type=email blurs consistently', () => {
          let blurred = 0

          cy.$$('#email-without-value').blur(() => {
            blurred++
          })

          cy.get('#email-without-value')
          .type('foo@bar.com').blur()
          .then(() => {
            expect(blurred).to.eq(1)
          })
        })
      })

      describe('input[type=password]', () => {
        it('can change values', () => {
          cy.get('#password-without-value').type('password').then(($text) => {
            expect($text).to.have.value('password')
          })
        })

        it('inserts text after existing text', () => {
          cy.get('#password-with-value').type('word').then(($text) => {
            expect($text).to.have.value('password')
          })
        })

        it('inserts text after existing text input by invoking val', () => {
          cy.get('#password-without-value').invoke('val', 'secr').type('et').then(($text) => {
            expect($text).to.have.value('secret')
          })
        })

        it('overwrites text when input has existing text selected', () => {
          cy.get('#password-without-value').invoke('val', 'secret').invoke('select')

          cy.get('#password-without-value').type('agent').then(($input) => {
            expect($input).to.have.value('agent')
          })
        })

        it('overwrites text when input has selected range of text in click handler', () => {
          // e.preventDefault()
          cy.$$('#input-with-value').mouseup((e) => {
            e.target.setSelectionRange(1, 1)
          })

          const select = (e) => {
            e.target.select()
          }

          cy
          .$$('#password-without-value')
          .val('secret')
          .click(select)
          .keyup((e) => {
            switch (e.key) {
              case 'g':
                return select(e)
              case 'n':
                return e.target.setSelectionRange(0, 1)
              default:
            }
          })

          cy.get('#password-without-value').type('agent').then(($input) => {
            expect($input).to.have.value('tn')
          })
        })
      })

      describe('input[type=date]', () => {
        it('can change values', () => {
          cy.get('#date-without-value').type('1959-09-13').then(($text) => {
            expect($text).to.have.value('1959-09-13')
          })
        })

        it('overwrites existing value', () => {
          cy.get('#date-with-value').type('1959-09-13').then(($text) => {
            expect($text).to.have.value('1959-09-13')
          })
        })

        it('overwrites existing value input by invoking val', () => {
          cy.get('#date-without-value').invoke('val', '2016-01-01').type('1959-09-13').then(($text) => {
            expect($text).to.have.value('1959-09-13')
          })
        })
      })

      describe('input[type=month]', () => {
        it('can change values', () => {
          cy.get('#month-without-value').type('1959-09').then(($text) => {
            expect($text).to.have.value('1959-09')
          })
        })

        it('overwrites existing value', () => {
          cy.get('#month-with-value').type('1959-09').then(($text) => {
            expect($text).to.have.value('1959-09')
          })
        })

        it('overwrites existing value input by invoking val', () => {
          cy.get('#month-without-value').invoke('val', '2016-01').type('1959-09').then(($text) => {
            expect($text).to.have.value('1959-09')
          })
        })
      })

      describe('input[type=week]', () => {
        it('can change values', () => {
          cy.get('#week-without-value').type('1959-W09').then(($text) => {
            expect($text).to.have.value('1959-W09')
          })
        })

        it('overwrites existing value', () => {
          cy.get('#week-with-value').type('1959-W09').then(($text) => {
            expect($text).to.have.value('1959-W09')
          })
        })

        it('overwrites existing value input by invoking val', () => {
          cy.get('#week-without-value').invoke('val', '2016-W01').type('1959-W09').then(($text) => {
            expect($text).to.have.value('1959-W09')
          })
        })
      })

      describe('input[type=time]', () => {
        it('can change values', () => {
          cy.get('#time-without-value').type('01:23:45').then(($text) => {
            expect($text).to.have.value('01:23:45')
          })
        })

        it('overwrites existing value', () => {
          cy.get('#time-with-value').type('12:34:56').then(($text) => {
            expect($text).to.have.value('12:34:56')
          })
        })

        it('overwrites existing value input by invoking val', () => {
          cy.get('#time-without-value').invoke('val', '01:23:45').type('12:34:56').then(($text) => {
            expect($text).to.have.value('12:34:56')
          })
        })

        it('can be formatted HH:mm', () => {
          cy.get('#time-without-value').type('01:23').then(($text) => {
            expect($text).to.have.value('01:23')
          })
        })

        it('can be formatted HH:mm:ss', () => {
          cy.get('#time-without-value').type('01:23:45').then(($text) => {
            expect($text).to.have.value('01:23:45')
          })
        })

        it('can be formatted HH:mm:ss.S', () => {
          cy.get('#time-without-value').type('01:23:45.9').then(($text) => {
            expect($text).to.have.value('01:23:45.9')
          })
        })

        it('can be formatted HH:mm:ss.SS', () => {
          cy.get('#time-without-value').type('01:23:45.99').then(($text) => {
            expect($text).to.have.value('01:23:45.99')
          })
        })

        it('can be formatted HH:mm:ss.SSS', () => {
          cy.get('#time-without-value').type('01:23:45.999').then(($text) => {
            expect($text).to.have.value('01:23:45.999')
          })
        })
      })

      describe('[contenteditable]', () => {
        it('can change values', () => {
          cy.get('#input-types [contenteditable]').type('foo').then(($div) => {
            expect($div).to.have.text('foo')
          })
        })

        it('inserts text after existing text', () => {
          cy.get('#input-types [contenteditable]').invoke('text', 'foo').type(' bar').then(($text) => {
            expect($text).to.have.text('foo bar')
          })
        })

        it('can type into [contenteditable] with existing <div>', () => {
          cy.$$('[contenteditable]:first').get(0).innerHTML = '<div>foo</div>'

          cy.get('[contenteditable]:first')
          .type('bar').then(($div) => {
            expect(trimInnerText($div)).to.eql('foobar')
            expect($div.get(0).textContent).to.eql('foobar')

            expect($div.get(0).innerHTML).to.eql('<div>foobar</div>')
          })
        })

        it('can type into [contenteditable] with existing <p>', () => {
          cy.$$('[contenteditable]:first').get(0).innerHTML = '<p>foo</p>'

          cy.get('[contenteditable]:first')
          .type('bar').then(($div) => {
            expect(trimInnerText($div)).to.eql('foobar')
            expect($div.get(0).textContent).to.eql('foobar')

            expect($div.get(0).innerHTML).to.eql('<p>foobar</p>')
          })
        })

        it('collapses selection to start on {leftarrow}', () => {
          cy.$$('[contenteditable]:first').get(0).innerHTML = '<div>bar</div>'

          cy.get('[contenteditable]:first')
          .type('{selectall}{leftarrow}foo').then(($div) => {
            expect(trimInnerText($div)).to.eql('foobar')
          })
        })

        it('collapses selection to end on {rightarrow}', () => {
          cy.$$('[contenteditable]:first').get(0).innerHTML = '<div>bar</div>'

          cy.get('[contenteditable]:first')
          .type('{selectall}{leftarrow}foo{selectall}{rightarrow}baz').then(($div) => {
            expect(trimInnerText($div)).to.eql('foobarbaz')
          })
        })

        it('can remove a placeholder <br>', () => {
          cy.$$('[contenteditable]:first').get(0).innerHTML = '<div><br></div>'

          cy.get('[contenteditable]:first')
          .type('foobar').then(($div) => {
            expect($div.get(0).innerHTML).to.eql('<div>foobar</div>')
          })
        })

        it('can type into an iframe with designmode = \'on\'', () => {
          // append a new iframe to the body
          cy.$$('<iframe id="generic-iframe" src="/fixtures/generic.html" style="height: 500px"></iframe>')
          .appendTo(cy.$$('body'))

          // wait for iframe to load
          let loaded = false

          cy.get('#generic-iframe')
          .then(($iframe) => {
            $iframe.load(() => {
              loaded = true
            })
          }).scrollIntoView()
          .should(() => {
            expect(loaded).to.eq(true)
          })

          // type text into iframe
          cy.get('#generic-iframe')
          .then(($iframe) => {
            $iframe[0].contentDocument.designMode = 'on'
            const iframe = $iframe.contents()

            cy.wrap(iframe.find('html')).first()
            .type('{selectall}{del} foo bar baz{enter}ac{leftarrow}b')
          })

          // assert that text was typed
          cy.get('#generic-iframe')
          .then(($iframe) => {
            const iframeText = $iframe[0].contentDocument.body.innerText

            expect(iframeText).to.include('foo bar baz\nabc')
          })
        })
      })

      // TODO: fix this with 4.0 updates
      describe.skip('element reference loss', () => {
        it('follows the focus of the cursor', () => {
          let charCount = 0

          cy.$$('input:first').keydown(() => {
            if (charCount === 3) {
              cy.$$('input').eq(1).focus()
            }

            charCount++
          })

          cy.get('input:first').type('foobar').then(() => {
            cy.get('input:first').should('have.value', 'foo')

            cy.get('input').eq(1).should('have.value', 'bar')
          })
        })
      })
    })

    describe('specialChars', () => {

      context('parseSpecialCharSequences: false', () => {
        it('types special character sequences literally', (done) => {
          cy.get(':text:first').invoke('val', 'foo')
          .type('{{}{backspace}', { parseSpecialCharSequences: false }).then(($input) => {
            expect($input).to.have.value('foo{{}{backspace}')

            done()
          })
        })
      })

      context('{{}', () => {
        it('sets which and keyCode to 219', (done) => {
          cy.$$(':text:first').on('keydown', (e) => {
            expect(e.which).to.eq(219)
            expect(e.keyCode).to.eq(219)

            done()
          })

          cy.get(':text:first').invoke('val', 'ab').type('{{}')
        })

        it('fires keypress event with 123 charCode', (done) => {
          cy.$$(':text:first').on('keypress', (e) => {
            expect(e.charCode).to.eq(123)
            expect(e.which).to.eq(123)
            expect(e.keyCode).to.eq(123)

            done()
          })

          cy.get(':text:first').invoke('val', 'ab').type('{{}')
        })

        it('fires textInput event with e.data', (done) => {
          cy.$$(':text:first').on('textInput', (e) => {
            expect(e.originalEvent.data).to.eq('{')

            done()
          })

          cy.get(':text:first').invoke('val', 'ab').type('{{}')
        })

        it('fires input event', (done) => {
          cy.$$(':text:first').on('input', (e) => {
            done()
          })

          cy.get(':text:first').invoke('val', 'ab').type('{{}')
        })

        it('can prevent default character insertion', () => {
          cy.$$(':text:first').on('keydown', (e) => {
            if (e.keyCode === 219) {
              e.preventDefault()
            }
          })

          cy.get(':text:first').invoke('val', 'foo').type('{{}').then(($input) => {
            expect($input).to.have.value('foo')
          })
        })
      })

      context('{esc}', () => {
        it('sets which and keyCode to 27 and does not fire keypress events', (done) => {
          cy.$$(':text:first').on('keypress', () => {
            done('should not have received keypress')
          })

          cy.$$(':text:first').on('keydown', (e) => {
            expect(e.which).to.eq(27)
            expect(e.keyCode).to.eq(27)
            expect(e.key).to.eq('Escape')

            done()
          })

          cy.get(':text:first').invoke('val', 'ab').type('{esc}')
        })

        it('does not fire textInput event', (done) => {
          cy.$$(':text:first').on('textInput', (e) => {
            done('textInput should not have fired')
          })

          cy.get(':text:first').invoke('val', 'ab').type('{esc}').then(() => {
            done()
          })
        })

        it('does not fire input event', (done) => {
          cy.$$(':text:first').on('input', (e) => {
            done('input should not have fired')
          })

          cy.get(':text:first').invoke('val', 'ab').type('{esc}').then(() => {
            done()
          })
        })

        it('can prevent default esc movement', (done) => {
          cy.$$(':text:first').on('keydown', (e) => {
            if (e.keyCode === 27) {
              e.preventDefault()
            }
          })

          cy.get(':text:first').invoke('val', 'foo').type('d{esc}').then(($input) => {
            expect($input).to.have.value('food')

            done()
          })
        })
      })

      context('{backspace}', () => {
        it('backspaces character to the left', () => {
          cy.get(':text:first').invoke('val', 'bar').type('{leftarrow}{backspace}u').then(($input) => {
            expect($input).to.have.value('bur')
          })
        })

        it('can backspace a selection range of characters', () => {
          // select the 'ar' characters
          cy
          .get(':text:first').invoke('val', 'bar').focus().then(($input) => {
            $input.get(0).setSelectionRange(1, 3)
          }).get(':text:first').type('{backspace}').then(($input) => {
            expect($input).to.have.value('b')
          })
        })

        it('sets which and keyCode to 8 and does not fire keypress events', (done) => {
          cy.$$(':text:first').on('keypress', () => {
            done('should not have received keypress')
          })

          cy.$$(':text:first').on('keydown', _.after(2, (e) => {
            expect(e.which).to.eq(8)
            expect(e.keyCode).to.eq(8)
            expect(e.key).to.eq('Backspace')

            done()
          }))

          cy.get(':text:first').invoke('val', 'ab').type('{leftarrow}{backspace}')
        })

        it('does not fire textInput event', (done) => {
          cy.$$(':text:first').on('textInput', (e) => {
            done('textInput should not have fired')
          })

          cy.get(':text:first').invoke('val', 'ab').type('{backspace}').then(() => {
            done()
          })
        })

        it('can prevent default backspace movement', (done) => {
          cy.$$(':text:first').on('keydown', (e) => {
            if (e.keyCode === 8) {
              e.preventDefault()
            }
          })

          cy.get(':text:first').invoke('val', 'foo').type('{leftarrow}{backspace}').then(($input) => {
            expect($input).to.have.value('foo')

            done()
          })
        })
      })

      context('{del}', () => {
        it('deletes character to the right', () => {
          cy.get(':text:first').invoke('val', 'bar').type('{leftarrow}{del}').then(($input) => {
            expect($input).to.have.value('ba')
          })
        })

        it('can delete a selection range of characters', () => {
          // select the 'ar' characters
          cy
          .get(':text:first').invoke('val', 'bar').focus().then(($input) => {
            $input.get(0).setSelectionRange(1, 3)
          }).get(':text:first').type('{del}').then(($input) => {
            expect($input).to.have.value('b')
          })
        })

        it('sets which and keyCode to 46 and does not fire keypress events', (done) => {
          cy.$$(':text:first').on('keypress', () => {
            done('should not have received keypress')
          })

          cy.$$(':text:first').on('keydown', _.after(2, (e) => {
            expect(e.which).to.eq(46)
            expect(e.keyCode).to.eq(46)
            expect(e.key).to.eq('Delete')

            done()
          }))

          cy.get(':text:first').invoke('val', 'ab').type('{leftarrow}{del}')
        })

        it('does not fire textInput event', (done) => {
          cy.$$(':text:first').on('textInput', (e) => {
            done('textInput should not have fired')
          })

          cy.get(':text:first').invoke('val', 'ab').type('{del}').then(() => {
            done()
          })
        })

        it('does fire input event when value changes', (done) => {
          cy.$$(':text:first').on('input', (e) => {
            done()
          })

          // select the 'a' characters
          cy
          .get(':text:first').invoke('val', 'bar').focus().then(($input) => {
            $input.get(0).setSelectionRange(0, 1)
          }).get(':text:first').type('{del}')
        })

        it('does not fire input event when value does not change', (done) => {
          cy.$$(':text:first').on('input', (e) => {
            done('should not have fired input')
          })

          cy.get(':text:first').invoke('val', 'ab').type('{del}').then(() => {
            done()
          })
        })

        it('can prevent default del movement', (done) => {
          cy.$$(':text:first').on('keydown', (e) => {
            if (e.keyCode === 46) {
              e.preventDefault()
            }
          })

          cy.get(':text:first').invoke('val', 'foo').type('{leftarrow}{del}').then(($input) => {
            expect($input).to.have.value('foo')

            done()
          })
        })
      })

      context('{leftarrow}', () => {
        it('can move the cursor from the end to end - 1', () => {
          cy.get(':text:first').invoke('val', 'bar').type('{leftarrow}n').then(($input) => {
            expect($input).to.have.value('banr')
          })
        })

        it('does not move the cursor if already at bounds 0', () => {
          cy.get(':text:first').invoke('val', 'bar').type('{selectall}{leftarrow}n').then(($input) => {
            expect($input).to.have.value('nbar')
          })
        })

        it('sets the cursor to the left bounds', () => {
          // select the 'a' character
          cy
          .get(':text:first').invoke('val', 'bar').focus().then(($input) => {
            $input.get(0).setSelectionRange(1, 2)
          }).get(':text:first').type('{leftarrow}n').then(($input) => {
            expect($input).to.have.value('bnar')
          })
        })

        it('sets the cursor to the very beginning', () => {
          // select the 'a' character
          cy
          .get(':text:first').invoke('val', 'bar').focus().then(($input) => {
            $input.get(0).setSelectionRange(0, 1)
          }).get(':text:first').type('{leftarrow}n').then(($input) => {
            expect($input).to.have.value('nbar')
          })
        })

        it('sets which and keyCode to 37 and does not fire keypress events', (done) => {
          cy.$$(':text:first').on('keypress', () => {
            done('should not have received keypress')
          })

          cy.$$(':text:first').on('keydown', (e) => {
            expect(e.which).to.eq(37)
            expect(e.keyCode).to.eq(37)
            expect(e.key).to.eq('ArrowLeft')

            done()
          })

          cy.get(':text:first').invoke('val', 'ab').type('{leftarrow}').then(($input) => {
            done()
          })
        })

        it('does not fire textInput event', (done) => {
          cy.$$(':text:first').on('textInput', (e) => {
            done('textInput should not have fired')
          })

          cy.get(':text:first').invoke('val', 'ab').type('{leftarrow}').then(() => {
            done()
          })
        })

        it('does not fire input event', (done) => {
          cy.$$(':text:first').on('input', (e) => {
            done('input should not have fired')
          })

          cy.get(':text:first').invoke('val', 'ab').type('{leftarrow}').then(() => {
            done()
          })
        })

        it('can prevent default left arrow movement', (done) => {
          cy.$$(':text:first').on('keydown', (e) => {
            if (e.keyCode === 37) {
              e.preventDefault()
            }
          })

          cy.get(':text:first').invoke('val', 'foo').type('{leftarrow}d').then(($input) => {
            expect($input).to.have.value('food')

            done()
          })
        })
      })

      context('{rightarrow}', () => {
        it('can move the cursor from the beginning to beginning + 1', () => {
          // select the beginning
          cy.get(':text:first').invoke('val', 'bar').focus().then(($input) => {
            $input.get(0).setSelectionRange(0, 0)
          }).get(':text:first').type('{rightarrow}n').then(($input) => {
            expect($input).to.have.value('bnar')
          })
        })

        it('does not move the cursor if already at end of bounds', () => {
          cy.get(':text:first').invoke('val', 'bar').type('{selectall}{rightarrow}n').then(($input) => {
            expect($input).to.have.value('barn')
          })
        })

        it('sets the cursor to the rights bounds', () => {
          // select the 'a' character
          cy
          .get(':text:first').invoke('val', 'bar').focus().then(($input) => {
            $input.get(0).setSelectionRange(1, 2)
          }).get(':text:first').type('{rightarrow}n').then(($input) => {
            expect($input).to.have.value('banr')
          })
        })

        it('sets the cursor to the very beginning', () => {
          cy
          .get(':text:first').invoke('val', 'bar').focus().then(($input) => {
            return $input.select()
          }).get(':text:first').type('{leftarrow}n').then(($input) => {
            expect($input).to.have.value('nbar')
          })
        })

        it('sets which and keyCode to 39 and does not fire keypress events', (done) => {
          cy.$$(':text:first').on('keypress', () => {
            done('should not have received keypress')
          })

          cy.$$(':text:first').on('keydown', (e) => {
            expect(e.which).to.eq(39)
            expect(e.keyCode).to.eq(39)
            expect(e.key).to.eq('ArrowRight')

            done()
          })

          cy.get(':text:first').invoke('val', 'ab').type('{rightarrow}').then(($input) => {
            done()
          })
        })

        it('does not fire textInput event', (done) => {
          cy.$$(':text:first').on('textInput', (e) => {
            done('textInput should not have fired')
          })

          cy.get(':text:first').invoke('val', 'ab').type('{rightarrow}').then(() => {
            done()
          })
        })

        it('does not fire input event', (done) => {
          cy.$$(':text:first').on('input', (e) => {
            done('input should not have fired')
          })

          cy.get(':text:first').invoke('val', 'ab').type('{rightarrow}').then(() => {
            done()
          })
        })

        it('can prevent default right arrow movement', (done) => {
          cy.$$(':text:first').on('keydown', (e) => {
            if (e.keyCode === 39) {
              e.preventDefault()
            }
          })

          cy.get(':text:first').invoke('val', 'foo').type('{leftarrow}{rightarrow}d').then(($input) => {
            expect($input).to.have.value('fodo')

            done()
          })
        })
      })

      context('{home}', () => {
        it('sets which and keyCode to 36 and does not fire keypress events', (done) => {
          cy.$$('#comments').on('keypress', () => {
            done('should not have received keypress')
          })

          cy.$$('#comments').on('keydown', (e) => {
            expect(e.which).to.eq(36)
            expect(e.keyCode).to.eq(36)
            expect(e.key).to.eq('Home')

            done()
          })

          cy.get('#comments').type('{home}').then(($input) => {
            done()
          })
        })

        it('does not fire textInput event', (done) => {
          cy.$$('#comments').on('textInput', (e) => {
            done('textInput should not have fired')
          })

          cy.get('#comments').type('{home}').then(() => {
            done()
          })
        })

        it('does not fire input event', (done) => {
          cy.$$('#comments').on('input', (e) => {
            done('input should not have fired')
          })

          cy.get('#comments').type('{home}').then(() => {
            done()
          })
        })

        it('can move the cursor to input start', () => {
          cy.get(':text:first').invoke('val', 'bar').type('{home}n').then(($input) => {
            expect($input).to.have.value('nbar')
          })
        })

        it('does not move the cursor if already at bounds 0', () => {
          cy.get(':text:first').invoke('val', 'bar').type('{selectall}{leftarrow}{home}n').then(($input) => {
            expect($input).to.have.value('nbar')
          })
        })

        it('should move the cursor to the start of each line in textarea', () => {
          cy.$$('textarea:first').get(0).value = 'foo\nbar\nbaz'

          cy.get('textarea:first')
          .type('{home}11{uparrow}{home}22{uparrow}{home}33').should('have.value', '33foo\n22bar\n11baz')
        })

        it('should move cursor to the start of each line in contenteditable', () => {
          cy.$$('[contenteditable]:first').get(0).innerHTML =
            '<div>foo</div>' +
            '<div>bar</div>' +
            '<div>baz</div>'

          cy.get('[contenteditable]:first')
          .type('{home}11{uparrow}{home}22{uparrow}{home}33').then(($div) => {
            expect(trimInnerText($div)).to.eql('33foo\n22bar\n11baz')
          })
        })
      })

      context('{end}', () => {
        it('sets which and keyCode to 35 and does not fire keypress events', (done) => {
          cy.$$('#comments').on('keypress', () => {
            done('should not have received keypress')
          })

          cy.$$('#comments').on('keydown', (e) => {
            expect(e.which).to.eq(35)
            expect(e.keyCode).to.eq(35)
            expect(e.key).to.eq('End')

            done()
          })

          cy.get('#comments').type('{end}').then(($input) => {
            done()
          })
        })

        it('does not fire textInput event', (done) => {
          cy.$$('#comments').on('textInput', (e) => {
            done('textInput should not have fired')
          })

          cy.get('#comments').type('{end}').then(() => {
            done()
          })
        })

        it('does not fire input event', (done) => {
          cy.$$('#comments').on('input', (e) => {
            done('input should not have fired')
          })

          cy.get('#comments').type('{end}').then(() => {
            done()
          })
        })

        it('can move the cursor to input end', () => {
          cy.get(':text:first').invoke('val', 'bar').type('{selectall}{leftarrow}{end}n').then(($input) => {
            expect($input).to.have.value('barn')
          })
        })

        it('does not move the cursor if already at end of bounds', () => {
          cy.get(':text:first').invoke('val', 'bar').type('{selectall}{rightarrow}{end}n').then(($input) => {
            expect($input).to.have.value('barn')
          })
        })

        it('should move the cursor to the end of each line in textarea', () => {
          cy.$$('textarea:first').get(0).value = 'foo\nbar\nbaz'

          cy.get('textarea:first')
          .type('{end}11{uparrow}{end}22{uparrow}{end}33').should('have.value', 'foo33\nbar22\nbaz11')
        })

        it('should move cursor to the end of each line in contenteditable', () => {
          cy.$$('[contenteditable]:first').get(0).innerHTML =
            '<div>foo</div>' +
            '<div>bar</div>' +
            '<div>baz</div>'

          cy.get('[contenteditable]:first')
          .type('{end}11{uparrow}{end}22{uparrow}{end}33').then(($div) => {
            expect(trimInnerText($div)).to.eql('foo33\nbar22\nbaz11')
          })
        })
      })

      context('{uparrow}', () => {
        beforeEach(() => {
          cy.$$('#comments').val('foo\nbar\nbaz')
        })

        it('sets which and keyCode to 38 and does not fire keypress events', (done) => {
          cy.$$('#comments').on('keypress', () => {
            done('should not have received keypress')
          })

          cy.$$('#comments').on('keydown', (e) => {
            expect(e.which).to.eq(38)
            expect(e.keyCode).to.eq(38)
            expect(e.key).to.eq('ArrowUp')

            done()
          })

          cy.get('#comments').type('{uparrow}').then(($input) => {
            done()
          })
        })

        it('does not fire textInput event', (done) => {
          cy.$$('#comments').on('textInput', (e) => {
            done('textInput should not have fired')
          })

          cy.get('#comments').type('{uparrow}').then(() => {
            done()
          })
        })

        it('does not fire input event', (done) => {
          cy.$$('#comments').on('input', (e) => {
            done('input should not have fired')
          })

          cy.get('#comments').type('{uparrow}').then(() => {
            done()
          })
        })

        it('up and down arrow on contenteditable', () => {
          cy.$$('[contenteditable]:first').get(0).innerHTML =
                      '<div>foo</div>' +
                      '<div>bar</div>' +
                      '<div>baz</div>'

          cy.get('[contenteditable]:first')
          .type('{leftarrow}{leftarrow}{uparrow}11{uparrow}22{downarrow}{downarrow}33').then(($div) => {
            expect(trimInnerText($div)).to.eql('foo22\nb11ar\nbaz33')
          })
        })

        it('uparrow ignores current selection', () => {
          const ce = cy.$$('[contenteditable]:first').get(0)

          ce.innerHTML =
                      '<div>foo</div>' +
                      '<div>bar</div>' +
                      '<div>baz</div>'

          // select 'bar'
          const line = cy.$$('[contenteditable]:first div:nth-child(1)').get(0)

          cy.document().then((doc) => {
            ce.focus()

            doc.getSelection().selectAllChildren(line)
          })

          cy.get('[contenteditable]:first')
          .type('{uparrow}11').then(($div) => {
            expect(trimInnerText($div)).to.eql('11foo\nbar\nbaz')
          })
        })

        it('up and down arrow on textarea', () => {
          cy.$$('textarea:first').get(0).value = 'foo\nbar\nbaz'

          cy.get('textarea:first')
          .type('{leftarrow}{leftarrow}{uparrow}11{uparrow}22{downarrow}{downarrow}33').should('have.value', 'foo22\nb11ar\nbaz33')
        })

        it('increments input[type=number]', () => {
          cy.get('input[type="number"]:first')
          .invoke('val', '12.34')
          .type('{uparrow}{uparrow}')
          .should('have.value', '14')
        })
      })

      context('{downarrow}', () => {
        beforeEach(() => {
          cy.$$('#comments').val('foo\nbar\nbaz')
        })

        it('sets which and keyCode to 40 and does not fire keypress events', (done) => {
          cy.$$('#comments').on('keypress', () => {
            done('should not have received keypress')
          })

          cy.$$('#comments').on('keydown', (e) => {
            expect(e.which).to.eq(40)
            expect(e.keyCode).to.eq(40)
            expect(e.key).to.eq('ArrowDown')

            done()
          })

          cy.get('#comments').type('{downarrow}').then(($input) => {
            done()
          })
        })

        it('does not fire textInput event', (done) => {
          cy.$$('#comments').on('textInput', (e) => {
            done('textInput should not have fired')
          })

          cy.get('#comments').type('{downarrow}').then(() => {
            done()
          })
        })

        it('does not fire input event', (done) => {
          cy.$$('#comments').on('input', (e) => {
            done('input should not have fired')
          })

          cy.get('#comments').type('{downarrow}').then(() => {
            done()
          })
        })

        it('{downarrow} will move to EOL on textarea', () => {
          cy.$$('textarea:first').get(0).value = 'foo\nbar\nbaz'

          cy.get('textarea:first')
          .type('{leftarrow}{leftarrow}{uparrow}11{uparrow}22{downarrow}{downarrow}33{leftarrow}{downarrow}44').should('have.value', 'foo22\nb11ar\nbaz3344')
        })

        it('decrements input[type=\'number\']', () => {
          cy.get('input[type="number"]:first')
          .invoke('val', '12.34')
          .type('{downarrow}{downarrow}')
          .should('have.value', '11')
        })

        it('downarrow ignores current selection', () => {
          const ce = cy.$$('[contenteditable]:first').get(0)

          ce.innerHTML =
                      '<div>foo</div>' +
                      '<div>bar</div>' +
                      '<div>baz</div>'

          // select 'foo'
          const line = cy.$$('[contenteditable]:first div:first').get(0)

          cy.document().then((doc) => {
            ce.focus()

            doc.getSelection().selectAllChildren(line)
          })

          cy.get('[contenteditable]:first')
          .type('{downarrow}22').then(($div) => {
            expect(trimInnerText($div)).to.eql('foo\n22bar\nbaz')
          })
        })
      })

      context('{selectall}{del}', () => {
        it('can select all the text and delete', () => {
          cy.get(':text:first').invoke('val', '1234').type('{selectall}{del}').type('foo').then(($text) => {
            expect($text).to.have.value('foo')
          })
        })

        it('can select all [contenteditable] and delete', () => {
          cy.get('#input-types [contenteditable]').invoke('text', '1234').type('{selectall}{del}').type('foo').then(($div) => {
            expect($div).to.have.text('foo')
          })
        })
      })

      context('{selectall} then type something', () => {
        it('replaces the text', () => {
          cy.get('#input-with-value').type('{selectall}new').then(($text) => {
            expect($text).to.have.value('new')
          })
        })
      })

      context('{enter}', () => {
        it('sets which and keyCode to 13 and prevents EOL insertion', (done) => {
          cy.$$('#input-types textarea').on('keypress', _.after(2, (e) => {
            done('should not have received keypress event')
          }))

          cy.$$('#input-types textarea').on('keydown', _.after(2, (e) => {
            expect(e.which).to.eq(13)
            expect(e.keyCode).to.eq(13)
            expect(e.key).to.eq('Enter')

            e.preventDefault()
          }))

          cy.get('#input-types textarea').invoke('val', 'foo').type('d{enter}').then(($textarea) => {
            expect($textarea).to.have.value('food')

            done()
          })
        })

        it('sets which and keyCode and charCode to 13 and prevents EOL insertion', (done) => {
          cy.$$('#input-types textarea').on('keypress', _.after(2, (e) => {
            expect(e.which).to.eq(13)
            expect(e.keyCode).to.eq(13)
            expect(e.charCode).to.eq(13)
            expect(e.key).to.eq('Enter')

            e.preventDefault()
          }))

          cy.get('#input-types textarea').invoke('val', 'foo').type('d{enter}').then(($textarea) => {
            expect($textarea).to.have.value('food')

            done()
          })
        })

        it('does not fire textInput event', (done) => {
          cy.$$(':text:first').on('textInput', (e) => {
            done('textInput should not have fired')
          })

          cy.get(':text:first').invoke('val', 'ab').type('{enter}').then(() => {
            done()
          })
        })

        it('does not fire input event', (done) => {
          cy.$$(':text:first').on('input', (e) => {
            done('input should not have fired')
          })

          cy.get(':text:first').invoke('val', 'ab').type('{enter}').then(() => {
            done()
          })
        })

        it('inserts new line into textarea', () => {
          cy.get('#input-types textarea').invoke('val', 'foo').type('bar{enter}baz{enter}quux').then(($textarea) => {
            expect($textarea).to.have.value('foobar\nbaz\nquux')
          })
        })

        it('inserts new line into [contenteditable] ', () => {
          cy.get('#input-types [contenteditable]:first').invoke('text', 'foo')
          .type('bar{enter}baz{enter}{enter}{enter}quux').then(function ($div) {
            const conditionalNewLines = '\n\n'.repeat(this.multiplierNumNewLines)

            expect(trimInnerText($div)).to.eql(`foobar\nbaz${conditionalNewLines}\nquux`)
            expect($div.get(0).textContent).to.eql('foobarbazquux')

            expect($div.get(0).innerHTML).to.eql('foobar<div>baz</div><div><br></div><div><br></div><div>quux</div>')
          })
        })

        it('inserts new line into [contenteditable] from midline', () => {
          cy.get('#input-types [contenteditable]:first').invoke('text', 'foo')
          .type('bar{leftarrow}{enter}baz{leftarrow}{enter}quux').then(($div) => {
            expect(trimInnerText($div)).to.eql('fooba\nba\nquuxzr')
            expect($div.get(0).textContent).to.eql('foobabaquuxzr')

            expect($div.get(0).innerHTML).to.eql('fooba<div>ba</div><div>quuxzr</div>')
          })
        })
      })

      context('{insert}', () => {
        it('sets which and keyCode to 45 and does not fire keypress events', (done) => {
          cy.$$(':text:first').on('keypress', () => {
            done('should not have received keypress')
          })

          cy.$$(':text:first').on('keydown', (e) => {
            expect(e.which).to.eq(45)
            expect(e.keyCode).to.eq(45)
            expect(e.key).to.eq('Insert')

            done()
          })

          cy.get(':text:first').invoke('val', 'ab').type('{insert}')
        })

        it('does not fire textInput event', (done) => {
          cy.$$(':text:first').on('textInput', (e) => {
            done('textInput should not have fired')
          })

          cy.get(':text:first').invoke('val', 'ab').type('{insert}').then(() => {
            done()
          })
        })

        it('does not fire input event', (done) => {
          cy.$$(':text:first').on('input', (e) => {
            done('input should not have fired')
          })

          cy.get(':text:first').invoke('val', 'ab').type('{insert}').then(() => {
            done()
          })
        })

        it('can prevent default insert movement', (done) => {
          cy.$$(':text:first').on('keydown', (e) => {
            if (e.keyCode === 45) {
              e.preventDefault()
            }
          })

          cy.get(':text:first').invoke('val', 'foo').type('d{insert}').then(($input) => {
            expect($input).to.have.value('food')

            done()
          })
        })
      })

      context('{pageup}', () => {
        it('sets which and keyCode to 33 and does not fire keypress events', (done) => {
          cy.$$(':text:first').on('keypress', () => {
            done('should not have received keypress')
          })

          cy.$$(':text:first').on('keydown', (e) => {
            expect(e.which).to.eq(33)
            expect(e.keyCode).to.eq(33)
            expect(e.key).to.eq('PageUp')

            done()
          })

          cy.get(':text:first').invoke('val', 'ab').type('{pageup}')
        })

        it('does not fire textInput event', (done) => {
          cy.$$(':text:first').on('textInput', (e) => {
            done('textInput should not have fired')
          })

          cy.get(':text:first').invoke('val', 'ab').type('{pageup}').then(() => {
            done()
          })
        })

        it('does not fire input event', (done) => {
          cy.$$(':text:first').on('input', (e) => {
            done('input should not have fired')
          })

          cy.get(':text:first').invoke('val', 'ab').type('{pageup}').then(() => {
            done()
          })
        })

        it('can prevent default pageup movement', (done) => {
          cy.$$(':text:first').on('keydown', (e) => {
            if (e.keyCode === 33) {
              e.preventDefault()
            }
          })

          cy.get(':text:first').invoke('val', 'foo').type('d{pageup}').then(($input) => {
            expect($input).to.have.value('food')

            done()
          })
        })
      })

      context('{pagedown}', () => {
        it('sets which and keyCode to 34 and does not fire keypress events', (done) => {
          cy.$$(':text:first').on('keypress', () => {
            done('should not have received keypress')
          })

          cy.$$(':text:first').on('keydown', (e) => {
            expect(e.which).to.eq(34)
            expect(e.keyCode).to.eq(34)
            expect(e.key).to.eq('PageDown')

            done()
          })

          cy.get(':text:first').invoke('val', 'ab').type('{pagedown}')
        })

        it('does not fire textInput event', (done) => {
          cy.$$(':text:first').on('textInput', (e) => {
            done('textInput should not have fired')
          })

          cy.get(':text:first').invoke('val', 'ab').type('{pagedown}').then(() => {
            done()
          })
        })

        it('does not fire input event', (done) => {
          cy.$$(':text:first').on('input', (e) => {
            done('input should not have fired')
          })

          cy.get(':text:first').invoke('val', 'ab').type('{pagedown}').then(() => {
            done()
          })
        })

        it('can prevent default pagedown movement', (done) => {
          cy.$$(':text:first').on('keydown', (e) => {
            if (e.keyCode === 34) {
              e.preventDefault()
            }
          })

          cy.get(':text:first').invoke('val', 'foo').type('d{pagedown}').then(($input) => {
            expect($input).to.have.value('food')

            done()
          })
        })
      })
    })

    describe('modifiers', () => {

      describe('activating modifiers', () => {

        it('sends keydown event for modifiers in order', (done) => {
          const $input = cy.$$('input:text:first')
          const events = []

          $input.on('keydown', (e) => {
            return events.push(e)
          })

          cy.get('input:text:first').type('{shift}{ctrl}').then(() => {
            expect(events[0].shiftKey).to.be.true
            expect(events[0].which).to.equal(16)

            expect(events[1].ctrlKey).to.be.true
            expect(events[1].which).to.equal(17)

            $input.off('keydown')

            done()
          })
        })

        it('maintains modifiers for subsequent characters', (done) => {
          const $input = cy.$$('input:text:first')
          const events = []

          $input.on('keydown', (e) => {
            return events.push(e)
          })

          cy.get('input:text:first').type('{command}{control}ok').then(() => {
            expect(events[2].metaKey).to.be.true
            expect(events[2].ctrlKey).to.be.true
            expect(events[2].which).to.equal(79)

            expect(events[3].metaKey).to.be.true
            expect(events[3].ctrlKey).to.be.true
            expect(events[3].which).to.equal(75)

            $input.off('keydown')

            done()
          })
        })

        it('does not maintain modifiers for subsequent type commands', (done) => {
          const $input = cy.$$('input:text:first')
          const events = []

          $input.on('keydown', (e) => {
            return events.push(e)
          })

          cy
          .get('input:text:first')
          .type('{command}{control}')
          .type('ok')
          .then(() => {
            expect(events[2].metaKey).to.be.false
            expect(events[2].ctrlKey).to.be.false
            expect(events[2].which).to.equal(79)

            expect(events[3].metaKey).to.be.false
            expect(events[3].ctrlKey).to.be.false
            expect(events[3].which).to.equal(75)

            $input.off('keydown')

            done()
          })
        })

        it('does not maintain modifiers for subsequent click commands', (done) => {
          const $button = cy.$$('button:first')
          let mouseDownEvent = null
          let mouseUpEvent = null
          let clickEvent = null

          $button.on('mousedown', (e) => {
            mouseDownEvent = e
          })

          $button.on('mouseup', (e) => {
            mouseUpEvent = e
          })

          $button.on('click', (e) => {
            clickEvent = e
          })

          cy
          .get('input:text:first')
          .type('{cmd}{option}')
          .get('button:first').click().then(() => {
            expect(mouseDownEvent.metaKey).to.be.false
            expect(mouseDownEvent.altKey).to.be.false

            expect(mouseUpEvent.metaKey).to.be.false
            expect(mouseUpEvent.altKey).to.be.false

            expect(clickEvent.metaKey).to.be.false
            expect(clickEvent.altKey).to.be.false

            $button.off('mousedown')
            $button.off('mouseup')
            $button.off('click')

            done()
          })
        })

        it('sends keyup event for activated modifiers when typing is finished', (done) => {
          const $input = cy.$$('input:text:first')
          const events = []

          $input.on('keyup', (e) => {
            return events.push(e)
          })

          cy
          .get('input:text:first')
          .type('{alt}{ctrl}{meta}{shift}ok')
          .then(() => {
            // first keyups should be for the chars typed, "ok"
            expect(events[0].which).to.equal(79)
            expect(events[1].which).to.equal(75)

            expect(events[2].which).to.equal(18)
            expect(events[3].which).to.equal(17)
            expect(events[4].which).to.equal(91)
            expect(events[5].which).to.equal(16)

            $input.off('keyup')

            done()
          })
        })
      })

      describe('release: false', () => {

        it('maintains modifiers for subsequent type commands', (done) => {
          const $input = cy.$$('input:text:first')
          const events = []

          $input.on('keydown', (e) => {
            return events.push(e)
          })

          cy
          .get('input:text:first')
          .type('{command}{control}', { release: false })
          .type('ok')
          .then(() => {
            expect(events[2].metaKey).to.be.true
            expect(events[2].ctrlKey).to.be.true
            expect(events[2].which).to.equal(79)

            expect(events[3].metaKey).to.be.true
            expect(events[3].ctrlKey).to.be.true
            expect(events[3].which).to.equal(75)

            done()
          })
        })

        it('maintains modifiers for subsequent click commands', (done) => {
          const $button = cy.$$('button:first')
          let mouseDownEvent = null
          let mouseUpEvent = null
          let clickEvent = null

          $button.on('mousedown', (e) => {
            mouseDownEvent = e
          })

          $button.on('mouseup', (e) => {
            mouseUpEvent = e
          })

          $button.on('click', (e) => {
            clickEvent = e
          })

          cy
          .get('input:text:first')
          .type('{meta}{alt}', { release: false })
          .get('button:first').click().then(() => {
            expect(mouseDownEvent.metaKey).to.be.true
            expect(mouseDownEvent.altKey).to.be.true

            expect(mouseUpEvent.metaKey).to.be.true
            expect(mouseUpEvent.altKey).to.be.true

            expect(clickEvent.metaKey).to.be.true
            expect(clickEvent.altKey).to.be.true

            done()
          })
        })

        it('resets modifiers before next test', () => {
          // this test will fail if you comment out
          // keyboard.resetModifiers

          const $input = cy.$$('input:text:first')
          const events = []

          $input.on('keyup', (e) => {
            return events.push(e)
          })

          cy
          .get('input:text:first')
          .type('a', { release: false })
          .then(() => {
            expect(events[0].metaKey).to.be.false
            expect(events[0].ctrlKey).to.be.false

            expect(events[0].altKey).to.be.false
          })
        })
      })

      describe('changing modifiers', () => {
        beforeEach(function () {
          this.$input = cy.$$('input:text:first')

          cy.get('input:text:first').type('{command}{option}', { release: false })
        })

        afterEach(function () {
          this.$input.off('keydown')
        })

        it('sends keydown event for new modifiers', function () {
          const spy = cy.spy().as('keydown')

          this.$input.on('keydown', spy)

          cy.get('input:text:first').type('{shift}').then(() => {
            expect(spy).to.be.calledWithMatch({ which: 16 })
          })
        })

        it('does not send keydown event for already activated modifiers', function () {
          const spy = cy.spy().as('keydown')

          this.$input.on('keydown', spy)

          cy.get('input:text:first').type('{cmd}{alt}').then(() => {
            expect(spy).to.not.be.called
          })
        })
      })
    })

    describe('case-insensitivity', () => {

      it('special chars are case-insensitive', () => {
        cy.get(':text:first').invoke('val', 'bar').type('{leftarrow}{DeL}').then(($input) => {
          expect($input).to.have.value('ba')
        })
      })

      it('modifiers are case-insensitive', (done) => {
        const $input = cy.$$('input:text:first')
        let alt = false

        $input.on('keydown', (e) => {
          if (e.altKey) {
            alt = true
          }
        })

        cy.get('input:text:first').type('{aLt}').then(() => {
          expect(alt).to.be.true

          $input.off('keydown')

          done()
        })
      })

      it('letters are case-sensitive', () => {
        cy.get('input:text:first').type('FoO').then(($input) => {
          expect($input).to.have.value('FoO')
        })
      })
    })

    describe('click events', () => {
      it('passes timeout and interval down to click', (done) => {
        const input = $('<input />').attr('id', 'input-covered-in-span').prependTo(cy.$$('body'))

        $('<span>span on input</span>')
        .css({
          position: 'absolute',
          left: input.offset().left,
          top: input.offset().top,
          padding: 5,
          display: 'inline-block',
          backgroundColor: 'yellow',
        })
        .prependTo(cy.$$('body'))

        cy.on('command:retry', (options) => {
          expect(options.timeout).to.eq(1000)
          expect(options.interval).to.eq(60)

          done()
        })

        cy.get('#input-covered-in-span').type('foobar', { timeout: 1000, interval: 60 })
      })

      it('does not issue another click event between type/type', () => {
        let clicked = 0

        cy.$$(':text:first').click(() => {
          clicked += 1
        })

        cy.get(':text:first').type('f').type('o').then(() => {
          expect(clicked).to.eq(1)
        })
      })

      it('does not issue another click event if element is already in focus from click', () => {
        let clicked = 0

        cy.$$(':text:first').click(() => {
          clicked += 1
        })

        cy.get(':text:first').click().type('o').then(() => {
          expect(clicked).to.eq(1)
        })
      })
    })

    describe('change events', () => {
      it('fires when enter is pressed and value has changed', () => {
        let changed = 0

        cy.$$(':text:first').change(() => {
          changed += 1
        })

        cy.get(':text:first').invoke('val', 'foo').type('bar{enter}').then(() => {
          expect(changed).to.eq(1)
        })
      })

      it('fires twice when enter is pressed and then again after losing focus', () => {
        let changed = 0

        cy.$$(':text:first').change(() => {
          changed += 1
        })

        cy.get(':text:first').invoke('val', 'foo').type('bar{enter}baz').blur().then(() => {
          expect(changed).to.eq(2)
        })
      })

      it('fires when element loses focus due to another action (click)', () => {
        let changed = 0

        cy.$$(':text:first').change(() => {
          changed += 1
        })

        cy
        .get(':text:first').type('foo').then(() => {
          expect(changed).to.eq(0)
        }).get('button:first').click().then(() => {
          expect(changed).to.eq(1)
        })
      })

      it('fires when element loses focus due to another action (type)', () => {
        let changed = 0

        cy.$$(':text:first').change(() => {
          changed += 1
        })

        cy
        .get(':text:first').type('foo').then(() => {
          expect(changed).to.eq(0)
        }).get('textarea:first').type('bar').then(() => {
          expect(changed).to.eq(1)
        })
      })

      it('fires when element is directly blurred', () => {
        let changed = 0

        cy.$$(':text:first').change(() => {
          changed += 1
        })

        cy
        .get(':text:first').type('foo').blur().then(() => {
          expect(changed).to.eq(1)
        })
      })

      it('fires when element is tabbed away from')//, ->
      //   changed = 0

      //   cy.$$(":text:first").change ->
      //     changed += 1

      //   cy.get(":text:first").invoke("val", "foo").type("b{tab}").then ->
      //     expect(changed).to.eq 1

      it('does not fire twice if element is already in focus between type/type', () => {
        let changed = 0

        cy.$$(':text:first').change(() => {
          changed += 1
        })

        cy.get(':text:first').invoke('val', 'foo').type('f').type('o{enter}').then(() => {
          expect(changed).to.eq(1)
        })
      })

      it('does not fire twice if element is already in focus between clear/type', () => {
        let changed = 0

        cy.$$(':text:first').change(() => {
          changed += 1
        })

        cy.get(':text:first').invoke('val', 'foo').clear().type('o{enter}').then(() => {
          expect(changed).to.eq(1)
        })
      })

      it('does not fire twice if element is already in focus between click/type', () => {
        let changed = 0

        cy.$$(':text:first').change(() => {
          changed += 1
        })

        cy.get(':text:first').invoke('val', 'foo').click().type('o{enter}').then(() => {
          expect(changed).to.eq(1)
        })
      })

      it('does not fire twice if element is already in focus between type/click', () => {
        let changed = 0

        cy.$$(':text:first').change(() => {
          changed += 1
        })

        cy.get(':text:first').invoke('val', 'foo').type('d{enter}').click().then(() => {
          expect(changed).to.eq(1)
        })
      })

      it('does not fire at all between clear/type/click', () => {
        let changed = 0

        cy.$$(':text:first').change(() => {
          changed += 1
        })

        cy.get(':text:first').invoke('val', 'foo').clear().type('o').click().then(($el) => {
          expect(changed).to.eq(0)

          return $el
        }).blur()
        .then(() => {
          expect(changed).to.eq(1)
        })
      })

      it('does not fire if {enter} is preventedDefault', () => {
        let changed = 0

        cy.$$(':text:first').keypress((e) => {
          if (e.which === 13) {
            e.preventDefault()
          }
        })

        cy.$$(':text:first').change(() => {
          changed += 1
        })

        cy.get(':text:first').invoke('val', 'foo').type('b{enter}').then(() => {
          expect(changed).to.eq(0)
        })
      })

      it('does not fire when enter is pressed and value hasnt changed', () => {
        let changed = 0

        cy.$$(':text:first').change(() => {
          changed += 1
        })

        cy.get(':text:first').invoke('val', 'foo').type('b{backspace}{enter}').then(() => {
          expect(changed).to.eq(0)
        })
      })

      it('does not fire at the end of the type', () => {
        let changed = 0

        cy.$$(':text:first').change(() => {
          changed += 1
        })

        cy
        .get(':text:first').type('foo').then(() => {
          expect(changed).to.eq(0)
        })
      })

      it('does not fire change event if value hasnt actually changed', () => {
        let changed = 0

        cy.$$(':text:first').change(() => {
          changed += 1
        })

        cy
        .get(':text:first').invoke('val', 'foo').type('{backspace}{backspace}oo{enter}').blur().then(() => {
          expect(changed).to.eq(0)
        })
      })

      it('does not fire if mousedown is preventedDefault which prevents element from losing focus', () => {
        let changed = 0

        cy.$$(':text:first').change(() => {
          changed += 1
        })

        cy.$$('textarea:first').mousedown(() => {
          return false
        })

        cy
        .get(':text:first').invoke('val', 'foo').type('bar')
        .get('textarea:first').click().then(() => {
          expect(changed).to.eq(0)
        })
      })

      it('does not fire hitting {enter} inside of a textarea', () => {
        let changed = 0

        cy.$$('textarea:first').change(() => {
          changed += 1
        })

        cy
        .get('textarea:first').type('foo{enter}bar').then(() => {
          expect(changed).to.eq(0)
        })
      })

      it('does not fire hitting {enter} inside of [contenteditable]', () => {
        let changed = 0

        cy.$$('[contenteditable]:first').change(() => {
          changed += 1
        })

        cy
        .get('[contenteditable]:first').type('foo{enter}bar').then(() => {
          expect(changed).to.eq(0)
        })
      })

      // [contenteditable] does not fire ANY change events ever.
      it('does not fire at ALL for [contenteditable]', () => {
        let changed = 0

        cy.$$('[contenteditable]:first').change(() => {
          changed += 1
        })

        cy
        .get('[contenteditable]:first').type('foo')
        .get('button:first').click().then(() => {
          expect(changed).to.eq(0)
        })
      })

      it('does not fire on .clear() without blur', () => {
        let changed = 0

        cy.$$('input:first').change(() => {
          changed += 1
        })

        cy.get('input:first').invoke('val', 'foo')
        .clear()
        .then(($el) => {
          expect(changed).to.eq(0)

          return $el
        }).type('foo')
        .blur()
        .then(() => {
          expect(changed).to.eq(0)
        })
      })

      it('fires change for single value change inputs', () => {
        let changed = 0

        cy.$$('input[type="date"]:first').change(() => {
          return changed++
        })

        cy.get('input[type="date"]:first')
        .type('1959-09-13')
        .blur()
        .then(() => {
          expect(changed).to.eql(1)
        })
      })

      it('does not fire change for non-change single value input', () => {
        let changed = 0

        cy.$$('input[type="date"]:first').change(() => {
          return changed++
        })

        cy.get('input[type="date"]:first')
        .invoke('val', '1959-09-13')
        .type('1959-09-13')
        .blur()
        .then(() => {
          expect(changed).to.eql(0)
        })
      })

      it('does not fire change for type\'d change that restores value', () => {
        let changed = 0

        cy.$$('input:first').change(() => {
          return changed++
        })

        cy.get('input:first')
        .invoke('val', 'foo')
        .type('{backspace}o')
        .invoke('val', 'bar')
        .type('{backspace}r')
        .blur()
        .then(() => {
          expect(changed).to.eql(0)
        })
      })
    })

    describe('caret position', () => {

      it('respects being formatted by input event handlers')

      it('accurately returns host contenteditable attr', () => {
        const hostEl = cy.$$('<div contenteditable><div id="ce-inner1">foo</div></div>').appendTo(cy.$$('body'))

        cy.get('#ce-inner1').then(($el) => {
          expect($selection.getHostContenteditable($el[0])).to.eq(hostEl[0])
        })
      })

      it('accurately returns host contenteditable=true attr', () => {
        const hostEl = cy.$$('<div contenteditable="true"><div id="ce-inner1">foo</div></div>').appendTo(cy.$$('body'))

        cy.get('#ce-inner1').then(($el) => {
          expect($selection.getHostContenteditable($el[0])).to.eq(hostEl[0])
        })
      })

      it('accurately returns host contenteditable="" attr', () => {
        const hostEl = cy.$$('<div contenteditable=""><div id="ce-inner1">foo</div></div>').appendTo(cy.$$('body'))

        cy.get('#ce-inner1').then(($el) => {
          expect($selection.getHostContenteditable($el[0])).to.eq(hostEl[0])
        })
      })

      it('accurately returns host contenteditable="foo" attr', () => {
        const hostEl = cy.$$('<div contenteditable="foo"><div id="ce-inner1">foo</div></div>').appendTo(cy.$$('body'))

        cy.get('#ce-inner1').then(($el) => {
          expect($selection.getHostContenteditable($el[0])).to.eq(hostEl[0])
        })
      })

      it('accurately returns same el with no falsey contenteditable="false" attr', () => {
        cy.$$('<div contenteditable="false"><div id="ce-inner1">foo</div></div>').appendTo(cy.$$('body'))

        cy.get('#ce-inner1').then(($el) => {
          expect($selection.getHostContenteditable($el[0])).to.eq($el[0])
        })
      })

      // https://github.com/cypress-io/cypress/issues/3001
      describe('skip actionability if already focused', () => {
        it('inside input', () => {
          cy.$$('body').append(Cypress.$(/*html*/`\
<div style="position:relative;width:100%;height:100px;background-color:salmon;top:60px;opacity:0.5"></div> \
<input type="text" id="foo">\
`))

          cy.$$('#foo').focus()

          cy.focused().type('new text').should('have.prop', 'value', 'new text')
        })

        it('inside textarea', () => {

          cy.$$('body').append(Cypress.$(/*html*/`\
<div style="position:relative;width:100%;height:100px;background-color:salmon;top:60px;opacity:0.5"></div> \
<textarea id="foo"></textarea>\
`))

          cy.$$('#foo').focus()

          cy.focused().type('new text').should('have.prop', 'value', 'new text')
        })

        it('inside contenteditable', () => {

          cy.$$('body').append(Cypress.$(/*html*/`\
<div style="position:relative;width:100%;height:100px;background-color:salmon;top:60px;opacity:0.5"></div> \
<div id="foo" contenteditable> \
<div>foo</div><div>bar</div><div>baz</div> \
</div>\
`))

          const win = cy.state('window')
          const doc = window.document

          cy.$$('#foo').focus()
          const inner = cy.$$('div:contains(bar):last')

          const range = doc.createRange()

          range.selectNodeContents(inner[0])
          const sel = win.getSelection()

          sel.removeAllRanges()

          sel.addRange(range)

          cy.get('div:contains(bar):last').type('new text').should('have.prop', 'innerText', 'new text')
        })
      })

      it('can arrow from maxlength', () => {
        cy.get('input:first').invoke('attr', 'maxlength', '5').type('foobar{leftarrow}')

        cy.window().then((win) => {
          expect($selection.getSelectionBounds(Cypress.$('input:first').get(0)))
          .to.deep.eq({ start: 4, end: 4 })
        })
      })

      it('won\'t arrowright past length', () => {
        cy.get('input:first').type('foo{rightarrow}{rightarrow}{rightarrow}bar{rightarrow}')

        cy.window().then((win) => {
          expect($selection.getSelectionBounds(Cypress.$('input:first').get(0)))
          .to.deep.eq({ start: 6, end: 6 })
        })
      })

      it('won\'t arrowleft before word', () => {
        cy.get('input:first').type(`oo{leftarrow}{leftarrow}{leftarrow}f${'{leftarrow}'.repeat(5)}`)

        cy.window().then((win) => {
          expect($selection.getSelectionBounds(Cypress.$('input:first').get(0)))
          .to.deep.eq({ start: 0, end: 0 })
        })
      })

      it('leaves caret at the end of contenteditable', () => {
        cy.get('[contenteditable]:first').type('foobar')

        cy.window().then((win) => {
          expect($selection.getSelectionBounds(Cypress.$('[contenteditable]:first').get(0)))
          .to.deep.eq({ start: 6, end: 6 })
        })
      })

      it('leaves caret at the end of contenteditable when prefilled', () => {
        const $el = cy.$$('[contenteditable]:first')
        const el = $el.get(0)

        el.innerHTML = 'foo'
        cy.get('[contenteditable]:first').type('bar')

        cy.window().then((win) => {
          expect($selection.getSelectionBounds(Cypress.$('[contenteditable]:first').get(0)))
          .to.deep.eq({ start: 6, end: 6 })
        })
      })

      it('can move the caret left on contenteditable', () => {
        cy.get('[contenteditable]:first').type('foo{leftarrow}{leftarrow}')

        cy.window().then((win) => {
          expect($selection.getSelectionBounds(Cypress.$('[contenteditable]:first').get(0)))
          .to.deep.eq({ start: 1, end: 1 })
        })
      })

      //make sure caret is correct
      // type left left
      // make sure caret correct
      // text is fboo
      // fix input-mask issue

      it('leaves caret at the end of input', () => {
        cy.get(':text:first').type('foobar')

        cy.window().then((win) => {
          expect($selection.getSelectionBounds(Cypress.$(':text:first').get(0)))
          .to.deep.eq({ start: 6, end: 6 })
        })
      })

      it('leaves caret at the end of textarea', () => {
        cy.get('#comments').type('foobar')

        cy.window().then((win) => {
          expect($selection.getSelectionBounds(Cypress.$('#comments').get(0)))
          .to.deep.eq({ start: 6, end: 6 })
        })
      })

      it('can wrap cursor to next line in [contenteditable] with {rightarrow}', () => {
        const $el = cy.$$('[contenteditable]:first')
        const el = $el.get(0)

        el.innerHTML = 'start' +
        '<div>middle</div>' +
        '<div>end</div>'

        cy.get('[contenteditable]:first')
        // move cursor to beginning of div
        .type('{selectall}{leftarrow}')
        .type(`${'{rightarrow}'.repeat(14)}[_I_]`).then(($el) => {
          expect(trimInnerText($el)).to.eql('start\nmiddle\ne[_I_]nd')
        })
      })

      it('can wrap cursor to prev line in [contenteditable] with {leftarrow}', () => {
        const $el = cy.$$('[contenteditable]:first')
        const el = $el.get(0)

        el.innerHTML = 'start' +
        '<div>middle</div>' +
        '<div>end</div>'

        cy.get('[contenteditable]:first').type(`${'{leftarrow}'.repeat(12)}[_I_]`).then(($el) => {
          expect(trimInnerText($el)).to.eql('star[_I_]t\nmiddle\nend')
        })
      })

      it('can wrap cursor to next line in [contenteditable] with {rightarrow} and empty lines', function () {
        const $el = cy.$$('[contenteditable]:first')
        const el = $el.get(0)

        el.innerHTML = `${'<div><br></div>'.repeat(4)}<div>end</div>`

        const newLines = '\n\n\n'.repeat(this.multiplierNumNewLines)

        cy.get('[contenteditable]:first')
        .type('{selectall}{leftarrow}')
        .type(`foobar${'{rightarrow}'.repeat(6)}[_I_]`).then(() => {
          expect(trimInnerText($el)).to.eql(`foobar${newLines}\nen[_I_]d`)
        })
      })

      it('can use {rightarrow} and nested elements', () => {
        const $el = cy.$$('[contenteditable]:first')
        const el = $el.get(0)

        el.innerHTML = '<div><b>s</b>ta<b>rt</b></div>'

        cy.get('[contenteditable]:first')
        .type('{selectall}{leftarrow}')
        .type(`${'{rightarrow}'.repeat(3)}[_I_]`).then(() => {
          expect(trimInnerText($el)).to.eql('sta[_I_]rt')
        })
      })

      it('enter and \\n should act the same for [contenteditable]', () => {
        // non breaking white space
        const cleanseText = (text) => {
          return text.split('\u00a0').join(' ')
        }

        const expectMatchInnerText = ($el, innerText) => {
          expect(cleanseText(trimInnerText($el))).to.eql(innerText)
        }

        // NOTE: this may only pass in Chrome since the whitespace may be different in other browsers
        //  even if actual and expected appear the same.
        const expected = '{\n  foo:   1\n  bar:   2\n  baz:   3\n}'

        cy.get('[contenteditable]:first')
        .invoke('html', '<div><br></div>')
        .type('{{}{enter}  foo:   1{enter}  bar:   2{enter}  baz:   3{enter}}')
        .should(($el) => {
          expectMatchInnerText($el, expected)
        }).clear()
        .type('{{}\n  foo:   1\n  bar:   2\n  baz:   3\n}')
        .should(($el) => {
          expectMatchInnerText($el, expected)
        })
      })

      it('enter and \\n should act the same for textarea', () => {
        const expected = '{\n  foo:   1\n  bar:   2\n  baz:   3\n}'

        cy.get('textarea:first')
        .clear()
        .type('{{}{enter}  foo:   1{enter}  bar:   2{enter}  baz:   3{enter}}')
        .should('have.prop', 'value', expected)
        .clear()
        .type('{{}\n  foo:   1\n  bar:   2\n  baz:   3\n}')
        .should('have.prop', 'value', expected)
      })
    })

    describe('{enter}', () => {
      beforeEach(function () {
        this.$forms = cy.$$('#form-submits')
      })

      context('1 input, no \'submit\' elements', () => {
        it('triggers form submit', function (done) {
          this.foo = {}

          this.$forms.find('#single-input').submit((e) => {
            e.preventDefault()

            done()
          })

          cy.get('#single-input input').type('foo{enter}')
        })

        it('triggers form submit synchronously before type logs or resolves', function () {
          const events = []

          cy.on('command:start', (cmd) => {
            return events.push(`${cmd.get('name')}:start`)
          })

          this.$forms.find('#single-input').submit((e) => {
            e.preventDefault()

            events.push('submit')
          })

          cy.on('log:added', (attrs, log) => {
            const state = log.get('state')

            if (state === 'pending') {
              log.on('state:changed', (state) => {
                return events.push(`${log.get('name')}:log:${state}`)
              })

              events.push(`${log.get('name')}:log:${state}`)
            }
          })

          cy.on('command:end', (cmd) => {
            return events.push(`${cmd.get('name')}:end`)
          })

          cy.get('#single-input input').type('f{enter}').then(() => {
            expect(events).to.deep.eq([
              'get:start', 'get:log:pending', 'get:end', 'type:start', 'type:log:pending', 'submit', 'type:end', 'then:start',
            ])
          })
        })

        it('triggers 2 form submit event', function () {
          let submits = 0

          this.$forms.find('#single-input').submit((e) => {
            e.preventDefault()

            submits += 1
          })

          cy.get('#single-input input').type('f{enter}{enter}').then(() => {
            expect(submits).to.eq(2)
          })
        })

        it('does not submit when keydown is defaultPrevented on input', function (done) {
          const form = this.$forms.find('#single-input').submit(() => {
            done('err: should not have submitted')
          })

          form.find('input').keydown((e) => {
            e.preventDefault()
          })

          cy.get('#single-input input').type('f').type('f{enter}').then(() => {
            done()
          })
        })

        it('does not submit when keydown is defaultPrevented on wrapper', function (done) {
          const form = this.$forms.find('#single-input').submit(() => {
            done('err: should not have submitted')
          })

          form.find('div').keydown((e) => {
            e.preventDefault()
          })

          cy.get('#single-input input').type('f').type('f{enter}').then(() => {
            done()
          })
        })

        it('does not submit when keydown is defaultPrevented on form', function (done) {
          const form = this.$forms.find('#single-input').submit(() => {
            done('err: should not have submitted')
          })

          form.keydown((e) => {
            e.preventDefault()
          })

          cy.get('#single-input input').type('f').type('f{enter}').then(() => {
            done()
          })
        })

        it('does not submit when keypress is defaultPrevented on input', function (done) {
          const form = this.$forms.find('#single-input').submit(() => {
            done('err: should not have submitted')
          })

          form.find('input').keypress((e) => {
            e.preventDefault()
          })

          cy.get('#single-input input').type('f').type('f{enter}').then(() => {
            done()
          })
        })

        it('does not submit when keypress is defaultPrevented on wrapper', function (done) {
          const form = this.$forms.find('#single-input').submit(() => {
            done('err: should not have submitted')
          })

          form.find('div').keypress((e) => {
            e.preventDefault()
          })

          cy.get('#single-input input').type('f').type('f{enter}').then(() => {
            done()
          })
        })

        it('does not submit when keypress is defaultPrevented on form', function (done) {
          const form = this.$forms.find('#single-input').submit(() => {
            done('err: should not have submitted')
          })

          form.keypress((e) => {
            e.preventDefault()
          })

          cy.get('#single-input input').type('f').type('f{enter}').then(() => {
            done()
          })
        })
      })

      // https://html.spec.whatwg.org/multipage/form-control-infrastructure.html#implicit-submission
      context('2 inputs, no \'submit\' elements, no inputs allowing implicit submission', () => {
        it('does not trigger submit event', function (done) {
          this.$forms.find('#no-buttons-more-than-one-input-allowing-implicit-submission').submit(() => {
            done('err: should not have submitted')
          })

          cy.get('#no-buttons-more-than-one-input-allowing-implicit-submission input:first').type('f').type('{enter}').then(() => {
            done()
          })
        })
      })

      context('2 inputs, no \'submit\' elements, only 1 input allowing implicit submission', () => {
        it('does submit event', function (done) {
          this.$forms.find('#no-buttons-and-only-one-input-allowing-implicit-submission').submit((e) => {
            e.preventDefault()

            done()
          })

          cy.get('#no-buttons-and-only-one-input-allowing-implicit-submission input:first').type('f{enter}')
        })
      })

      context('2 inputs, no \'submit\' elements but 1 button[type=button]', () => {
        it('does not trigger submit event', function (done) {
          this.$forms.find('#one-button-type-button').submit(() => {
            done('err: should not have submitted')
          })

          cy.get('#one-button-type-button input:first').type('f').type('{enter}').then(() => {
            done()
          })
        })
      })

      context('2 inputs, 1 \'submit\' element input[type=submit]', () => {
        it('triggers form submit', function (done) {
          this.$forms.find('#multiple-inputs-and-input-submit').submit((e) => {
            e.preventDefault()

            done()
          })

          cy.get('#multiple-inputs-and-input-submit input:first').type('foo{enter}')
        })

        it('causes click event on the input[type=submit]', function (done) {
          this.$forms.find('#multiple-inputs-and-input-submit input[type=submit]').click((e) => {
            e.preventDefault()

            done()
          })

          cy.get('#multiple-inputs-and-input-submit input:first').type('foo{enter}')
        })

        it('does not cause click event on the input[type=submit] if keydown is defaultPrevented on input', function (done) {
          const form = this.$forms.find('#multiple-inputs-and-input-submit').submit(() => {
            done('err: should not have submitted')
          })

          form.find('input').keypress((e) => {
            e.preventDefault()
          })

          cy.get('#multiple-inputs-and-input-submit input:first').type('f{enter}').then(() => {
            done()
          })
        })
      })

      context('2 inputs, 1 \'submit\' element button[type=submit]', () => {
        it('triggers form submit', function (done) {
          this.$forms.find('#multiple-inputs-and-button-submit').submit((e) => {
            e.preventDefault()

            done()
          })

          cy.get('#multiple-inputs-and-button-submit input:first').type('foo{enter}')
        })

        it('causes click event on the button[type=submit]', function (done) {
          this.$forms.find('#multiple-inputs-and-button-submit button[type=submit]').click((e) => {
            e.preventDefault()

            done()
          })

          cy.get('#multiple-inputs-and-button-submit input:first').type('foo{enter}')
        })

        it('does not cause click event on the button[type=submit] if keydown is defaultPrevented on input', function (done) {
          const form = this.$forms.find('#multiple-inputs-and-button-submit').submit(() => {
            done('err: should not have submitted')
          })

          form.find('input').keypress((e) => {
            e.preventDefault()
          })

          cy.get('#multiple-inputs-and-button-submit input:first').type('f{enter}').then(() => {
            done()
          })
        })
      })

      context('2 inputs, 1 \'submit\' button[type=submit], 1 \'reset\' button[type=reset]', () => {
        it('triggers form submit', function (done) {
          this.$forms.find('#multiple-inputs-and-reset-and-submit-buttons').submit((e) => {
            e.preventDefault()

            done()
          })

          cy.get('#multiple-inputs-and-reset-and-submit-buttons input:first').type('foo{enter}')
        })

        it('causes click event on the button[type=submit]', function (done) {
          this.$forms.find('#multiple-inputs-and-reset-and-submit-buttons button[type=submit]').click((e) => {
            e.preventDefault()

            done()
          })

          cy.get('#multiple-inputs-and-reset-and-submit-buttons input:first').type('foo{enter}')
        })

        it('does not cause click event on the button[type=submit] if keydown is defaultPrevented on input', function (done) {
          const form = this.$forms.find('#multiple-inputs-and-reset-and-submit-buttons').submit(() => {
            done('err: should not have submitted')
          })

          form.find('input').keypress((e) => {
            e.preventDefault()
          })

          cy.get('#multiple-inputs-and-reset-and-submit-buttons input:first').type('f{enter}').then(() => {
            done()
          })
        })
      })

      context('2 inputs, 1 \'reset\' button, 1 \'button\' button, and 1 button with no type (default submit)', () => {
        it('triggers form submit', function (done) {
          this.$forms.find('#multiple-inputs-and-other-type-buttons-and-button-with-no-type').submit((e) => {
            e.preventDefault()

            done()
          })

          cy.get('#multiple-inputs-and-other-type-buttons-and-button-with-no-type input:first').type('foo{enter}')
        })

        it('causes click event on the button', function (done) {
          this.$forms.find('#multiple-inputs-and-other-type-buttons-and-button-with-no-type button:last').click((e) => {
            e.preventDefault()

            done()
          })

          cy.get('#multiple-inputs-and-other-type-buttons-and-button-with-no-type input:first').type('foo{enter}')
        })

        it('does not cause click event on the button if keydown is defaultPrevented on input', function (done) {
          const form = this.$forms.find('#multiple-inputs-and-other-type-buttons-and-button-with-no-type').submit(() => {
            done('err: should not have submitted')
          })

          form.find('input').keypress((e) => {
            e.preventDefault()
          })

          cy.get('#multiple-inputs-and-other-type-buttons-and-button-with-no-type input:first').type('f{enter}').then(() => {
            done()
          })
        })
      })

      context('2 inputs, 1 \'submit\' element button', () => {
        it('triggers form submit', function (done) {
          this.$forms.find('#multiple-inputs-and-button-with-no-type').submit((e) => {
            e.preventDefault()

            done()
          })

          cy.get('#multiple-inputs-and-button-with-no-type input:first').type('foo{enter}')
        })

        it('causes click event on the button', function (done) {
          this.$forms.find('#multiple-inputs-and-button-with-no-type button').click((e) => {
            e.preventDefault()

            done()
          })

          cy.get('#multiple-inputs-and-button-with-no-type input:first').type('foo{enter}')
        })

        it('does not cause click event on the button if keydown is defaultPrevented on input', function (done) {
          const form = this.$forms.find('#multiple-inputs-and-button-with-no-type').submit(() => {
            done('err: should not have submitted')
          })

          form.find('input').keypress((e) => {
            e.preventDefault()
          })

          cy.get('#multiple-inputs-and-button-with-no-type input:first').type('f{enter}').then(() => {
            done()
          })
        })
      })

      context('2 inputs, 2 \'submit\' elements', () => {
        it('triggers form submit', function (done) {
          this.$forms.find('#multiple-inputs-and-multiple-submits').submit((e) => {
            e.preventDefault()

            done()
          })

          cy.get('#multiple-inputs-and-multiple-submits input:first').type('foo{enter}')
        })

        it('causes click event on the button', function (done) {
          this.$forms.find('#multiple-inputs-and-multiple-submits button').click((e) => {
            e.preventDefault()

            done()
          })

          cy.get('#multiple-inputs-and-multiple-submits input:first').type('foo{enter}')
        })

        it('does not cause click event on the button if keydown is defaultPrevented on input', function (done) {
          const form = this.$forms.find('#multiple-inputs-and-multiple-submits').submit(() => {
            done('err: should not have submitted')
          })

          form.find('input').keypress((e) => {
            e.preventDefault()
          })

          cy.get('#multiple-inputs-and-multiple-submits input:first').type('f{enter}').then(() => {
            done()
          })
        })
      })

      context('disabled default button', () => {
        beforeEach(function () {
          this.$forms.find('#multiple-inputs-and-multiple-submits').find('button').prop('disabled', true)
        })

        it('will not receive click event', function (done) {
          this.$forms.find('#multiple-inputs-and-multiple-submits button').click(() => {
            done('err: should not receive click event')
          })

          cy.get('#multiple-inputs-and-multiple-submits input:first').type('foo{enter}').then(() => {
            done()
          })
        })

        it('will not submit the form', function (done) {
          this.$forms.find('#multiple-inputs-and-multiple-submits').submit(() => {
            done('err: should not receive submit event')
          })

          cy.get('#multiple-inputs-and-multiple-submits input:first').type('foo{enter}').then(() => {
            done()
          })
        })
      })
    })

    describe('assertion verification', () => {
      beforeEach(function () {
        cy.on('log:added', (attrs, log) => {
          if (log.get('name') === 'assert') {
            this.lastLog = log
          }
        })

        null
      })

      it('eventually passes the assertion', () => {
        cy.$$('input:first').keyup(function () {
          _.delay(() => {
            $(this).addClass('typed')
          }
          , 100)
        })

        cy.get('input:first').type('f').should('have.class', 'typed').then(function () {
          const { lastLog } = this

          expect(lastLog.get('name')).to.eq('assert')
          expect(lastLog.get('state')).to.eq('passed')

          expect(lastLog.get('ended')).to.be.true
        })
      })
    })

    describe('.log', () => {
      beforeEach(function () {
        cy.on('log:added', (attrs, log) => {
          this.lastLog = log
        })

        null
      })

      it('passes in $el', () => {
        cy.get('input:first').type('foobar').then(function ($input) {
          const { lastLog } = this

          expect(lastLog.get('$el')).to.eq($input)
        })
      })

      it('logs message', () => {
        cy.get(':text:first').type('foobar').then(function () {
          const { lastLog } = this

          expect(lastLog.get('message')).to.eq('foobar')
        })
      })

      it('logs delay arguments', () => {
        cy.get(':text:first').type('foo', { delay: 20 }).then(function () {
          const { lastLog } = this

          expect(lastLog.get('message')).to.eq('foo, {delay: 20}')
        })
      })

      it('clones textarea value after the type happens', () => {
        const expectToHaveValueAndCoords = () => {
          const cmd = cy.queue.find({ name: 'type' })
          const log = cmd.get('logs')[0]
          const txt = log.get('snapshots')[1].body.find('#comments')

          expect(txt).to.have.value('foobarbaz')

          expect(log.get('coords')).to.be.ok
        }

        cy
        .get('#comments').type('foobarbaz').then(($txt) => {
          expectToHaveValueAndCoords()
        }).get('#comments').clear().type('onetwothree').then(() => {
          expectToHaveValueAndCoords()
        })
      })

      it('clones textarea value when textarea is focused first', () => {
        const expectToHaveValueAndNoCoords = () => {
          const cmd = cy.queue.find({ name: 'type' })
          const log = cmd.get('logs')[0]
          const txt = log.get('snapshots')[1].body.find('#comments')

          expect(txt).to.have.value('foobarbaz')

          expect(log.get('coords')).not.to.be.ok
        }

        cy
        .get('#comments').focus().type('foobarbaz').then(($txt) => {
          expectToHaveValueAndNoCoords()
        }).get('#comments').clear().type('onetwothree').then(() => {
          expectToHaveValueAndNoCoords()
        })
      })

      it('logs only one type event', () => {
        const logs = []
        const types = []

        cy.on('log:added', (attrs, log) => {
          logs.push(log)
          if (log.get('name') === 'type') {
            types.push(log)
          }
        })

        cy.get(':text:first').type('foo').then(() => {
          expect(logs.length).to.eq(2)

          expect(types.length).to.eq(1)
        })
      })

      it('logs immediately before resolving', () => {
        const $txt = cy.$$(':text:first')

        cy.on('log:added', (attrs, log) => {
          if (log.get('name') === 'type') {
            expect(log.get('state')).to.eq('pending')
            expect(log.get('$el').get(0)).to.eq($txt.get(0))

          }
        })

        cy.get(':text:first').type('foo').then(() => {})

        cy.get(':text:first').type('foo')
      })

      it('snapshots before typing', function () {
        let expected = false

        cy.$$(':text:first').one('keydown', () => {
          const { lastLog } = this

          expect(lastLog.get('snapshots').length).to.eq(1)
          expect(lastLog.get('snapshots')[0].name).to.eq('before')
          expect(lastLog.get('snapshots')[0].body).to.be.an('object')

          expected = true
        })

        cy.get(':text:first').type('foo').then(() => {
          expect(expected).to.be.true
        })
      })

      it('snapshots after typing', () => {
        cy.get(':text:first').type('foo').then(function () {
          const { lastLog } = this

          expect(lastLog.get('snapshots').length).to.eq(2)
          expect(lastLog.get('snapshots')[1].name).to.eq('after')

          expect(lastLog.get('snapshots')[1].body).to.be.an('object')
        })
      })

      it('logs deltaOptions', () => {
        cy.get(':text:first').type('foo', { force: true, timeout: 1000 }).then(function () {
          const { lastLog } = this

          expect(lastLog.get('message')).to.eq('foo, {force: true, timeout: 1000}')

          expect(lastLog.invoke('consoleProps').Options).to.deep.eq({ force: true, timeout: 1000 })
        })
      })

      context('#consoleProps', () => {
        it('has all of the regular options', () => {
          cy.get('input:first').type('foobar').then(function ($input) {
            const { fromWindow } = Cypress.dom.getElementCoordinatesByPosition($input)
            const console = this.lastLog.invoke('consoleProps')

            expect(console.Command).to.eq('type')
            expect(console.Typed).to.eq('foobar')
            expect(console['Applied To']).to.eq($input.get(0))
            expect(console.Coords.x).to.be.closeTo(fromWindow.x, 1)

            expect(console.Coords.y).to.be.closeTo(fromWindow.y, 1)
          })
        })

        it('has a table of keys', () => {
          cy.get(':text:first').type('{cmd}{option}foo{enter}b{leftarrow}{del}{enter}').then(function () {
            const table = this.lastLog.invoke('consoleProps').table()

            // eslint-disable-next-line
            console.table(table.data, table.columns)

            expect(table.columns).to.deep.eq([
              'typed', 'which', 'keydown', 'keypress', 'textInput', 'input', 'keyup', 'change', 'modifiers',
            ])

            expect(table.name).to.eq('Key Events Table')
            const expectedTable = {
              1: { typed: '<meta>', which: 91, keydown: true, modifiers: 'meta' },
              2: { typed: '<alt>', which: 18, keydown: true, modifiers: 'alt, meta' },
              3: { typed: 'f', which: 70, keydown: true, keypress: true, textInput: true, input: true, keyup: true, modifiers: 'alt, meta' },
              4: { typed: 'o', which: 79, keydown: true, keypress: true, textInput: true, input: true, keyup: true, modifiers: 'alt, meta' },
              5: { typed: 'o', which: 79, keydown: true, keypress: true, textInput: true, input: true, keyup: true, modifiers: 'alt, meta' },
              6: { typed: '{enter}', which: 13, keydown: true, keypress: true, keyup: true, change: true, modifiers: 'alt, meta' },
              7: { typed: 'b', which: 66, keydown: true, keypress: true, textInput: true, input: true, keyup: true, modifiers: 'alt, meta' },
              8: { typed: '{leftarrow}', which: 37, keydown: true, keyup: true, modifiers: 'alt, meta' },
              9: { typed: '{del}', which: 46, keydown: true, input: true, keyup: true, modifiers: 'alt, meta' },
              10: { typed: '{enter}', which: 13, keydown: true, keypress: true, keyup: true, modifiers: 'alt, meta' },
            }

            return [1, 2, 3, 4, 5, 6, 7, 8, 9, 10].map((i) => {
              expect(table.data[i]).to.deep.eq(expectedTable[i])
            })
          })
        })

        // table.data.forEach (item, i) ->
        //   expect(item).to.deep.eq(expectedTable[i])

        // expect(table.data).to.deep.eq(expectedTable)

        it('has no modifiers when there are none activated', () => {
          cy.get(':text:first').type('f').then(function () {
            const table = this.lastLog.invoke('consoleProps').table()

            expect(table.data).to.deep.eq({
              1: { typed: 'f', which: 70, keydown: true, keypress: true, textInput: true, input: true, keyup: true },
            })
          })
        })

        it('has a table of keys with preventedDefault', () => {
          cy.$$(':text:first').keydown(() => {
            return false
          })

          cy.get(':text:first').type('f').then(function () {
            const table = this.lastLog.invoke('consoleProps').table()

            // eslint-disable-next-line
            console.table(table.data, table.columns)

            expect(table.data).to.deep.eq({
              1: { typed: 'f', which: 70, keydown: 'preventedDefault', keyup: true },
            })
          })
        })
      })
    })

    describe('errors', () => {
      beforeEach(function () {
        Cypress.config('defaultCommandTimeout', 100)

        this.logs = []

        cy.on('log:added', (attrs, log) => {
          this.lastLog = log

          this.logs.push(log)
        })

        null
      })

      it('throws when not a dom subject', (done) => {
        cy.on('fail', () => {
          done()
        })

        cy.noop({}).type('foo')
      })

      it('throws when subject is not in the document', (done) => {
        let typed = 0

        const input = cy.$$('input:first').keypress((e) => {
          typed += 1

          input.remove()
        })

        cy.on('fail', (err) => {
          expect(typed).to.eq(1)
          expect(err.message).to.include('`cy.type()` failed because this element')

          done()
        })

        cy.get('input:first').type('a').type('b')
      })

      _.each([
        { id: 'readonly-attr', val: '' },
        { id: 'readonly-empty-str', val: '' },
        { id: 'readonly-readonly', val: 'readonly' },
        { id: 'readonly-str', val: 'abc' },
      ], (attrs) => {
        it(`throws when readonly ${attrs.val} attr (${attrs.id})`, (done) => {
          cy.get(`#${attrs.id}`).type('foo')

          cy.on('fail', (err) => {
            expect(err.message).to.include('`cy.type()` failed because this element is readonly:')
            expect(err.message).to.include(`\`<input id="${attrs.id}" readonly="${attrs.val}">\``)
            expect(err.message).to.include('Fix this problem, or use `{force: true}` to disable error checking.')

            done()
          })
        })
      })

      it('throws when not textarea or text-like', (done) => {
        cy.get('form').type('foo')

        cy.on('fail', (err) => {
          expect(err.message).to.include('`cy.type()` failed because it requires a valid typeable element.')
          expect(err.message).to.include('The element typed into was:')
          expect(err.message).to.include('`<form id="by-id">...</form>`')
          expect(err.message).to.include('Cypress considers the `body`, `textarea`, any `element` with a `tabindex` or `contenteditable` attribute, or any `input` with a `type` attribute of `text`, `password`, `email`, `number`, `date`, `week`, `month`, `time`, `datetime`, `datetime-local`, `search`, `url`, or `tel` to be valid typeable elements.')

          done()
        })
      })

      it('throws when subject is a collection of elements', function (done) {
        cy.get('textarea,:text').then(function ($inputs) {
          this.num = $inputs.length

          $inputs
        }).type('foo')

        cy.on('fail', (err) => {
          expect(err.message).to.include(`\`cy.type()\` can only be called on a single element. Your subject contained ${this.num} elements.`)

          done()
        })
      })

      it('throws when the subject isnt visible', function (done) {
        cy.$$('input:text:first').show().hide()

        cy.on('fail', (err) => {
          const { lastLog } = this

          expect(this.logs.length).to.eq(2)
          expect(lastLog.get('error')).to.eq(err)
          expect(err.message).to.include('`cy.type()` failed because this element is not visible')

          done()
        })

        cy.get('input:text:first').type('foo')
      })

      it('throws when subject is disabled', function (done) {
        cy.$$('input:text:first').prop('disabled', true)

        cy.on('fail', (err) => {
          // get + type logs
          expect(this.logs.length).eq(2)
          expect(err.message).to.include('`cy.type()` failed because this element is `disabled`:\n')

          done()
        })

        cy.get('input:text:first').type('foo')
      })

      it('throws when submitting within nested forms')

      it('logs once when not dom subject', function (done) {
        cy.on('fail', (err) => {
          const { lastLog } = this

          expect(this.logs.length).to.eq(1)
          expect(lastLog.get('error')).to.eq(err)

          done()
        })

        cy.type('foobar')
      })

      it('throws when input cannot be clicked', function (done) {
        const $input = $('<input />')
        .attr('id', 'input-covered-in-span')
        .prependTo(cy.$$('body'))

        $('<span>span on button</span>')
        .css({
          position: 'absolute',
          left: $input.offset().left,
          top: $input.offset().top,
          padding: 5,
          display: 'inline-block',
          backgroundColor: 'yellow',
        })
        .prependTo(cy.$$('body'))

        cy.on('fail', (err) => {
          expect(this.logs.length).to.eq(2)
          expect(err.message).to.include('`cy.type()` failed because this element')
          expect(err.message).to.include('is being covered by another element')

          done()
        })

        cy.get('#input-covered-in-span').type('foo')
      })

      it('throws when special characters dont exist', function (done) {
        cy.on('fail', (err) => {
          expect(this.logs.length).to.eq(2)

<<<<<<< HEAD
          const allChars = `\`${_.keys(Keyboard.specialChars).concat(_.keys(Keyboard.modifierChars)).join('`, `')}\``
=======
          const allChars = _.keys(cy.devices.keyboard.specialChars).concat(_.keys(cy.devices.keyboard.modifierChars)).join(', ')
>>>>>>> a038e7f5

          expect(err.message).to.eq(`Special character sequence: \`{bar}\` is not recognized. Available sequences are: ${allChars}

If you want to skip parsing special character sequences and type the text exactly as written, pass the option: \`{parseSpecialCharSequences: false}\``)

          expect(err.docsUrl).to.eq('https://on.cypress.io/type')

          done()
        })

        cy.get(':text:first').type('foo{bar}')
      })

      it('throws when attempting to type tab', function (done) {
        cy.on('fail', (err) => {
          expect(this.logs.length).to.eq(2)
          expect(err.message).to.eq('`{tab}` isn\'t a supported character sequence. You\'ll want to use the command `cy.tab()`, which is not ready yet, but when it is done, that\'s what you\'ll use.')

          done()
        })

        cy.get(':text:first').type('foo{tab}')
      })

      it('throws on an empty string', function (done) {
        cy.on('fail', (err) => {
          expect(this.logs.length).to.eq(2)
          expect(err.message).to.eq('`cy.type()` cannot accept an empty string. You need to actually type something.')

          done()
        })

        cy.get(':text:first').type('')
      })

      it('allows typing spaces', () => {
        cy
        .get(':text:first').type(' ')
        .should('have.value', ' ')
      })

      it('allows typing special characters', () => {
        cy
        .get(':text:first').type('{esc}')
        .should('have.value', '')
      })

      _.each(['toString', 'toLocaleString', 'hasOwnProperty', 'valueOf',
        'undefined', 'null', 'true', 'false', 'True', 'False'], (val) => {
        it(`allows typing reserved Javscript word (${val})`, () => {
          cy
          .get(':text:first').type(val)
          .should('have.value', val)
        })
      })

      _.each(['Ω≈ç√∫˜µ≤≥÷', '2.2250738585072011e-308', '田中さんにあげて下さい',
        '<foo val=`bar\' />', '⁰⁴⁵₀₁₂', '🐵 🙈 🙉 🙊',
        '<script>alert(123)</script>', '$USER'], (val) => {
        it(`allows typing some naughtly strings (${val})`, () => {
          cy
          .get(':text:first').type(val)
          .should('have.value', val)
        })
      })

      it('allows typing special characters', () => {
        cy
        .get(':text:first').type('{esc}')
        .should('have.value', '')
      })

      it('can type into input with invalid type attribute', () => {
        cy.get(':text:first')
        .invoke('attr', 'type', 'asdf')
        .type('foobar')
        .should('have.value', 'foobar')
      })

      _.each([NaN, Infinity, [], {}, null, undefined], (val) => {
        it(`throws when trying to type: ${val}`, function (done) {
          const logs = []

          cy.on('log:added', (attrs, log) => {
            return logs.push(log)
          })

          cy.on('fail', (err) => {
            expect(this.logs.length).to.eq(2)
            expect(err.message).to.eq(`\`cy.type()\` can only accept a string or number. You passed in: \`${val}\``)

            done()
          })

          cy.get(':text:first').type(val)
        })
      })

      it('throws when type is canceled by preventingDefault mousedown')

      it('throws when element animation exceeds timeout', (done) => {
        // force the animation calculation to think we moving at a huge distance ;-)
        cy.stub(Cypress.utils, 'getDistanceBetween').returns(100000)

        let keydowns = 0

        cy.$$(':text:first').on('keydown', () => {
          keydowns += 1
        })

        cy.on('fail', (err) => {
          expect(keydowns).to.eq(0)
          expect(err.message).to.include('`cy.type()` could not be issued because this element is currently animating:\n')
          expect(err.docsUrl).to.eq('https://on.cypress.io/element-is-animating')

          done()
        })

        cy.get(':text:first').type('foo')
      })

      it('eventually fails the assertion', function (done) {
        cy.on('fail', (err) => {
          const { lastLog } = this

          expect(err.message).to.include(lastLog.get('error').message)
          expect(err.message).not.to.include('undefined')
          expect(lastLog.get('name')).to.eq('assert')
          expect(lastLog.get('state')).to.eq('failed')
          expect(lastLog.get('error')).to.be.an.instanceof(chai.AssertionError)

          done()
        })

        cy.get('input:first').type('f').should('have.class', 'typed')
      })

      it('does not log an additional log on failure', function (done) {
        cy.on('fail', () => {
          expect(this.logs.length).to.eq(3)

          done()
        })

        cy.get('input:first').type('f').should('have.class', 'typed')
      })

      context('[type=date]', () => {
        it('throws when chars is not a string', function (done) {
          cy.on('fail', (err) => {
            expect(this.logs.length).to.eq(2)
            expect(err.message).to.eq('Typing into a `date` input with `cy.type()` requires a valid date with the format `yyyy-MM-dd`. You passed: `1989`')

            done()
          })

          cy.get('#date-without-value').type(1989)
        })

        it('throws when chars is invalid format', function (done) {
          cy.on('fail', (err) => {
            expect(this.logs.length).to.eq(2)
            expect(err.message).to.eq('Typing into a `date` input with `cy.type()` requires a valid date with the format `yyyy-MM-dd`. You passed: `01-01-1989`')

            done()
          })

          cy.get('#date-without-value').type('01-01-1989')
        })

        it('throws when chars is invalid date', function (done) {
          cy.on('fail', (err) => {
            expect(this.logs.length).to.eq(2)
            expect(err.message).to.eq('Typing into a `date` input with `cy.type()` requires a valid date with the format `yyyy-MM-dd`. You passed: `1989-04-31`')

            done()
          })

          cy.get('#date-without-value').type('1989-04-31')
        })
      })

      context('[type=month]', () => {
        it('throws when chars is not a string', function (done) {
          cy.on('fail', (err) => {
            expect(this.logs.length).to.eq(2)
            expect(err.message).to.eq('Typing into a `month` input with `cy.type()` requires a valid month with the format `yyyy-MM`. You passed: `6`')

            done()
          })

          cy.get('#month-without-value').type(6)
        })

        it('throws when chars is invalid format', function (done) {
          cy.on('fail', (err) => {
            expect(this.logs.length).to.eq(2)
            expect(err.message).to.eq('Typing into a `month` input with `cy.type()` requires a valid month with the format `yyyy-MM`. You passed: `01/2000`')

            done()
          })

          cy.get('#month-without-value').type('01/2000')
        })

        it('throws when chars is invalid month', function (done) {
          cy.on('fail', (err) => {
            expect(this.logs.length).to.eq(2)
            expect(err.message).to.eq('Typing into a `month` input with `cy.type()` requires a valid month with the format `yyyy-MM`. You passed: `1989-13`')

            done()
          })

          cy.get('#month-without-value').type('1989-13')
        })
      })

      context('[type=tel]', () => {
        it('can edit tel', () => {
          cy.get('#by-name > input[type="tel"]')
          .type('1234567890')
          .should('have.prop', 'value', '1234567890')
        })
      })

      // it "throws when chars is invalid format", (done) ->
      //   cy.on "fail", (err) =>
      //     expect(@logs.length).to.eq(2)
      //     expect(err.message).to.eq("Typing into a week input with cy.type() requires a valid week with the format 'yyyy-Www', where W is the literal character 'W' and ww is the week number (00-53). You passed: 2005/W18")
      //     done()

      context('[type=week]', () => {
        it('throws when chars is not a string', function (done) {
          cy.on('fail', (err) => {
            expect(this.logs.length).to.eq(2)
            expect(err.message).to.eq('Typing into a `week` input with `cy.type()` requires a valid week with the format `yyyy-Www`, where `W` is the literal character `W` and `ww` is the week number (00-53). You passed: `23`')

            done()
          })

          cy.get('#week-without-value').type(23)
        })

        it('throws when chars is invalid format', function (done) {
          cy.on('fail', (err) => {
            expect(this.logs.length).to.eq(2)
            expect(err.message).to.eq('Typing into a `week` input with `cy.type()` requires a valid week with the format `yyyy-Www`, where `W` is the literal character `W` and `ww` is the week number (00-53). You passed: `2005/W18`')

            done()
          })

          cy.get('#week-without-value').type('2005/W18')
        })

        it('throws when chars is invalid week', function (done) {
          cy.on('fail', (err) => {
            expect(this.logs.length).to.eq(2)
            expect(err.message).to.eq('Typing into a `week` input with `cy.type()` requires a valid week with the format `yyyy-Www`, where `W` is the literal character `W` and `ww` is the week number (00-53). You passed: `1995-W60`')

            done()
          })

          cy.get('#week-without-value').type('1995-W60')
        })
      })

      context('[type=time]', () => {
        it('throws when chars is not a string', function (done) {
          cy.on('fail', (err) => {
            expect(this.logs.length).to.equal(2)
            expect(err.message).to.equal('Typing into a `time` input with `cy.type()` requires a valid time with the format `HH:mm`, `HH:mm:ss` or `HH:mm:ss.SSS`, where `HH` is 00-23, `mm` is 00-59, `ss` is 00-59, and `SSS` is 000-999. You passed: `9999`')

            done()
          })

          cy.get('#time-without-value').type(9999)
        })

        it('throws when chars is invalid format (1:30)', function (done) {
          cy.on('fail', (err) => {
            expect(this.logs.length).to.equal(2)
            expect(err.message).to.equal('Typing into a `time` input with `cy.type()` requires a valid time with the format `HH:mm`, `HH:mm:ss` or `HH:mm:ss.SSS`, where `HH` is 00-23, `mm` is 00-59, `ss` is 00-59, and `SSS` is 000-999. You passed: `1:30`')

            done()
          })

          cy.get('#time-without-value').type('1:30')
        })

        it('throws when chars is invalid format (01:30pm)', function (done) {
          cy.on('fail', (err) => {
            expect(this.logs.length).to.equal(2)
            expect(err.message).to.equal('Typing into a `time` input with `cy.type()` requires a valid time with the format `HH:mm`, `HH:mm:ss` or `HH:mm:ss.SSS`, where `HH` is 00-23, `mm` is 00-59, `ss` is 00-59, and `SSS` is 000-999. You passed: `01:30pm`')

            done()
          })

          cy.get('#time-without-value').type('01:30pm')
        })

        it('throws when chars is invalid format (01:30:30.3333)', function (done) {
          cy.on('fail', (err) => {
            expect(this.logs.length).to.equal(2)
            expect(err.message).to.equal('Typing into a `time` input with `cy.type()` requires a valid time with the format `HH:mm`, `HH:mm:ss` or `HH:mm:ss.SSS`, where `HH` is 00-23, `mm` is 00-59, `ss` is 00-59, and `SSS` is 000-999. You passed: `01:30:30.3333`')

            done()
          })

          cy.get('#time-without-value').type('01:30:30.3333')
        })

        it('throws when chars is invalid time', function (done) {
          cy.on('fail', (err) => {
            expect(this.logs.length).to.equal(2)
            expect(err.message).to.equal('Typing into a `time` input with `cy.type()` requires a valid time with the format `HH:mm`, `HH:mm:ss` or `HH:mm:ss.SSS`, where `HH` is 00-23, `mm` is 00-59, `ss` is 00-59, and `SSS` is 000-999. You passed: `01:60`')

            done()
          })

          cy.get('#time-without-value').type('01:60')
        })
      })
    })
  })

  context('#clear', () => {
    it('does not change the subject', () => {
      const textarea = cy.$$('textarea')

      cy.get('textarea').clear().then(($textarea) => {
        expect($textarea).to.match(textarea)
      })
    })

    it('removes the current value', () => {
      const textarea = cy.$$('#comments')

      textarea.val('foo bar')

      // make sure it really has that value first
      expect(textarea).to.have.value('foo bar')

      cy.get('#comments').clear().then(($textarea) => {
        expect($textarea).to.have.value('')
      })
    })

    it('waits until element is no longer disabled', () => {
      const textarea = cy.$$('#comments').val('foo bar').prop('disabled', true)

      let retried = false
      let clicks = 0

      textarea.on('click', () => {
        clicks += 1
      })

      cy.on('command:retry', _.after(3, () => {
        textarea.prop('disabled', false)
        retried = true
      }))

      cy.get('#comments').clear().then(() => {
        expect(clicks).to.eq(1)

        expect(retried).to.be.true
      })
    })

    it('can forcibly click even when being covered by another element', () => {
      const $input = $('<input />')
      .attr('id', 'input-covered-in-span')
      .prependTo(cy.$$('body'))

      $('<span>span on input</span>')
      .css({
        position: 'absolute',
        left: $input.offset().left,
        top: $input.offset().top,
        padding: 5,
        display: 'inline-block',
        backgroundColor: 'yellow',
      })
      .prependTo(cy.$$('body'))

      let clicked = false

      $input.on('click', () => {
        clicked = true
      })

      cy.get('#input-covered-in-span').clear({ force: true }).then(() => {
        expect(clicked).to.be.true
      })
    })

    it('passes timeout and interval down to click', (done) => {
      const input = $('<input />').attr('id', 'input-covered-in-span').prependTo(cy.$$('body'))

      $('<span>span on input</span>').css({ position: 'absolute', left: input.offset().left, top: input.offset().top, padding: 5, display: 'inline-block', backgroundColor: 'yellow' }).prependTo(cy.$$('body'))

      cy.on('command:retry', (options) => {
        expect(options.timeout).to.eq(1000)
        expect(options.interval).to.eq(60)

        done()
      })

      cy.get('#input-covered-in-span').clear({ timeout: 1000, interval: 60 })
    })

    context('works on input type', () => {
      const inputTypes = [
        'date',
        'datetime',
        'datetime-local',
        'email',
        'month',
        'number',
        'password',
        'search',
        'tel',
        'text',
        'time',
        'url',
        'week',
      ]

      inputTypes.forEach((type) => {
        it(type, () => {
          cy.get(`#${type}-with-value`).clear().then(($input) => {
            expect($input.val()).to.equal('')
          })
        })
      })
    })

    describe('assertion verification', () => {
      beforeEach(function () {
        cy.on('log:added', (attrs, log) => {
          if (log.get('name') === 'assert') {
            this.lastLog = log
          }
        })

        null
      })

      it('eventually passes the assertion', () => {
        cy.$$('input:first').keyup(function () {
          _.delay(() => {
            $(this).addClass('cleared')
          }
          , 100)
        })

        cy.get('input:first').clear().should('have.class', 'cleared').then(function () {
          const { lastLog } = this

          expect(lastLog.get('name')).to.eq('assert')
          expect(lastLog.get('state')).to.eq('passed')

          expect(lastLog.get('ended')).to.be.true
        })
      })

      it('eventually passes the assertion on multiple inputs', () => {
        cy.$$('input').keyup(function () {
          _.delay(() => {
            $(this).addClass('cleared')
          }
          , 100)
        })

        cy.get('input').invoke('slice', 0, 2).clear().should('have.class', 'cleared')
      })
    })

    describe('errors', () => {
      beforeEach(function () {
        Cypress.config('defaultCommandTimeout', 100)

        this.logs = []

        cy.on('log:added', (attrs, log) => {
          this.lastLog = log

          this.logs.push(log)
        })

        null
      })

      it('throws when not a dom subject', (done) => {
        cy.on('fail', (err) => {
          done()
        })

        cy.noop({}).clear()
      })

      it('throws when subject is not in the document', (done) => {
        let cleared = 0

        const input = cy.$$('input:first').val('123').keydown((e) => {
          cleared += 1

          input.remove()
        })

        cy.on('fail', (err) => {
          expect(cleared).to.eq(1)
          expect(err.message).to.include('`cy.clear()` failed because this element')

          done()
        })

        cy.get('input:first').clear().clear()
      })

      it('throws if any subject isnt a textarea or text-like', function (done) {
        cy.on('fail', (err) => {
          const { lastLog } = this

          expect(this.logs.length).to.eq(3)
          expect(lastLog.get('error')).to.eq(err)
          expect(err.message).to.include('`cy.clear()` failed because it requires a valid clearable element.')
          expect(err.message).to.include('The element cleared was:')
          expect(err.message).to.include('`<form id="checkboxes">...</form>`')
          expect(err.message).to.include('Cypress considers a `textarea`, any `element` with a `contenteditable` attribute, or any `input` with a `type` attribute of `text`, `password`, `email`, `number`, `date`, `week`, `month`, `time`, `datetime`, `datetime-local`, `search`, `url`, or `tel` to be valid clearable elements.')
          expect(err.docsUrl).to.include('https://on.cypress.io/clear')

          done()
        })

        cy.get('textarea:first,form#checkboxes').clear()
      })

      it('throws if any subject isnt a :text', (done) => {
        cy.on('fail', (err) => {
          expect(err.message).to.include('`cy.clear()` failed because it requires a valid clearable element.')
          expect(err.message).to.include('The element cleared was:')
          expect(err.message).to.include('`<div id="dom">...</div>`')
          expect(err.message).to.include('Cypress considers a `textarea`, any `element` with a `contenteditable` attribute, or any `input` with a `type` attribute of `text`, `password`, `email`, `number`, `date`, `week`, `month`, `time`, `datetime`, `datetime-local`, `search`, `url`, or `tel` to be valid clearable elements.')
          expect(err.docsUrl).to.include('https://on.cypress.io/clear')

          done()
        })

        cy.get('div').clear()
      })

      it('throws on an input radio', (done) => {
        cy.on('fail', (err) => {
          expect(err.message).to.include('`cy.clear()` failed because it requires a valid clearable element.')
          expect(err.message).to.include('The element cleared was:')
          expect(err.message).to.include('`<input type="radio" name="gender" value="male">`')
          expect(err.message).to.include('Cypress considers a `textarea`, any `element` with a `contenteditable` attribute, or any `input` with a `type` attribute of `text`, `password`, `email`, `number`, `date`, `week`, `month`, `time`, `datetime`, `datetime-local`, `search`, `url`, or `tel` to be valid clearable elements.')
          expect(err.docsUrl).to.include('https://on.cypress.io/clear')

          done()
        })

        cy.get(':radio').clear()
      })

      it('throws on an input checkbox', (done) => {
        cy.on('fail', (err) => {
          expect(err.message).to.include('`cy.clear()` failed because it requires a valid clearable element.')
          expect(err.message).to.include('The element cleared was:')
          expect(err.message).to.include('`<input type="checkbox" name="colors" value="blue">`')
          expect(err.message).to.include('Cypress considers a `textarea`, any `element` with a `contenteditable` attribute, or any `input` with a `type` attribute of `text`, `password`, `email`, `number`, `date`, `week`, `month`, `time`, `datetime`, `datetime-local`, `search`, `url`, or `tel` to be valid clearable elements.')
          expect(err.docsUrl).to.include('https://on.cypress.io/clear')

          done()
        })

        cy.get(':checkbox').clear()
      })

      it('throws when the subject isnt visible', (done) => {
        cy.$$('input:text:first').show().hide()

        cy.on('fail', (err) => {
          expect(err.message).to.include('`cy.clear()` failed because this element is not visible')

          done()
        })

        cy.get('input:text:first').clear()
      })

      it('throws when subject is disabled', function (done) {
        cy.$$('input:text:first').prop('disabled', true)

        cy.on('fail', (err) => {
          // get + type logs
          expect(this.logs.length).eq(2)
          expect(err.message).to.include('`cy.clear()` failed because this element is `disabled`:\n')

          done()
        })

        cy.get('input:text:first').clear()
      })

      it('logs once when not dom subject', function (done) {
        cy.on('fail', (err) => {
          const { lastLog } = this

          expect(this.logs.length).to.eq(1)
          expect(lastLog.get('error')).to.eq(err)

          done()
        })

        cy.clear()
      })

      it('throws when input cannot be cleared', function (done) {
        const $input = $('<input />')
        .attr('id', 'input-covered-in-span')
        .prependTo(cy.$$('body'))

        $('<span>span on input</span>')
        .css({
          position: 'absolute',
          left: $input.offset().left,
          top: $input.offset().top,
          padding: 5,
          display: 'inline-block',
          backgroundColor: 'yellow',
        })
        .prependTo(cy.$$('body'))

        cy.on('fail', (err) => {
          expect(this.logs.length).to.eq(2)
          expect(err.message).to.include('`cy.clear()` failed because this element')
          expect(err.message).to.include('is being covered by another element')

          done()
        })

        cy.get('#input-covered-in-span').clear()
      })

      it('eventually fails the assertion', function (done) {
        cy.on('fail', (err) => {
          const { lastLog } = this

          expect(err.message).to.include(lastLog.get('error').message)
          expect(err.message).not.to.include('undefined')
          expect(lastLog.get('name')).to.eq('assert')
          expect(lastLog.get('state')).to.eq('failed')
          expect(lastLog.get('error')).to.be.an.instanceof(chai.AssertionError)

          done()
        })

        cy.get('input:first').clear().should('have.class', 'cleared')
      })

      it('does not log an additional log on failure', function (done) {
        const logs = []

        cy.on('log:added', (attrs, log) => {
          return logs.push(log)
        })

        cy.on('fail', () => {
          expect(this.logs.length).to.eq(3)

          done()
        })

        cy.get('input:first').clear().should('have.class', 'cleared')
      })
    })

    describe('.log', () => {
      beforeEach(function () {
        cy.on('log:added', (attrs, log) => {
          this.lastLog = log
        })

        null
      })

      it('logs immediately before resolving', () => {
        const $input = cy.$$('input:first')

        let expected = false

        cy.on('log:added', (attrs, log) => {
          if (log.get('name') === 'clear') {
            expect(log.get('state')).to.eq('pending')
            expect(log.get('$el').get(0)).to.eq($input.get(0))

            expected = true
          }
        })

        cy.get('input:first').clear().then(() => {
          expect(expected).to.be.true
        })
      })

      it('ends', () => {
        const logs = []

        cy.on('log:added', (attrs, log) => {
          if (log.get('name') === 'clear') {
            logs.push(log)
          }
        })

        cy.get('input').invoke('slice', 0, 2).clear().then(() => {
          _.each(logs, (log) => {
            expect(log.get('state')).to.eq('passed')

            expect(log.get('ended')).to.be.true
          })
        })
      })

      it('snapshots after clicking', () => {
        cy.get('input:first').clear().then(function ($input) {
          const { lastLog } = this

          expect(lastLog.get('snapshots').length).to.eq(1)

          expect(lastLog.get('snapshots')[0]).to.be.an('object')
        })
      })

      it('logs deltaOptions', () => {
        cy.get('input:first').clear({ force: true, timeout: 1000 }).then(function () {
          const { lastLog } = this

          expect(lastLog.get('message')).to.eq('{force: true, timeout: 1000}')

          expect(lastLog.invoke('consoleProps').Options).to.deep.eq({ force: true, timeout: 1000 })
        })
      })
    })
  })
})<|MERGE_RESOLUTION|>--- conflicted
+++ resolved
@@ -4333,11 +4333,7 @@
         cy.on('fail', (err) => {
           expect(this.logs.length).to.eq(2)
 
-<<<<<<< HEAD
-          const allChars = `\`${_.keys(Keyboard.specialChars).concat(_.keys(Keyboard.modifierChars)).join('`, `')}\``
-=======
-          const allChars = _.keys(cy.devices.keyboard.specialChars).concat(_.keys(cy.devices.keyboard.modifierChars)).join(', ')
->>>>>>> a038e7f5
+          const allChars = `\`${_.keys(cy.devices.keyboard.specialChars).concat(_.keys(cy.devices.keyboard.modifierChars)).join('`, `')}\``
 
           expect(err.message).to.eq(`Special character sequence: \`{bar}\` is not recognized. Available sequences are: ${allChars}
 
