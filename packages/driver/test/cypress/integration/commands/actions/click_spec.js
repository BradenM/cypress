--- conflicted
+++ resolved
@@ -3723,10 +3723,6 @@
     })
 
     describe('mouseout', () => {
-<<<<<<< HEAD
-      // NOTE: this is causing tests to hang and eventually fail
-      it.skip('can move mouse from a div to another div', () => {
-=======
       it('can move mouse from a div to another div', () => {
         const coordsChrome = {
           clientX: 492,
@@ -3766,7 +3762,6 @@
             break
         }
 
->>>>>>> 7540a4fe
         const mouseout = cy.stub().callsFake((e) => {
           expect(_.toPlainObject(e)).to.containSubset({
             ...coords,
@@ -3775,12 +3770,6 @@
             button: 0,
             buttons: 0,
             cancelable: true,
-<<<<<<< HEAD
-            cancelBubble: false,
-            clientX: 500,
-            clientY: 9,
-=======
->>>>>>> 7540a4fe
             composed: true,
             ctrlKey: false,
             currentTarget: cy.$$('div.item')[0],
@@ -3789,27 +3778,13 @@
             eventPhase: 2,
             // fromElement: cy.$$('div.item')[0],
             isTrusted: false,
-<<<<<<< HEAD
-            layerX: 500,
-            layerY: 215,
-=======
->>>>>>> 7540a4fe
             metaKey: false,
             movementX: 0,
             movementY: 0,
             // offsetX: 484,
             // offsetY: 27,
-<<<<<<< HEAD
-            pageX: 500,
-            pageY: 215,
             relatedTarget: cy.$$('div.item')[1],
             returnValue: true,
-            screenX: 500,
-            screenY: 9,
-=======
-            relatedTarget: cy.$$('div.item')[1],
-            returnValue: true,
->>>>>>> 7540a4fe
             shiftKey: false,
             target: cy.$$('div.item')[0],
             // not in firefox?
@@ -3817,11 +3792,6 @@
             type: 'mouseout',
             view: cy.state('window'),
             // which: 0,
-<<<<<<< HEAD
-            x: 500,
-            y: 9,
-=======
->>>>>>> 7540a4fe
           })
 
           e.target.removeEventListener('mouseout', mouseout)
@@ -3835,11 +3805,6 @@
             buttons: 0,
             cancelBubble: false,
             cancelable: false,
-<<<<<<< HEAD
-            clientX: 500,
-            clientY: 9,
-=======
->>>>>>> 7540a4fe
             composed: true,
             ctrlKey: false,
             currentTarget: cy.$$('div.item')[0],
@@ -3848,27 +3813,13 @@
             eventPhase: 2,
             // fromElement: cy.$$('div.item')[0],
             isTrusted: false,
-<<<<<<< HEAD
-            layerX: 500,
-            layerY: 215,
-=======
->>>>>>> 7540a4fe
             metaKey: false,
             movementX: 0,
             movementY: 0,
             // offsetX: 484,
             // offsetY: 27,
-<<<<<<< HEAD
-            pageX: 500,
-            pageY: 215,
             relatedTarget: cy.$$('div.item')[1],
             returnValue: true,
-            screenX: 500,
-            screenY: 9,
-=======
-            relatedTarget: cy.$$('div.item')[1],
-            returnValue: true,
->>>>>>> 7540a4fe
             shiftKey: false,
             target: cy.$$('div.item')[0],
             // not in firefox?
@@ -3876,11 +3827,6 @@
             type: 'mouseleave',
             view: cy.state('window'),
             // which: 0,
-<<<<<<< HEAD
-            x: 500,
-            y: 9,
-=======
->>>>>>> 7540a4fe
           })
 
           e.target.removeEventListener('mouseleave', mouseleave)
@@ -3894,11 +3840,6 @@
             buttons: 0,
             cancelBubble: false,
             cancelable: true,
-<<<<<<< HEAD
-            clientX: 500,
-            clientY: 9,
-=======
->>>>>>> 7540a4fe
             composed: true,
             ctrlKey: false,
             currentTarget: cy.$$('div.item')[0],
@@ -3907,27 +3848,13 @@
             eventPhase: 2,
             // fromElement: cy.$$('div.item')[0],
             isTrusted: false,
-<<<<<<< HEAD
-            layerX: 500,
-            layerY: 215,
-=======
->>>>>>> 7540a4fe
             metaKey: false,
             movementX: 0,
             movementY: 0,
             // offsetX: 484,
             // offsetY: 27,
-<<<<<<< HEAD
-            pageX: 500,
-            pageY: 215,
             relatedTarget: cy.$$('div.item')[1],
             returnValue: true,
-            screenX: 500,
-            screenY: 9,
-=======
-            relatedTarget: cy.$$('div.item')[1],
-            returnValue: true,
->>>>>>> 7540a4fe
             shiftKey: false,
             target: cy.$$('div.item')[0],
             // not in firefox?
@@ -3935,11 +3862,6 @@
             type: 'pointerout',
             view: cy.state('window'),
             // which: 0,
-<<<<<<< HEAD
-            x: 500,
-            y: 9,
-=======
->>>>>>> 7540a4fe
           })
 
           e.target.removeEventListener('pointerout', pointerout)
@@ -3953,11 +3875,6 @@
             buttons: 0,
             cancelBubble: false,
             cancelable: false,
-<<<<<<< HEAD
-            clientX: 500,
-            clientY: 9,
-=======
->>>>>>> 7540a4fe
             composed: true,
             ctrlKey: false,
             currentTarget: cy.$$('div.item')[0],
@@ -3966,27 +3883,13 @@
             eventPhase: 2,
             // fromElement: cy.$$('div.item')[0],
             isTrusted: false,
-<<<<<<< HEAD
-            layerX: 500,
-            layerY: 215,
-=======
->>>>>>> 7540a4fe
             metaKey: false,
             movementX: 0,
             movementY: 0,
             // offsetX: 484,
             // offsetY: 27,
-<<<<<<< HEAD
-            pageX: 500,
-            pageY: 215,
             relatedTarget: cy.$$('div.item')[1],
             returnValue: true,
-            screenX: 500,
-            screenY: 9,
-=======
-            relatedTarget: cy.$$('div.item')[1],
-            returnValue: true,
->>>>>>> 7540a4fe
             shiftKey: false,
             target: cy.$$('div.item')[0],
             // not in firefox?
@@ -3994,11 +3897,6 @@
             type: 'pointerleave',
             view: cy.state('window'),
             // which: 0,
-<<<<<<< HEAD
-            x: 500,
-            y: 9,
-=======
->>>>>>> 7540a4fe
           })
 
           e.target.removeEventListener('pointerleave', pointerleave)
@@ -4012,11 +3910,6 @@
             buttons: 0,
             cancelBubble: false,
             cancelable: true,
-<<<<<<< HEAD
-            clientX: 500,
-            clientY: 9,
-=======
->>>>>>> 7540a4fe
             composed: true,
             ctrlKey: false,
             currentTarget: cy.$$('div.item')[1],
@@ -4025,27 +3918,13 @@
             eventPhase: 2,
             // fromElement: cy.$$('div.item')[0],
             isTrusted: false,
-<<<<<<< HEAD
-            layerX: 500,
-            layerY: 215,
-=======
->>>>>>> 7540a4fe
             metaKey: false,
             movementX: 0,
             movementY: 0,
             // offsetX: 484,
             // offsetY: 27,
-<<<<<<< HEAD
-            pageX: 500,
-            pageY: 215,
             relatedTarget: cy.$$('div.item')[0],
             returnValue: true,
-            screenX: 500,
-            screenY: 9,
-=======
-            relatedTarget: cy.$$('div.item')[0],
-            returnValue: true,
->>>>>>> 7540a4fe
             shiftKey: false,
             target: cy.$$('div.item')[1],
             // not in Firefox
@@ -4053,11 +3932,6 @@
             type: 'mouseover',
             view: cy.state('window'),
             // which: 0,
-<<<<<<< HEAD
-            x: 500,
-            y: 9,
-=======
->>>>>>> 7540a4fe
           })
 
           e.target.removeEventListener('mouseover', mouseover)
@@ -4071,11 +3945,6 @@
             buttons: 0,
             cancelBubble: false,
             cancelable: false,
-<<<<<<< HEAD
-            clientX: 500,
-            clientY: 9,
-=======
->>>>>>> 7540a4fe
             composed: true,
             ctrlKey: false,
             currentTarget: cy.$$('div.item')[1],
@@ -4084,27 +3953,13 @@
             eventPhase: 2,
             // fromElement: cy.$$('div.item')[0],
             isTrusted: false,
-<<<<<<< HEAD
-            layerX: 500,
-            layerY: 215,
-=======
->>>>>>> 7540a4fe
             metaKey: false,
             movementX: 0,
             movementY: 0,
             // offsetX: 484,
             // offsetY: 27,
-<<<<<<< HEAD
-            pageX: 500,
-            pageY: 215,
             relatedTarget: cy.$$('div.item')[0],
             returnValue: true,
-            screenX: 500,
-            screenY: 9,
-=======
-            relatedTarget: cy.$$('div.item')[0],
-            returnValue: true,
->>>>>>> 7540a4fe
             shiftKey: false,
             target: cy.$$('div.item')[1],
             // not in Firefox
@@ -4112,11 +3967,6 @@
             type: 'mouseenter',
             view: cy.state('window'),
             // which: 0,
-<<<<<<< HEAD
-            x: 500,
-            y: 9,
-=======
->>>>>>> 7540a4fe
           })
 
           e.target.removeEventListener('mouseenter', mouseenter)
@@ -4130,11 +3980,6 @@
             buttons: 0,
             cancelBubble: false,
             cancelable: true,
-<<<<<<< HEAD
-            clientX: 500,
-            clientY: 9,
-=======
->>>>>>> 7540a4fe
             composed: true,
             ctrlKey: false,
             currentTarget: cy.$$('div.item')[1],
@@ -4143,27 +3988,13 @@
             eventPhase: 2,
             // fromElement: cy.$$('div.item')[0],
             isTrusted: false,
-<<<<<<< HEAD
-            layerX: 500,
-            layerY: 215,
-=======
->>>>>>> 7540a4fe
             metaKey: false,
             movementX: 0,
             movementY: 0,
             // offsetX: 484,
             // offsetY: 27,
-<<<<<<< HEAD
-            pageX: 500,
-            pageY: 215,
             relatedTarget: cy.$$('div.item')[0],
             returnValue: true,
-            screenX: 500,
-            screenY: 9,
-=======
-            relatedTarget: cy.$$('div.item')[0],
-            returnValue: true,
->>>>>>> 7540a4fe
             shiftKey: false,
             target: cy.$$('div.item')[1],
             // not in Firefox
@@ -4171,11 +4002,6 @@
             type: 'pointerover',
             view: cy.state('window'),
             // which: 0,
-<<<<<<< HEAD
-            x: 500,
-            y: 9,
-=======
->>>>>>> 7540a4fe
           })
 
           e.target.removeEventListener('pointerover', pointerover)
@@ -4189,11 +4015,6 @@
             buttons: 0,
             cancelBubble: false,
             cancelable: false,
-<<<<<<< HEAD
-            clientX: 500,
-            clientY: 9,
-=======
->>>>>>> 7540a4fe
             composed: true,
             ctrlKey: false,
             currentTarget: cy.$$('div.item')[1],
@@ -4202,27 +4023,13 @@
             eventPhase: 2,
             // fromElement: cy.$$('div.item')[0],
             isTrusted: false,
-<<<<<<< HEAD
-            layerX: 500,
-            layerY: 215,
-=======
->>>>>>> 7540a4fe
             metaKey: false,
             movementX: 0,
             movementY: 0,
             // offsetX: 484,
             // offsetY: 27,
-<<<<<<< HEAD
-            pageX: 500,
-            pageY: 215,
             relatedTarget: cy.$$('div.item')[0],
             returnValue: true,
-            screenX: 500,
-            screenY: 9,
-=======
-            relatedTarget: cy.$$('div.item')[0],
-            returnValue: true,
->>>>>>> 7540a4fe
             shiftKey: false,
             target: cy.$$('div.item')[1],
             // not in Firefox
@@ -4230,11 +4037,6 @@
             type: 'pointerenter',
             view: cy.state('window'),
             // which: 0,
-<<<<<<< HEAD
-            x: 500,
-            y: 9,
-=======
->>>>>>> 7540a4fe
           })
 
           e.target.removeEventListener('pointerenter', pointerenter)
