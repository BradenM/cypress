const $ = Cypress.$.bind(Cypress)
const { _ } = Cypress
const { Promise } = Cypress
const chaiSubset = require('chai-subset')
const { getCommandLogWithText, findReactInstance, withMutableReporterState, clickCommandLog } = require('../../../support/utils')

chai.use(chaiSubset)

const fail = function (str) {
  throw new Error(str)
}

const mouseClickEvents = ['pointerdown', 'mousedown', 'pointerup', 'mouseup', 'click']
const mouseHoverEvents = [
  'pointerout',
  'pointerleave',
  'pointerover',
  'pointerenter',
  'mouseout',
  'mouseleave',
  'mouseover',
  'mouseenter',
  'pointermove',
  'mousemove',
]
const focusEvents = ['focus', 'focusin']

const attachListeners = (listenerArr) => {
  return (els) => {
    _.each(els, (el, elName) => {
      return listenerArr.forEach((evtName) => {
        el.on(evtName, cy.stub().as(`${elName}:${evtName}`))
      })
    })
  }
}

const attachFocusListeners = attachListeners(focusEvents)
const attachMouseClickListeners = attachListeners(mouseClickEvents)
const attachMouseHoverListeners = attachListeners(mouseHoverEvents)
const attachMouseDblclickListeners = attachListeners(['dblclick'])
const attachContextmenuListeners = attachListeners(['contextmenu'])

const getAllFn = (...aliases) => {
  if (aliases.length > 1) {
    return getAllFn((_.isArray(aliases[1]) ? aliases[1] : aliases[1].split(' ')).map((alias) => `@${aliases[0]}:${alias}`).join(' '))
  }

  return Cypress.Promise.all(
    aliases[0].split(' ').map((alias) => {
      return cy.now('get', alias)
    })
  )
}

Cypress.Commands.add('getAll', getAllFn)

const wrapped = (obj) => cy.wrap(obj, { log: false })
const shouldBeCalled = (stub) => wrapped(stub).should('be.called')
const shouldBeCalledOnce = (stub) => wrapped(stub).should('be.calledOnce')
const shouldBeCalledWithCount = (num) => (stub) => wrapped(stub).should('have.callCount', num)
const shouldNotBeCalled = (stub) => wrapped(stub).should('not.be.called')

describe('src/cy/commands/actions/click', () => {
  beforeEach(() => {
    cy.visit('/fixtures/dom.html')
  })

  context('#click', () => {
    it('receives native click event', (done) => {
      const $btn = cy.$$('#button')

      $btn.on('click', (e) => {
        const { fromElViewport } = Cypress.dom.getElementCoordinatesByPosition($btn)

        const obj = _.pick(e.originalEvent, 'bubbles', 'cancelable', 'view', 'button', 'buttons', 'which', 'relatedTarget', 'altKey', 'ctrlKey', 'shiftKey', 'metaKey', 'detail', 'type')

        expect(obj).to.deep.eq({
          bubbles: true,
          cancelable: true,
          view: cy.state('window'),
          button: 0,
          buttons: 0,
          which: 1,
          relatedTarget: null,
          altKey: false,
          ctrlKey: false,
          shiftKey: false,
          metaKey: false,
          detail: 1,
          type: 'click',
        })

        expect(e.clientX).to.be.closeTo(fromElViewport.x, 1)
        expect(e.clientY).to.be.closeTo(fromElViewport.y, 1)

        done()
      })

      cy.get('#button').click()
    })

    it('bubbles up native click event', (done) => {
      const click = () => {
        cy.state('window').removeEventListener('click', click)

        done()
      }

      cy.state('window').addEventListener('click', click)

      cy.get('#button').click()
    })

    it('sends native mousedown event', (done) => {
      const $btn = cy.$$('#button')

      const win = cy.state('window')

      $btn.get(0).addEventListener('mousedown', (e) => {
        // calculate after scrolling
        const { fromElViewport } = Cypress.dom.getElementCoordinatesByPosition($btn)

        const obj = _.pick(e, 'bubbles', 'cancelable', 'view', 'button', 'buttons', 'which', 'relatedTarget', 'altKey', 'ctrlKey', 'shiftKey', 'metaKey', 'detail', 'type')

        expect(obj).to.deep.eq({
          bubbles: true,
          cancelable: true,
          view: win,
          button: 0,
          buttons: 1,
          which: 1,
          relatedTarget: null,
          altKey: false,
          ctrlKey: false,
          shiftKey: false,
          metaKey: false,
          detail: 1,
          type: 'mousedown',
        })

        expect(e.clientX).to.be.closeTo(fromElViewport.x, 1)
        expect(e.clientY).to.be.closeTo(fromElViewport.y, 1)

        done()
      })

      cy.get('#button').click()
    })

    it('sends native mouseup event', (done) => {
      const $btn = cy.$$('#button')

      const win = cy.state('window')

      $btn.get(0).addEventListener('mouseup', (e) => {
        const { fromElViewport } = Cypress.dom.getElementCoordinatesByPosition($btn)

        const obj = _.pick(e, 'bubbles', 'cancelable', 'view', 'button', 'buttons', 'which', 'relatedTarget', 'altKey', 'ctrlKey', 'shiftKey', 'metaKey', 'detail', 'type')

        expect(obj).to.deep.eq({
          bubbles: true,
          cancelable: true,
          view: win,
          button: 0,
          buttons: 0,
          which: 1,
          relatedTarget: null,
          altKey: false,
          ctrlKey: false,
          shiftKey: false,
          metaKey: false,
          detail: 1,
          type: 'mouseup',
        })

        expect(e.clientX).to.be.closeTo(fromElViewport.x, 1)
        expect(e.clientY).to.be.closeTo(fromElViewport.y, 1)

        done()
      })

      cy.get('#button').click()
    })

    it('sends mousedown, mouseup, click events in order', () => {
      const events = []

      const $btn = cy.$$('#button')

      _.each('mousedown mouseup click'.split(' '), (event) => {
        $btn.get(0).addEventListener(event, () => {
          events.push(event)
        })
      })

      cy.get('#button').click().then(() => {
        expect(events).to.deep.eq(['mousedown', 'mouseup', 'click'])
      })
    })

    it('sends pointer and mouse events in order', () => {
      const events = []
      const $btn = cy.$$('#button')

      _.each('pointerdown mousedown pointerup mouseup click'.split(' '), (event) => {
        $btn.get(0).addEventListener(event, () => {
          events.push(event)
        })
      })

      cy.get('#button').click().then(() => {
        expect(events).to.deep.eq(['pointerdown', 'mousedown', 'pointerup', 'mouseup', 'click'])
      })
    })

    it('records correct clientX when el scrolled', (done) => {
      const $btn = $(`<button id='scrolledBtn' style='position: absolute; top: 1600px; left: 1200px; width: 100px;'>foo</button>`).appendTo(cy.$$('body'))

      const win = cy.state('window')

      $btn.get(0).addEventListener('click', (e) => {
        const { fromElViewport } = Cypress.dom.getElementCoordinatesByPosition($btn)

        expect(win.scrollX).to.be.gt(0)
        expect(e.clientX).to.be.closeTo(fromElViewport.x, 1)

        done()
      })

      cy.get('#scrolledBtn').click()
    })

    it('records correct clientY when el scrolled', (done) => {
      const $btn = $(`<button id='scrolledBtn' style='position: absolute; top: 1600px; left: 1200px; width: 100px;'>foo</button>`).appendTo(cy.$$('body'))

      const win = cy.state('window')

      $btn.get(0).addEventListener('click', (e) => {
        const { fromElViewport } = Cypress.dom.getElementCoordinatesByPosition($btn)

        expect(win.scrollY).to.be.gt(0)
        expect(e.clientY).to.be.closeTo(fromElViewport.y, 1)

        done()
      })

      cy.get('#scrolledBtn').click()
    })

    it('will send all events even mousedown is defaultPrevented', () => {
      const $btn = cy.$$('#button')

      $btn.get(0).addEventListener('mousedown', (e) => {
        e.preventDefault()
        expect(e.defaultPrevented).to.be.true
      })

      attachMouseClickListeners({ $btn })

      cy.get('#button').click().should('not.have.focus')

      cy.getAll('$btn', 'pointerdown mousedown pointerup mouseup click').each(shouldBeCalled)
    })

    it('will not send mouseEvents/focus if pointerdown is defaultPrevented', () => {
      const $btn = cy.$$('#button')

      $btn.get(0).addEventListener('pointerdown', (e) => {
        e.preventDefault()

        expect(e.defaultPrevented).to.be.true
      })

      attachMouseClickListeners({ $btn })

      cy.get('#button').click().should('not.have.focus')

      cy.getAll('$btn', 'pointerdown pointerup click').each(shouldBeCalledOnce)
      cy.getAll('$btn', 'mousedown mouseup').each(shouldNotBeCalled)
    })

    it('sends a click event', (done) => {
      cy.$$('#button').click(() => {
        done()
      })

      cy.get('#button').click()
    })

    it('returns the original subject', () => {
      const button = cy.$$('#button')

      cy.get('#button').click().then(($button) => {
        expect($button).to.match(button)
      })
    })

    it('causes focusable elements to receive focus', () => {
      const el = cy.$$(':text:first')

      attachFocusListeners({ el })

      cy.get(':text:first').click().should('have.focus')

      cy.getAll('el', 'focus focusin').each(shouldBeCalledOnce)
    })

    it('does not fire a focus, mouseup, or click event when element has been removed on mousedown', () => {
      const $btn = cy.$$('button:first')

      $btn.on('mousedown', function () {
        // synchronously remove this button
        $(this).remove()
      })

      $btn.on('focus', () => {
        fail('should not have gotten focus')
      })

      $btn.on('focusin', () => {
        fail('should not have gotten focusin')
      })

      $btn.on('mouseup', () => {
        fail('should not have gotten mouseup')
      })

      $btn.on('click', () => {
        fail('should not have gotten click')
      })

      cy.contains('button').click()
    })

    it('events when element removed on pointerdown', () => {
      const btn = cy.$$('button:first')
      const div = cy.$$('div#tabindex')

      attachFocusListeners({ btn })
      attachMouseClickListeners({ btn, div })
      attachMouseHoverListeners({ btn, div })

      btn.on('pointerdown', () => {
        // synchronously remove this button
        btn.remove()
      })

      cy.contains('button').click()

      cy.getAll('btn', 'pointerdown').each(shouldBeCalled)
      cy.getAll('btn', 'mousedown mouseup').each(shouldNotBeCalled)

      // the browser is in control of whether or not the pointerdown event
      // so this test *may* not necessarily pass in all browsers, but it's
      // worth adding to help specify the current expected behavior
      cy.getAll('div', 'pointerdown').each(shouldNotBeCalled)
      cy.getAll('div', 'pointerover pointerenter mouseover mouseenter pointerup mouseup').each(shouldBeCalled)
    })

    it('events when element removed on pointerover', () => {
      const btn = cy.$$('button:first')
      const div = cy.$$('div#tabindex')

      // attachFocusListeners({ btn })
      attachMouseClickListeners({ btn, div })
      attachMouseHoverListeners({ btn, div })

      btn.on('pointerover', () => {
        // synchronously remove this button
        btn.remove()
      })

      cy.contains('button').click()

      cy.getAll('btn', 'pointerover pointerenter').each(shouldBeCalled)
      cy.getAll('btn', 'pointerdown mousedown mouseover mouseenter').each(shouldNotBeCalled)
      cy.getAll('div', 'pointerover pointerenter pointerdown mousedown pointerup mouseup click').each(shouldBeCalled)
    })

    it('does not fire a click when element has been removed on mouseup', () => {
      const $btn = cy.$$('button:first')

      $btn.on('mouseup', function () {
        // synchronously remove this button
        $(this).remove()
      })

      $btn.on('click', () => {
        fail('should not have gotten click')
      })

      cy.contains('button').click()
    })

    it('does not fire a click or mouseup when element has been removed on pointerup', () => {
      const $btn = cy.$$('button:first')

      $btn.on('pointerup', function () {
        // synchronously remove this button
        $(this).remove()
      })

      ;['mouseup', 'click'].forEach((eventName) => {
        $btn.on(eventName, () => {
          fail(`should not have gotten ${eventName}`)
        })
      })

      cy.contains('button').click()
    })

    it('sends modifiers', () => {
      const btn = cy.$$('button:first')

      attachMouseClickListeners({ btn })

      cy.get('input:first').type('{ctrl}{shift}', { release: false })
      cy.get('button:first').click()

      cy.getAll('btn', 'pointerdown mousedown pointerup mouseup click').each((stub) => {
        expect(stub).to.be.calledWithMatch({
          shiftKey: true,
          ctrlKey: true,
          metaKey: false,
          altKey: false,
        })
      })
    })

    it('silences errors on unfocusable elements', () => {
      cy.get('div:first').click({ force: true })
    })

    it('causes first focused element to receive blur', () => {
      let blurred = false

      cy.$$('input:first').blur(() => {
        blurred = true
      })

      cy
      .get('input:first').focus()
      .get('input:text:last').click()
      .then(() => {
        expect(blurred).to.be.true
      })
    })

    it('inserts artificial delay of 50ms', () => {
      cy.spy(Promise, 'delay')

      cy.get('#button').click().then(() => {
        expect(Promise.delay).to.be.calledWith(50)
      })
    })

    it('delays 50ms before resolving', () => {
      cy.$$('button:first').on('click', () => {
        cy.spy(Promise, 'delay')
      })

      cy.get('button:first').click({ multiple: true }).then(() => {
        expect(Promise.delay).to.be.calledWith(50, 'click')
      })
    })

    it('can operate on a jquery collection', () => {
      let clicks = 0
      const buttons = cy.$$('button').slice(0, 3)

      buttons.click(() => {
        clicks += 1

        return false
      })

      // make sure we have more than 1 button
      expect(buttons.length).to.be.gt(1)

      // make sure each button received its click event
      cy.get('button').invoke('slice', 0, 3).click({ multiple: true }).then(($buttons) => {
        expect($buttons.length).to.eq(clicks)
      })
    })

    it('can cancel multiple clicks', (done) => {
      cy.stub(Cypress.runner, 'stop')

      // abort after the 3rd click
      const stop = _.after(3, () => {
        Cypress.stop()
      })

      const clicked = cy.spy(() => {
        stop()
      })

      const $anchors = cy.$$('#sequential-clicks a')

      $anchors.on('click', clicked)

      // make sure we have at least 5 anchor links
      expect($anchors.length).to.be.gte(5)

      cy.on('stop', () => {
        // timeout will get called synchronously
        // again during a click if the click function
        // is called
        const timeout = cy.spy(cy.timeout)

        _.delay(() => {
          // and we should have stopped clicking after 3
          expect(clicked.callCount).to.eq(3)

          expect(timeout.callCount).to.eq(0)

          done()
        }
        , 100)
      })

      cy.get('#sequential-clicks a').click({ multiple: true })
    })

    it('serially clicks a collection', () => {
      const throttled = cy.stub().as('clickcount')

      // create a throttled click function
      // which proves we are clicking serially
      const handleClick = cy.stub()
      .callsFake(_.throttle(throttled, 0, { leading: false }))
      .as('handleClick')

      const $anchors = cy.$$('#sequential-clicks a')

      $anchors.on('click', handleClick)

      // make sure we're clicking multiple $anchors
      expect($anchors.length).to.be.gt(1)

      cy.get('#sequential-clicks a').click({ multiple: true }).then(($els) => {
        expect($els).to.have.length(throttled.callCount)
      })
    })

    it('increases the timeout delta after each click', () => {
      const count = cy.$$('#three-buttons button').length

      cy.spy(cy, 'timeout')

      cy.get('#three-buttons button').click({ multiple: true }).then(() => {
        const calls = cy.timeout.getCalls()

        const num = _.filter(calls, (call) => {
          return _.isEqual(call.args, [50, true, 'click'])
        })

        expect(num.length).to.eq(count)
      })
    })

    // this test needs to increase the height + width of the div
    // when we implement scrollBy the delta of the left/top
    it('can click elements which are huge and the center is naturally below the fold', () => {
      cy.get('#massively-long-div').click()
    })

    it('can click a tr', () => {
      cy.get('#table tr:first').click()
    })

    it('places cursor at the end of input', () => {
      cy.get('input:first').invoke('val', 'foobar').click().then(($el) => {
        const el = $el.get(0)

        expect(el.selectionStart).to.eql(6)

        expect(el.selectionEnd).to.eql(6)
      })

      cy.get('input:first').invoke('val', '').click().then(($el) => {
        const el = $el.get(0)

        expect(el.selectionStart).to.eql(0)

        expect(el.selectionEnd).to.eql(0)
      })
    })

    it('places cursor at the end of textarea', () => {
      cy.get('textarea:first').invoke('val', 'foo\nbar\nbaz').click().then(($el) => {
        const el = $el.get(0)

        expect(el.selectionStart).to.eql(11)

        expect(el.selectionEnd).to.eql(11)
      })

      cy.get('textarea:first').invoke('val', '').click().then(($el) => {
        const el = $el.get(0)

        expect(el.selectionStart).to.eql(0)

        expect(el.selectionEnd).to.eql(0)
      })
    })

    it('places cursor at the end of [contenteditable]', () => {
      cy.get('[contenteditable]:first')
      .invoke('html', '<div><br></div>').click()
      .then(($el) => {
        const range = $el.get(0).ownerDocument.getSelection().getRangeAt(0)

        expect(range.startContainer.outerHTML).to.eql('<div><br></div>')
        expect(range.startOffset).to.eql(0)
        expect(range.endContainer.outerHTML).to.eql('<div><br></div>')

        expect(range.endOffset).to.eql(0)
      })

      cy.get('[contenteditable]:first')
      .invoke('html', 'foo').click()
      .then(($el) => {
        const range = $el.get(0).ownerDocument.getSelection().getRangeAt(0)

        expect(range.startContainer.nodeValue).to.eql('foo')
        expect(range.startOffset).to.eql(3)
        expect(range.endContainer.nodeValue).to.eql('foo')

        expect(range.endOffset).to.eql(3)
      })

      cy.get('[contenteditable]:first')
      .invoke('html', '<div>foo</div>').click()
      .then(($el) => {
        const range = $el.get(0).ownerDocument.getSelection().getRangeAt(0)

        expect(range.startContainer.nodeValue).to.eql('foo')
        expect(range.startOffset).to.eql(3)
        expect(range.endContainer.nodeValue).to.eql('foo')

        expect(range.endOffset).to.eql(3)
      })

      cy.get('[contenteditable]:first')
      .invoke('html', '').click()
      .then(($el) => {
        const el = $el.get(0)
        const range = el.ownerDocument.getSelection().getRangeAt(0)

        expect(range.startContainer).to.eql(el)
        expect(range.startOffset).to.eql(0)
        expect(range.endContainer).to.eql(el)

        expect(range.endOffset).to.eql(0)
      })
    })

    it('can click SVG elements', () => {
      const onClick = cy.stub()

      const $svgs = cy.$$('#svgs')

      $svgs.click(onClick)

      cy.get('[data-cy=line]').click().first().click()
      cy.get('[data-cy=rect]').click().first().click()

      cy.get('[data-cy=circle]').click().first().click()
      .then(() => {
        expect(onClick.callCount).to.eq(6)
      })
    })

    it('can click a canvas', () => {
      const onClick = cy.stub()

      const $canvas = cy.$$('#canvas')

      $canvas.click(onClick)

      const ctx = $canvas.get(0).getContext('2d')

      ctx.fillStyle = 'green'
      ctx.fillRect(10, 10, 100, 100)

      cy.get('#canvas').click().then(() => {
        expect(onClick).to.be.calledOnce
      })
    })

    describe('pointer-events:none', () => {
      beforeEach(function () {
        cy.$$('<div id="ptr" style="position:absolute;width:200px;height:200px;background-color:#08c18d;">behind #ptrNone</div>').appendTo(cy.$$('#dom'))
        this.ptrNone = cy.$$(`<div id="ptrNone" style="position:absolute;width:400px;height:400px;background-color:salmon;pointer-events:none;opacity:0.4;text-align:right">#ptrNone</div>`).appendTo(cy.$$('#dom'))
        cy.$$('<div id="ptrNoneChild" style="position:absolute;top:50px;left:50px;width:200px;height:200px;background-color:red">#ptrNone > div</div>').appendTo(this.ptrNone)

        this.logs = []
        cy.on('log:added', (attrs, log) => {
          this.lastLog = log

          this.logs.push(log)
        })
      })

      it('element behind pointer-events:none should still get click', () => {
        cy.get('#ptr').click() // should pass with flying colors
      })

      it('should be able to force on pointer-events:none with force:true', () => {
        cy.get('#ptrNone').click({ timeout: 300, force: true })
      })

      it('should error with message about pointer-events', function () {
        const onError = cy.stub().callsFake((err) => {
          const { lastLog } = this

          expect(err.message).to.contain(`has CSS 'pointer-events: none'`)
          expect(err.message).to.not.contain('inherited from')
          const consoleProps = lastLog.invoke('consoleProps')

          expect(_.keys(consoleProps)).deep.eq([
            'Command',
            'Tried to Click',
            'But it has CSS',
            'Error',
          ])

          expect(consoleProps['But it has CSS']).to.eq('pointer-events: none')
        })

        cy.once('fail', onError)

        cy.get('#ptrNone').click({ timeout: 300 })
        .then(() => {
          expect(onError).calledOnce
        })
      })

      it('should error with message about pointer-events and include inheritance', function () {
        const onError = cy.stub().callsFake((err) => {
          const { lastLog } = this

          expect(err.message).to.contain(`has CSS 'pointer-events: none', inherited from this element:`)
          expect(err.message).to.contain('<div id="ptrNone"')
          const consoleProps = lastLog.invoke('consoleProps')

          expect(_.keys(consoleProps)).deep.eq([
            'Command',
            'Tried to Click',
            'But it has CSS',
            'Inherited From',
            'Error',
          ])

          expect(consoleProps['But it has CSS']).to.eq('pointer-events: none')

          expect(consoleProps['Inherited From']).to.eq(this.ptrNone.get(0))
        })

        cy.once('fail', onError)

        cy.get('#ptrNoneChild').click({ timeout: 300 })
        .then(() => {
          expect(onError).calledOnce
        })
      })
    })

    describe('pointer-events:none', () => {
      beforeEach(function () {
        cy.$$('<div id="ptr" style="position:absolute;width:200px;height:200px;background-color:#08c18d;">behind #ptrNone</div>').appendTo(cy.$$('#dom'))
        this.ptrNone = cy.$$('<div id="ptrNone" style="position:absolute;width:400px;height:400px;background-color:salmon;pointer-events:none;opacity:0.4;text-align:right">#ptrNone</div>').appendTo(cy.$$('#dom'))
        cy.$$('<div id="ptrNoneChild" style="position:absolute;top:50px;left:50px;width:200px;height:200px;background-color:red">#ptrNone > div</div>').appendTo(this.ptrNone)

        this.logs = []
        cy.on('log:added', (attrs, log) => {
          this.lastLog = log

          this.logs.push(log)
        })
      })

      it('element behind pointer-events:none should still get click', () => {
        cy.get('#ptr').click() // should pass with flying colors
      })

      it('should be able to force on pointer-events:none with force:true', () => {
        cy.get('#ptrNone').click({ timeout: 300, force: true })
      })

      it('should error with message about pointer-events', function () {
        const onError = cy.stub().callsFake((err) => {
          const { lastLog } = this

          expect(err.message).to.contain('has CSS \'pointer-events: none\'')
          expect(err.message).to.not.contain('inherited from')
          const consoleProps = lastLog.invoke('consoleProps')

          expect(_.keys(consoleProps)).deep.eq([
            'Command',
            'Tried to Click',
            'But it has CSS',
            'Error',
          ])

          expect(consoleProps['But it has CSS']).to.eq('pointer-events: none')
        })

        cy.once('fail', onError)

        cy.get('#ptrNone').click({ timeout: 300 })
        .then(() => {
          expect(onError).calledOnce
        })
      })

      it('should error with message about pointer-events and include inheritance', function () {
        const onError = cy.stub().callsFake((err) => {
          const { lastLog } = this

          expect(err.message).to.contain('has CSS \'pointer-events: none\', inherited from this element:')
          expect(err.message).to.contain('<div id="ptrNone"')
          const consoleProps = lastLog.invoke('consoleProps')

          expect(_.keys(consoleProps)).deep.eq([
            'Command',
            'Tried to Click',
            'But it has CSS',
            'Inherited From',
            'Error',
          ])

          expect(consoleProps['But it has CSS']).to.eq('pointer-events: none')

          expect(consoleProps['Inherited From']).to.eq(this.ptrNone.get(0))
        })

        cy.once('fail', onError)

        cy.get('#ptrNoneChild').click({ timeout: 300 })
        .then(() => {
          expect(onError).calledOnce
        })
      })
    })

    describe('actionability', () => {
      it('can click on inline elements that wrap lines', () => {
        cy.get('#overflow-link').find('.wrapped').click()
      })

      // readonly should only limit typing, not clicking
      it('can click on readonly inputs', () => {
        cy.get('#readonly-attr').click()
      })

      it('can click on readonly submit inputs', () => {
        cy.get('#readonly-submit').click()
      })

      it('can click on checkbox inputs', () => {
        cy.get(':checkbox:first').click()
        .then(($el) => {
          expect($el).to.be.checked
        })
      })

      it('can force click on disabled checkbox inputs', () => {
        cy.get(':checkbox:first')
        .then(($el) => {
          $el[0].disabled = true
        })
        .click({ force: true })
        .then(($el) => {
          expect($el).to.be.checked
        })
      })

      it('can click elements which are hidden until scrolled within parent container', () => {
        cy.get('#overflow-auto-container').contains('quux').click()
      })

      it('does not scroll when being forced', () => {
        const scrolled = []

        cy.on('scrolled', ($el, type) => {
          scrolled.push(type)
        })

        cy
        .get('button:last').click({ force: true })
        .then(() => {
          expect(scrolled).to.be.empty
        })
      })

      it('does not scroll when position sticky and display flex', () => {
        const scrolled = []

        cy.on('scrolled', ($el, type) => {
          scrolled.push(type)
        })

        cy.viewport(1000, 660)

        const $body = cy.$$('body')

        $body.children().remove()

        const $wrap = $('<div></div>')
        .attr('id', 'flex-wrap')
        .css({
          display: 'flex',
        })
        .prependTo($body)

        $(`<div><input type="text" data-cy="input" />
          <br><br>
          <a href="#" data-cy="button"> Button </a></div>\
        `)
        .attr('id', 'nav')
        .css({
          position: 'sticky',
          top: 0,
          height: '100vh',
          width: '200px',
          background: '#f0f0f0',
          borderRight: '1px solid silver',
          padding: '20px',
        })
        .appendTo($wrap)

        const $content = $('<div><h1>Hello</h1></div>')
        .attr('id', 'content')
        .css({
          padding: '20px',
          flex: 1,
        })
        .appendTo($wrap)

        $('<div>Long block 1</div>')
        .attr('id', 'long-block-1')
        .css({
          height: '500px',
          border: '1px solid red',
          marginTop: '10px',
          width: '100%',
        }).appendTo($content)

        $('<div>Long block 2</div>')
        .attr('id', 'long-block-2')
        .css({
          height: '500px',
          border: '1px solid red',
          marginTop: '10px',
          width: '100%',
        }).appendTo($content)

        $('<div>Long block 3</div>')
        .attr('id', 'long-block-3')
        .css({
          height: '500px',
          border: '1px solid red',
          marginTop: '10px',
          width: '100%',
        }).appendTo($content)

        $('<div>Long block 4</div>')
        .attr('id', 'long-block-4')
        .css({
          height: '500px',
          border: '1px solid red',
          marginTop: '10px',
          width: '100%',
        }).appendTo($content)

        $('<div>Long block 5</div>')
        .attr('id', 'long-block-5')
        .css({
          height: '500px',
          border: '1px solid red',
          marginTop: '10px',
          width: '100%',
        }).appendTo($content)

        // make scrolling deterministic by ensuring we don't wait for coordsHistory
        // to build up
        cy.get('[data-cy=button]').click({ waitForAnimations: false }).then(() => {
          expect(scrolled).to.deep.eq(['element'])
        })
      })

      it('can force click on hidden elements', () => {
        cy.get('button:first').invoke('hide').click({ force: true })
      })

      it('can force click on disabled elements', () => {
        cy.get('input:first').invoke('prop', 'disabled', true).click({ force: true })
      })

      it('can forcibly click even when being covered by another element', () => {
        const $btn = $('<button>button covered</button>').attr('id', 'button-covered-in-span').prependTo(cy.$$('body'))

        $('<span>span on button</span>').css({ position: 'absolute', left: $btn.offset().left, top: $btn.offset().top, padding: 5, display: 'inline-block', backgroundColor: 'yellow' }).prependTo(cy.$$('body'))

        const scrolled = []
        let retried = false
        let clicked = false

        cy.on('scrolled', ($el, type) => {
          scrolled.push(type)
        })

        cy.on('command:retry', () => {
          retried = true
        })

        $btn.on('click', () => {
          clicked = true
        })

        cy.get('#button-covered-in-span').click({ force: true }).then(() => {
          expect(scrolled).to.be.empty
          expect(retried).to.be.false

          expect(clicked).to.be.true
        })
      })

      it('eventually clicks when covered up', () => {
        const $btn = $('<button>button covered</button>')
        .attr('id', 'button-covered-in-span')
        .prependTo(cy.$$('body'))

        const $span = $('<span>span on button</span>').css({
          position: 'absolute',
          left: $btn.offset().left,
          top: $btn.offset().top,
          padding: 5,
          display: 'inline-block',
          backgroundColor: 'yellow',
        }).prependTo(cy.$$('body'))

        const scrolled = []
        let retried = false

        cy.on('scrolled', ($el, type) => {
          scrolled.push(type)
        })

        cy.on('command:retry', _.after(3, () => {
          $span.hide()
          retried = true
        }))

        cy.get('#button-covered-in-span').click().then(() => {
          expect(retried).to.be.true

          // - element scrollIntoView
          // - element scrollIntoView (retry animation coords)
          // - element scrollIntoView (retry covered)
          // - element scrollIntoView (retry covered)
          // - window
          expect(scrolled).to.deep.eq(['element', 'element', 'element', 'element'])
        })
      })

      it('scrolls the window past a fixed position element when being covered', () => {
        const spy = cy.spy().as('mousedown')

        $('<button>button covered</button>')
        .attr('id', 'button-covered-in-nav')
        .css({
          width: 120,
          height: 20,
        })
        .appendTo(cy.$$('#fixed-nav-test'))
        .mousedown(spy)

        $('<nav>nav on button</nav>').css({
          position: 'fixed',
          left: 0,
          top: 0,
          padding: 20,
          backgroundColor: 'yellow',
          zIndex: 1,
        }).prependTo(cy.$$('body'))

        const scrolled = []

        cy.on('scrolled', ($el, type) => {
          scrolled.push(type)
        })

        // - element scrollIntoView
        // - element scrollIntoView (retry animation coords)
        // - window
        cy
        .get('#button-covered-in-nav').click()
        .then(($btn) => {
          const rect = $btn.get(0).getBoundingClientRect()
          const { fromElViewport } = Cypress.dom.getElementCoordinatesByPosition($btn)

          // this button should be 120 pixels wide
          expect(rect.width).to.eq(120)

          const obj = spy.firstCall.args[0]

          // clientX + clientY are relative to the document
          expect(scrolled).to.deep.eq(['element', 'element', 'window'])
          expect(obj).property('clientX').closeTo(fromElViewport.leftCenter, 1)
          expect(obj).property('clientY').closeTo(fromElViewport.topCenter, 1)
        })
      })

      it('scrolls the window past two fixed positioned elements when being covered', () => {
        $('<button>button covered</button>')
        .attr('id', 'button-covered-in-nav')
        .appendTo(cy.$$('#fixed-nav-test'))

        $('<nav>nav on button</nav>').css({
          position: 'fixed',
          left: 0,
          top: 0,
          padding: 20,
          backgroundColor: 'yellow',
          zIndex: 1,
        }).prependTo(cy.$$('body'))

        $('<nav>nav2 on button</nav>').css({
          position: 'fixed',
          left: 0,
          top: 40,
          padding: 20,
          backgroundColor: 'red',
          zIndex: 1,
        }).prependTo(cy.$$('body'))

        const scrolled = []

        cy.on('scrolled', ($el, type) => {
          scrolled.push(type)
        })

        // - element scrollIntoView
        // - element scrollIntoView (retry animation coords)
        // - window (nav1)
        // - window (nav2)
        cy.get('#button-covered-in-nav').click().then(() => {
          expect(scrolled).to.deep.eq(['element', 'element', 'window', 'window'])
        })
      })

      it('scrolls a container past a fixed position element when being covered', () => {
        cy.viewport(600, 450)

        const $body = cy.$$('body')

        // we must remove all of our children to
        // prevent the window from scrolling
        $body.children().remove()

        // this tests that our container properly scrolls!
        const $container = $('<div></div>')
        .attr('id', 'scrollable-container')
        .css({
          position: 'relative',
          width: 300,
          height: 200,
          marginBottom: 100,
          backgroundColor: 'green',
          overflow: 'auto',
        })
        .prependTo($body)

        $('<button>button covered</button>')
        .attr('id', 'button-covered-in-nav')
        .css({
          marginTop: 500,
          // marginLeft: 500
          marginBottom: 500,
        })
        .appendTo($container)

        $('<nav>nav on button</nav>')
        .css({
          position: 'fixed',
          left: 0,
          top: 0,
          padding: 20,
          backgroundColor: 'yellow',
          zIndex: 1,
        })
        .prependTo($container)

        const scrolled = []

        cy.on('scrolled', ($el, type) => {
          scrolled.push(type)
        })

        // - element scrollIntoView
        // - element scrollIntoView (retry animation coords)
        // - window
        // - container
        cy.get('#button-covered-in-nav').click().then(() => {
          expect(scrolled).to.deep.eq(['element', 'element', 'window', 'container'])
        })
      })

      it('waits until element becomes visible', () => {
        const $btn = cy.$$('#button').hide()

        let retried = false

        cy.on('command:retry', _.after(3, () => {
          $btn.show()
          retried = true
        }))

        cy.get('#button').click().then(() => {
          expect(retried).to.be.true
        })
      })

      it('waits until element is no longer disabled', () => {
        const $btn = cy.$$('#button').prop('disabled', true)

        let retried = false
        let clicks = 0

        $btn.on('click', () => {
          clicks += 1
        })

        cy.on('command:retry', _.after(3, () => {
          $btn.prop('disabled', false)
          retried = true
        }))

        cy.get('#button').click().then(() => {
          expect(clicks).to.eq(1)

          expect(retried).to.be.true
        })
      })

      it('waits until element stops animating', () => {
        let retries = 0

        cy.on('command:retry', () => {
          retries += 1
        })

        cy.stub(cy, 'ensureElementIsNotAnimating')
        .throws(new Error('animating!'))
        .onThirdCall().returns()

        cy.get('button:first').click().then(() => {
          // - retry animation coords
          // - retry animation
          // - retry animation
          expect(retries).to.eq(3)

          expect(cy.ensureElementIsNotAnimating).to.be.calledThrice
        })
      })

      it('does not throw when waiting for animations is disabled', () => {
        cy.stub(cy, 'ensureElementIsNotAnimating').throws(new Error('animating!'))
        Cypress.config('waitForAnimations', false)

        cy.get('button:first').click().then(() => {
          expect(cy.ensureElementIsNotAnimating).not.to.be.called
        })
      })

      it('does not throw when turning off waitForAnimations in options', () => {
        cy.stub(cy, 'ensureElementIsNotAnimating').throws(new Error('animating!'))

        cy.get('button:first').click({ waitForAnimations: false }).then(() => {
          expect(cy.ensureElementIsNotAnimating).not.to.be.called
        })
      })

      it('passes options.animationDistanceThreshold to cy.ensureElementIsNotAnimating', () => {
        const $btn = cy.$$('button:first')

        const { fromElWindow } = Cypress.dom.getElementCoordinatesByPosition($btn)

        cy.spy(cy, 'ensureElementIsNotAnimating')

        cy.get('button:first').click({ animationDistanceThreshold: 1000 }).then(() => {
          const { args } = cy.ensureElementIsNotAnimating.firstCall

          expect(args[1]).to.deep.eq([fromElWindow, fromElWindow])

          expect(args[2]).to.eq(1000)
        })
      })

      it('passes config.animationDistanceThreshold to cy.ensureElementIsNotAnimating', () => {
        const animationDistanceThreshold = Cypress.config('animationDistanceThreshold')

        const $btn = cy.$$('button:first')

        const { fromElWindow } = Cypress.dom.getElementCoordinatesByPosition($btn)

        cy.spy(cy, 'ensureElementIsNotAnimating')

        cy.get('button:first').click().then(() => {
          const { args } = cy.ensureElementIsNotAnimating.firstCall

          expect(args[1]).to.deep.eq([fromElWindow, fromElWindow])

          expect(args[2]).to.eq(animationDistanceThreshold)
        })
      })
    })

    describe('assertion verification', () => {
      beforeEach(function () {
        cy.on('log:added', (attrs, log) => {
          if (log.get('name') === 'assert') {
            this.lastLog = log
          }
        })

        null
      })

      it('eventually passes the assertion', () => {
        cy.$$('button:first').click(function () {
          _.delay(() => {
            $(this).addClass('clicked')
          }
          , 50)

          return false
        })

        cy.get('button:first').click().should('have.class', 'clicked').then(function () {
          const { lastLog } = this

          expect(lastLog.get('name')).to.eq('assert')
          expect(lastLog.get('state')).to.eq('passed')

          expect(lastLog.get('ended')).to.be.true
        })
      })

      it('eventually passes the assertion on multiple buttons', () => {
        cy.$$('button').click(function () {
          _.delay(() => {
            $(this).addClass('clicked')
          }
          , 50)

          return false
        })

        cy
        .get('button')
        .invoke('slice', 0, 2)
        .click({ multiple: true })
        .should('have.class', 'clicked')
      })
    })

    describe('position argument', () => {
      it('can click center by default', (done) => {
        const $btn = $('<button>button covered</button>').attr('id', 'button-covered-in-span').css({ height: 100, width: 100 }).prependTo(cy.$$('body'))
        const span = $('<span>span</span>').css({ position: 'absolute', left: $btn.offset().left + 30, top: $btn.offset().top + 40, padding: 5, display: 'inline-block', backgroundColor: 'yellow' }).appendTo($btn)

        const clicked = _.after(2, () => {
          done()
        })

        span.on('click', clicked)
        $btn.on('click', clicked)

        cy.get('#button-covered-in-span').click()
      })

      it('can click topLeft', (done) => {
        const $btn = $('<button>button covered</button>').attr('id', 'button-covered-in-span').css({ height: 100, width: 100 }).prependTo(cy.$$('body'))

        const $span = $('<span>span</span>').css({ position: 'absolute', left: $btn.offset().left, top: $btn.offset().top, padding: 5, display: 'inline-block', backgroundColor: 'yellow' }).appendTo($btn)

        const clicked = _.after(2, () => {
          done()
        })

        $span.on('click', clicked)
        $btn.on('click', clicked)

        cy.get('#button-covered-in-span').click('topLeft')
      })

      it('can click top', (done) => {
        const $btn = $('<button>button covered</button>').attr('id', 'button-covered-in-span').css({ height: 100, width: 100 }).prependTo(cy.$$('body'))
        const span = $('<span>span</span>').css({ position: 'absolute', left: $btn.offset().left + 30, top: $btn.offset().top, padding: 5, display: 'inline-block', backgroundColor: 'yellow' }).appendTo($btn)

        const clicked = _.after(2, () => {
          done()
        })

        span.on('click', clicked)
        $btn.on('click', clicked)

        cy.get('#button-covered-in-span').click('top')
      })

      it('can click topRight', (done) => {
        const $btn = $('<button>button covered</button>').attr('id', 'button-covered-in-span').css({ height: 100, width: 100 }).prependTo(cy.$$('body'))
        const span = $('<span>span</span>').css({ position: 'absolute', left: $btn.offset().left + 80, top: $btn.offset().top, padding: 5, display: 'inline-block', backgroundColor: 'yellow' }).appendTo($btn)

        const clicked = _.after(2, () => {
          done()
        })

        span.on('click', clicked)
        $btn.on('click', clicked)

        cy.get('#button-covered-in-span').click('topRight')
      })

      it('can click left', (done) => {
        const $btn = $('<button>button covered</button>').attr('id', 'button-covered-in-span').css({ height: 100, width: 100 }).prependTo(cy.$$('body'))
        const span = $('<span>span</span>').css({ position: 'absolute', left: $btn.offset().left, top: $btn.offset().top + 40, padding: 5, display: 'inline-block', backgroundColor: 'yellow' }).appendTo($btn)

        const clicked = _.after(2, () => {
          done()
        })

        span.on('click', clicked)
        $btn.on('click', clicked)

        cy.get('#button-covered-in-span').click('left')
      })

      it('can click center', (done) => {
        const $btn = $('<button>button covered</button>').attr('id', 'button-covered-in-span').css({ height: 100, width: 100 }).prependTo(cy.$$('body'))
        const span = $('<span>span</span>').css({ position: 'absolute', left: $btn.offset().left + 30, top: $btn.offset().top + 40, padding: 5, display: 'inline-block', backgroundColor: 'yellow' }).appendTo($btn)

        const clicked = _.after(2, () => {
          done()
        })

        span.on('click', clicked)
        $btn.on('click', clicked)

        cy.get('#button-covered-in-span').click('center')
      })

      it('can click right', (done) => {
        const $btn = $('<button>button covered</button>').attr('id', 'button-covered-in-span').css({ height: 100, width: 100 }).prependTo(cy.$$('body'))
        const span = $('<span>span</span>').css({ position: 'absolute', left: $btn.offset().left + 80, top: $btn.offset().top + 40, padding: 5, display: 'inline-block', backgroundColor: 'yellow' }).appendTo($btn)

        const clicked = _.after(2, () => {
          done()
        })

        span.on('click', clicked)
        $btn.on('click', clicked)

        cy.get('#button-covered-in-span').click('right')
      })

      it('can click bottomLeft', (done) => {
        const $btn = $('<button>button covered</button>').attr('id', 'button-covered-in-span').css({ height: 100, width: 100 }).prependTo(cy.$$('body'))
        const span = $('<span>span</span>').css({ position: 'absolute', left: $btn.offset().left, top: $btn.offset().top + 80, padding: 5, display: 'inline-block', backgroundColor: 'yellow' }).appendTo($btn)

        const clicked = _.after(2, () => {
          done()
        })

        span.on('click', clicked)
        $btn.on('click', clicked)

        cy.get('#button-covered-in-span').click('bottomLeft')
      })

      it('can click bottom', (done) => {
        const $btn = $('<button>button covered</button>').attr('id', 'button-covered-in-span').css({ height: 100, width: 100 }).prependTo(cy.$$('body'))
        const span = $('<span>span</span>').css({ position: 'absolute', left: $btn.offset().left + 30, top: $btn.offset().top + 80, padding: 5, display: 'inline-block', backgroundColor: 'yellow' }).appendTo($btn)

        const clicked = _.after(2, () => {
          done()
        })

        span.on('click', clicked)
        $btn.on('click', clicked)

        cy.get('#button-covered-in-span').click('bottom')
      })

      it('can click bottomRight', (done) => {
        const $btn = $('<button>button covered</button>').attr('id', 'button-covered-in-span').css({ height: 100, width: 100 }).prependTo(cy.$$('body'))
        const span = $('<span>span</span>').css({ position: 'absolute', left: $btn.offset().left + 80, top: $btn.offset().top + 80, padding: 5, display: 'inline-block', backgroundColor: 'yellow' }).appendTo($btn)

        const clicked = _.after(2, () => {
          done()
        })

        span.on('click', clicked)
        $btn.on('click', clicked)

        cy.get('#button-covered-in-span').click('bottomRight')
      })

      it('can pass options along with position', (done) => {
        const $btn = $('<button>button covered</button>').attr('id', 'button-covered-in-span').css({ height: 100, width: 100 }).prependTo(cy.$$('body'))

        $btn.on('click', () => {
          done()
        })

        cy.get('#button-covered-in-span').click('bottomRight', { force: true })
      })
    })

    describe('relative coordinate arguments', () => {
      it('can specify x and y', (done) => {
        const $btn = $('<button>button covered</button>')
        .attr('id', 'button-covered-in-span')
        .css({ height: 100, width: 100 })
        .prependTo(cy.$$('body'))

        const $span = $('<span>span</span>')
        .css({ position: 'absolute', left: $btn.offset().left + 50, top: $btn.offset().top + 65, padding: 5, display: 'inline-block', backgroundColor: 'yellow' })
        .appendTo($btn)

        const clicked = _.after(2, () => {
          done()
        })

        $span.on('click', clicked)
        $btn.on('click', clicked)

        cy.get('#button-covered-in-span').click(75, 78)
      })

      it('can pass options along with x, y', (done) => {
        const $btn = $('<button>button covered</button>').attr('id', 'button-covered-in-span').css({ height: 100, width: 100 }).prependTo(cy.$$('body'))

        $btn.on('click', () => {
          done()
        })

        cy.get('#button-covered-in-span').click(75, 78, { force: true })
      })
    })

    describe('mousedown', () => {
      it('gives focus after mousedown', (done) => {
        const input = cy.$$('input:first')

        input.get(0).addEventListener('focus', (e) => {
          const obj = _.pick(e, 'bubbles', 'cancelable', 'view', 'which', 'relatedTarget', 'detail', 'type')

          expect(obj).to.deep.eq({
            bubbles: false,
            cancelable: false,
            view: cy.state('window'),
            // chrome no longer fires pageX and pageY
            // pageX: 0
            // pageY: 0
            which: 0,
            relatedTarget: null,
            detail: 0,
            type: 'focus',
          })

          done()
        })

        cy.get('input:first').click()
      })

      it('gives focusin after mousedown', (done) => {
        const input = cy.$$('input:first')

        input.get(0).addEventListener('focusin', (e) => {
          const obj = _.pick(e, 'bubbles', 'cancelable', 'view', 'which', 'relatedTarget', 'detail', 'type')

          expect(obj).to.deep.eq({
            bubbles: true,
            cancelable: false,
            view: cy.state('window'),
            // pageX: 0
            // pageY: 0
            which: 0,
            relatedTarget: null,
            detail: 0,
            type: 'focusin',
          })

          done()
        })

        cy.get('input:first').click()
      })

      it('gives all events in order', () => {
        const events = []

        const input = cy.$$('input:first')

        _.each('focus focusin mousedown mouseup click'.split(' '), (event) => {
          input.get(0).addEventListener(event, () => {
            events.push(event)
          })
        })

        cy.get('input:first').click().then(() => {
          expect(events).to.deep.eq(['mousedown', 'focus', 'focusin', 'mouseup', 'click'])
        })
      })

      it('does not give focus if mousedown is defaultPrevented', (done) => {
        const input = cy.$$('input:first')

        input.get(0).addEventListener('focus', () => {
          done('should not have recieved focused event')
        })

        input.get(0).addEventListener('mousedown', (e) => {
          e.preventDefault()

          expect(e.defaultPrevented).to.be.true
        })

        cy.get('input:first').click().then(() => {
          done()
        })
      })

      it('still gives focus to the focusable element even when click is issued to child element', () => {
        const $btn = $('<button>', { id: 'button-covered-in-span' }).prependTo(cy.$$('body'))

        $('<span>span in button</span>').css({ padding: 5, display: 'inline-block', backgroundColor: 'yellow' }).appendTo($btn)

        cy
        .get('#button-covered-in-span').click()
        .focused().should('have.id', 'button-covered-in-span')
      })

      it('will not fire focus events when nothing can receive focus', () => {
        const onFocus = cy.stub()

        const win = cy.state('window')
        const $body = cy.$$('body')
        const $div = cy.$$('#nested-find')

        $(win).on('focus', onFocus)
        $body.on('focus', onFocus)
        $div.on('focus', onFocus)

        cy
        .get('#nested-find').click()
        .then(() => {
          expect(onFocus).not.to.be.called
        })
      })

      it('will fire pointerdown event', () => {
        // cy.get('input').eq(1).click()
        // cy.get('input').eq(2).click()
        // cy.get('input').eq(4).click()
        cy.get('textarea:first').click()
        // cy.get('input').eq(3).click()
        cy.get('input:first').click()
        // cy.get('input').eq(1).click()
      })
    })

    describe('errors', () => {
      beforeEach(function () {
        Cypress.config('defaultCommandTimeout', 100)

        this.logs = []

        cy.on('log:added', (attrs, log) => {
          this.lastLog = log

          this.logs.push(log)
        })

        null
      })

      it('throws when not a dom subject', (done) => {
        cy.on('fail', () => {
          done()
        })

        cy.click()
      })

      it('throws when attempting to click multiple elements', (done) => {
        cy.on('fail', (err) => {
<<<<<<< HEAD
          expect(err.message).to.eq(`\`cy.click()\` can only be called on a single element. Your subject contained ${num} elements. Pass \`{ multiple: true }\` if you want to serially click each element.`)
          expect(err.docsUrl).to.eq('https://on.cypress.io/click')
=======
          expect(err.message).to.eq('cy.click() can only be called on a single element. Your subject contained 4 elements. Pass { multiple: true } if you want to serially click each element.')

>>>>>>> 033689f8
          done()
        })

        cy.get('.badge-multi').click()
      })

      it('throws when subject is not in the document', (done) => {
        let clicked = 0

        const $checkbox = cy.$$(':checkbox:first').click(() => {
          clicked += 1
          $checkbox.remove()

          return false
        })

        cy.on('fail', (err) => {
          expect(clicked).to.eq(1)
          expect(err.message).to.include('`cy.click()` failed because this element is detached from the DOM')

          done()
        })

        cy.get(':checkbox:first').click().click()
      })

      it('throws when subject is detached during actionability', (done) => {
        cy.on('fail', (err) => {
          expect(err.message).to.include('`cy.click()` failed because this element is detached from the DOM')

          done()
        })

        cy.get('input:first')
        .then(($el) => {
          // This represents an asynchronous re-render
          // since we fire the 'scrolled' event during actionability
          // if we use el.on('scroll'), headless electron is flaky
          cy.on('scrolled', () => {
            $el.remove()
          })
        })
        .click()
      })

      it('logs once when not dom subject', function (done) {
        cy.on('fail', (err) => {
          const { lastLog } = this

          expect(this.logs.length).to.eq(1)
          expect(lastLog.get('error')).to.eq(err)

          done()
        })

        cy.click()
      })
      // Array(1).fill().map(()=>

      it('throws when any member of the subject isnt visible', function (done) {
        // sometimes the command will timeout early with
        // Error: coordsHistory must be at least 2 sets of coords
        cy.timeout(300)

        cy.$$('#three-buttons button').show().last().hide()

        cy.on('fail', (err) => {
          const { lastLog, logs } = this
          const logsArr = logs.map((log) => {
            return log.get().consoleProps()
          })

          expect(logsArr).to.have.length(4)
          expect(lastLog.get('error')).to.eq(err)
          expect(err.message).to.include('`cy.click()` failed because this element is not visible')

          done()
        })

        cy.get('#three-buttons button').click({ multiple: true })
      })

      it('throws when subject is disabled', function (done) {
        cy.$$('#button').prop('disabled', true)

        cy.on('fail', (err) => {
          // get + click logs
          expect(this.logs.length).eq(2)
          expect(err.message).to.include('`cy.click()` failed because this element is `disabled`:\n')

          done()
        })

        cy.get('#button').click()
      })

      it('throws when a non-descendent element is covering subject', function (done) {
        const $btn = $('<button>button covered</button>').attr('id', 'button-covered-in-span').prependTo(cy.$$('body'))
        const span = $('<span>span on button</span>').css({ position: 'absolute', left: $btn.offset().left, top: $btn.offset().top, padding: 5, display: 'inline-block', backgroundColor: 'yellow' }).prependTo(cy.$$('body'))

        cy.on('fail', (err) => {
          const { lastLog } = this

          // get + click logs
          expect(this.logs.length).eq(2)
          expect(lastLog.get('error')).to.eq(err)

          // there should still be 2 snapshots on error (before + after)
          expect(lastLog.get('snapshots').length).to.eq(2)
          expect(lastLog.get('snapshots')[0]).to.be.an('object')
          expect(lastLog.get('snapshots')[0].name).to.eq('before')
          expect(lastLog.get('snapshots')[1]).to.be.an('object')
          expect(lastLog.get('snapshots')[1].name).to.eq('after')
          expect(err.message).to.include('`cy.click()` failed because this element')
          expect(err.message).to.include('is being covered by another element')
          expect(err.docsUrl).to.eq('https://on.cypress.io/element-cannot-be-interacted-with')

          const clickLog = this.logs[1]

          expect(clickLog.get('name')).to.eq('click')

          const console = clickLog.invoke('consoleProps')

          expect(console['Tried to Click']).to.eq($btn.get(0))
          expect(console['But its Covered By']).to.eq(span.get(0))

          done()
        })

        cy.get('#button-covered-in-span').click()
      })

      it('throws when non-descendent element is covering with fixed position', function (done) {
        const $btn = $('<button>button covered</button>').attr('id', 'button-covered-in-span').prependTo(cy.$$('body'))
        const span = $('<span>span on button</span>').css({ position: 'fixed', left: 0, top: 0, padding: 20, display: 'inline-block', backgroundColor: 'yellow' }).prependTo(cy.$$('body'))

        cy.on('fail', (err) => {
          const { lastLog } = this

          // get + click logs
          expect(this.logs.length).eq(2)
          expect(lastLog.get('error')).to.eq(err)

          // there should still be 2 snapshots on error (before + after)
          expect(lastLog.get('snapshots').length).to.eq(2)
          expect(lastLog.get('snapshots')[0]).to.be.an('object')
          expect(lastLog.get('snapshots')[0].name).to.eq('before')
          expect(lastLog.get('snapshots')[1]).to.be.an('object')
          expect(lastLog.get('snapshots')[1].name).to.eq('after')
          expect(err.message).to.include('`cy.click()` failed because this element')
          expect(err.message).to.include('is being covered by another element')
          expect(err.docsUrl).to.eq('https://on.cypress.io/element-cannot-be-interacted-with')

          const console = lastLog.invoke('consoleProps')

          expect(console['Tried to Click']).to.eq($btn.get(0))
          expect(console['But its Covered By']).to.eq(span.get(0))

          done()
        })

        cy.get('#button-covered-in-span').click()
      })

      it('throws when element is fixed position and being covered', function (done) {
        $('<button>button covered</button>')
        .attr('id', 'button-covered-in-span')
        .css({ position: 'fixed', left: 0, top: 0 })
        .prependTo(cy.$$('body'))

        $('<span>span on button</span>')
        .css({ position: 'fixed', left: 0, top: 0, padding: 20, display: 'inline-block', backgroundColor: 'yellow', zIndex: 10 })
        .prependTo(cy.$$('body'))

        cy.on('fail', (err) => {
          const { lastLog } = this

          // get + click logs
          expect(this.logs.length).eq(2)
          expect(lastLog.get('error')).to.eq(err)

          // there should still be 2 snapshots on error (before + after)
          expect(lastLog.get('snapshots').length).to.eq(2)
          expect(lastLog.get('snapshots')[0]).to.be.an('object')
          expect(lastLog.get('snapshots')[0].name).to.eq('before')
          expect(lastLog.get('snapshots')[1]).to.be.an('object')
          expect(lastLog.get('snapshots')[1].name).to.eq('after')
          expect(err.message).to.include('`cy.click()` failed because this element is not visible:')
          expect(err.message).to.include('>button ...</button>')
<<<<<<< HEAD
          expect(err.message).to.include('`<button#button-covered-in-span>` is not visible because it has CSS property: `position: fixed` and its being covered')
=======
          expect(err.message).to.include(`'<button#button-covered-in-span>' is not visible because it has CSS property: 'position: fixed' and its being covered`)
>>>>>>> 033689f8
          expect(err.message).to.include('>span on...</span>')
          expect(err.docsUrl).to.eq('https://on.cypress.io/element-cannot-be-interacted-with')

          const console = lastLog.invoke('consoleProps')

          expect(console['Tried to Click']).to.be.undefined
          expect(console['But its Covered By']).to.be.undefined

          done()
        })

        cy.get('#button-covered-in-span').click()
      })

      it('throws when element is hidden and theres no element specifically covering it', (done) => {
        // i cant come up with a way to easily make getElementAtCoordinates
        // return null so we are just forcing it to return null to simulate
        // the element being "hidden" so to speak but still displacing space

        cy.stub(Cypress.dom, 'getElementAtPointFromViewport').returns(null)

        cy.on('fail', (err) => {
          expect(err.message).to.include('`cy.click()` failed because the center of this element is hidden from view:')
          expect(err.message).to.include('<li>quux</li>')
          expect(err.docsUrl).to.eq('https://on.cypress.io/element-cannot-be-interacted-with')

          done()
        })

        cy.get('#overflow-auto-container').contains('quux').click()
      })

      it('throws when attempting to click a <select> element', function (done) {
        cy.on('fail', (err) => {
          expect(this.logs.length).to.eq(2)
          expect(err.message).to.eq('`cy.click()` cannot be called on a `<select>` element. Use `cy.select()` command instead to change the value.')
          expect(err.docsUrl).to.eq('https://on.cypress.io/select')

          done()
        })

        cy.get('select:first').click()
      })

      it('throws when provided invalid position', function (done) {
        cy.on('fail', (err) => {
          expect(this.logs.length).to.eq(2)
<<<<<<< HEAD
          expect(err.message).to.eq('Invalid position argument: `foo`. Position may only be topLeft, top, topRight, left, center, right, bottomLeft, bottom, bottomRight.')
=======
          expect(err.message).to.eq(`Invalid position argument: 'foo'. Position may only be topLeft, top, topRight, left, center, right, bottomLeft, bottom, bottomRight.`)
>>>>>>> 033689f8

          done()
        })

        cy.get('button:first').click('foo')
      })

      it('throws when element animation exceeds timeout', (done) => {
        // force the animation calculation to think we moving at a huge distance ;-)
        cy.stub(Cypress.utils, 'getDistanceBetween').returns(100000)

        let clicks = 0

        cy.$$('button:first').on('click', () => {
          clicks += 1
        })

        cy.on('fail', (err) => {
          expect(clicks).to.eq(0)
          expect(err.message).to.include('`cy.click()` could not be issued because this element is currently animating:\n')
          expect(err.docsUrl).to.eq('https://on.cypress.io/element-is-animating')

          done()
        })

        cy.get('button:first').click()
      })

      it('eventually fails the assertion', function (done) {
        cy.on('fail', (err) => {
          const { lastLog } = this

          expect(err.message).to.include(lastLog.get('error').message)
          expect(err.message).not.to.include('undefined')
          expect(lastLog.get('name')).to.eq('assert')
          expect(lastLog.get('state')).to.eq('failed')
          expect(lastLog.get('error')).to.be.an.instanceof(window.chai.AssertionError)

          done()
        })

        cy.get('button:first').click().should('have.class', 'clicked')
      })

      it('does not log an additional log on failure', function (done) {
        cy.on('fail', () => {
          expect(this.logs.length).to.eq(3)

          done()
        })

        cy.get('button:first').click().should('have.class', 'clicked')
      })
    })

    describe('.log', () => {
      beforeEach(function () {
        this.logs = []

        cy.on('log:added', (attrs, log) => {
          this.lastLog = log

          this.logs.push(log)
        })
      })

      it('logs immediately before resolving', (done) => {
        const button = cy.$$('button:first')

        cy.on('log:added', (attrs, log) => {
          if (log.get('name') === 'click') {
            expect(log.get('state')).to.eq('pending')
            expect(log.get('$el').get(0)).to.eq(button.get(0))

            done()
          }
        })

        cy.get('button:first').click()
      })

      it('snapshots before clicking', function (done) {
        cy.$$('button:first').click(() => {
          const { lastLog } = this

          expect(lastLog.get('snapshots').length).to.eq(1)
          expect(lastLog.get('snapshots')[0].name).to.eq('before')
          expect(lastLog.get('snapshots')[0].body).to.be.an('object')

          done()
        })

        cy.get('button:first').click()
      })

      it('snapshots after clicking', () => {
        cy.get('button:first').click().then(function () {
          const { lastLog } = this

          expect(lastLog.get('snapshots').length).to.eq(2)
          expect(lastLog.get('snapshots')[1].name).to.eq('after')

          expect(lastLog.get('snapshots')[1].body).to.be.an('object')
        })
      })

      it('returns only the $el for the element of the subject that was clicked', () => {
        const clicks = []

        // append two buttons
        const button = () => {
          return $(`<button class='clicks'>click</button>`)
        }

        cy.$$('body').append(button()).append(button())

        cy.on('log:added', (attrs, log) => {
          if (log.get('name') === 'click') {
            clicks.push(log)
          }
        })

        cy.get('button.clicks').click({ multiple: true }).then(($buttons) => {
          expect($buttons.length).to.eq(2)
          expect(clicks.length).to.eq(2)

          expect(clicks[1].get('$el').get(0)).to.eq($buttons.last().get(0))
        })
      })

      it('logs only 1 click event', () => {
        const logs = []

        cy.on('log:added', (attrs, log) => {
          if (log.get('name') === 'click') {
            logs.push(log)
          }
        })

        cy.get('button:first').click().then(() => {
          expect(logs.length).to.eq(1)
        })
      })

      it('passes in coords', () => {
        cy.get('button').first().click().then(function ($btn) {
          const { lastLog } = this

          $btn.blur() // blur which removes focus styles which would change coords
          const { fromElWindow } = Cypress.dom.getElementCoordinatesByPosition($btn)

          expect(lastLog.get('coords')).to.deep.eq(fromElWindow)
        })
      })

      it('ends', () => {
        const logs = []

        cy.on('log:added', (attrs, log) => {
          if (log.get('name') === 'click') {
            logs.push(log)
          }
        })

        cy.get('#three-buttons button').click({ multiple: true }).then(() => {
          _.each(logs, (log) => {
            expect(log.get('state')).to.eq('passed')

            expect(log.get('ended')).to.be.true
          })
        })
      })

      it('logs { multiple: true} options', () => {
        cy.get('span').invoke('slice', 0, 2).click({ multiple: true, timeout: 1000 }).then(function () {
          const { lastLog } = this

          expect(lastLog.get('message')).to.eq('{multiple: true, timeout: 1000}')

          expect(lastLog.invoke('consoleProps').Options).to.deep.eq({ multiple: true, timeout: 1000 })
        })
      })

      it('#consoleProps', () => {
        cy.get('button').first().click().then(function ($btn) {
          const { lastLog } = this

          const rect = $btn.get(0).getBoundingClientRect()
          const consoleProps = lastLog.invoke('consoleProps')
          const { fromElWindow } = Cypress.dom.getElementCoordinatesByPosition($btn)

          // this button should be 60 pixels wide
          expect(rect.width).to.eq(60)

          expect(consoleProps.Coords.x).to.be.closeTo(fromElWindow.x, 1) // ensure we are within 1
          expect(consoleProps.Coords.y).to.be.closeTo(fromElWindow.y, 1) // ensure we are within 1

          expect(consoleProps).to.containSubset({
            'Command': 'click',
            'Applied To': lastLog.get('$el').get(0),
            'Elements': 1,
          })
        })
      })

      it('#consoleProps actual element clicked', () => {
        const $btn = $('<button>', {
          id: 'button-covered-in-span',
        })
        .prependTo(cy.$$('body'))

        const $span = $('<span>span in button</span>')
        .css({ padding: 5, display: 'inline-block', backgroundColor: 'yellow' })
        .appendTo($btn)

        cy.get('#button-covered-in-span').click().then(function () {
          expect(this.lastLog.invoke('consoleProps')['Actual Element Clicked']).to.eq($span.get(0))
        })
      })

      it('#consoleProps groups MouseDown', () => {
        cy.$$('input:first').mousedown(() => {
          return false
        })

        cy.get('input:first').click().then(function () {
          const consoleProps = this.lastLog.invoke('consoleProps')

          expect(consoleProps.table[1]()).to.containSubset({
            'name': 'Mouse Move Events',
            'data': [
              {
                'Event Name': 'pointerover',
                'Target Element': { id: 'input' },
                'Prevented Default?': false,
                'Stopped Propagation?': false,
              },
              {
                'Event Name': 'mouseover',
                'Target Element': { id: 'input' },
                'Prevented Default?': false,
                'Stopped Propagation?': false,
              },
              {
                'Event Name': 'pointermove',
                'Target Element': { id: 'input' },
                'Prevented Default?': false,
                'Stopped Propagation?': false,
              },
              {
                'Event Name': 'mousemove',
                'Target Element': { id: 'input' },
                'Prevented Default?': false,
                'Stopped Propagation?': false,
              },
            ],
          })

          expect(consoleProps.table[2]()).to.containSubset({
            name: 'Mouse Click Events',
            data: [
              {
                'Event Name': 'pointerdown',
                'Target Element': { id: 'input' },
                'Prevented Default?': false,
                'Stopped Propagation?': false,
              },
              {
                'Event Name': 'mousedown',
                'Target Element': { id: 'input' },
                'Prevented Default?': true,
                'Stopped Propagation?': true,
              },
              {
                'Event Name': 'pointerup',
                'Target Element': { id: 'input' },
                'Prevented Default?': false,
                'Stopped Propagation?': false,
              },
              {
                'Event Name': 'mouseup',
                'Target Element': { id: 'input' },
                'Prevented Default?': false,
                'Stopped Propagation?': false,
              },
              {
                'Event Name': 'click',
                'Target Element': { id: 'input' },
                'Prevented Default?': false,
                'Stopped Propagation?': false,
              },
            ],
          })
        })
      })

      it('#consoleProps groups MouseUp', () => {
        cy.$$('input:first').mouseup(() => {
          return false
        })

        cy.get('input:first').click().then(function () {
          expect(this.lastLog.invoke('consoleProps').table[2]().data).to.containSubset([
            {
              'Event Name': 'pointerdown',
              'Target Element': { id: 'input' },
              'Prevented Default?': false,
              'Stopped Propagation?': false,
            },
            {
              'Event Name': 'mousedown',
              'Target Element': { id: 'input' },
              'Prevented Default?': false,
              'Stopped Propagation?': false,
            },
            {
              'Event Name': 'pointerup',
              'Target Element': { id: 'input' },
              'Prevented Default?': false,
              'Stopped Propagation?': false,
            },
            {
              'Event Name': 'mouseup',
              'Target Element': { id: 'input' },
              'Prevented Default?': true,
              'Stopped Propagation?': true,
            },
            {
              'Event Name': 'click',
              'Target Element': { id: 'input' },
              'Prevented Default?': false,
              'Stopped Propagation?': false,
            },
          ])
        })
      })

      it('#consoleProps groups Click', () => {
        cy.$$('input:first').click(() => {
          return false
        })

        cy.get('input:first').click().then(function () {
          expect(this.lastLog.invoke('consoleProps').table[2]().data).to.containSubset([
            {
              'Event Name': 'pointerdown',
              'Target Element': { id: 'input' },
              'Prevented Default?': false,
              'Stopped Propagation?': false,
            },
            {
              'Event Name': 'mousedown',
              'Target Element': { id: 'input' },
              'Prevented Default?': false,
              'Stopped Propagation?': false,
            },
            {
              'Event Name': 'pointerup',
              'Target Element': { id: 'input' },
              'Prevented Default?': false,
              'Stopped Propagation?': false,
            },
            {
              'Event Name': 'mouseup',
              'Target Element': { id: 'input' },
              'Prevented Default?': false,
              'Stopped Propagation?': false,
            },
            {
              'Event Name': 'click',
              'Target Element': { id: 'input' },
              'Prevented Default?': true,
              'Stopped Propagation?': true,
            },
          ])
        })
      })

      it('#consoleProps groups skips mouse move events if no mouse move', () => {
        const btn = cy.$$('span#not-hidden')

        attachMouseClickListeners({ btn })
        attachMouseHoverListeners({ btn })

        cy.get('span#not-hidden').click().click()

        cy.getAll('btn', 'mousemove mouseover').each(shouldBeCalledOnce)
        cy.getAll('btn', 'pointerdown mousedown pointerup mouseup click').each(shouldBeCalledWithCount(2))
        .then(function () {
          const { logs } = this
          const logsArr = logs.map((x) => x.invoke('consoleProps'))

          const lastClickProps = _.filter(logsArr, { Command: 'click' })[1]
          const consoleProps = lastClickProps

          expect(_.map(consoleProps.table, (x) => x())).to.containSubset([
            {
              'name': 'Mouse Move Events (skipped)',
              'data': [],
            },
            {
              'name': 'Mouse Click Events',
              'data': [
                {
                  'Event Name': 'pointerdown',
                  'Target Element': {},
                  'Prevented Default?': false,
                  'Stopped Propagation?': false,
                  'Modifiers': null,
                },
                {
                  'Event Name': 'mousedown',
                  'Target Element': {},
                  'Prevented Default?': false,
                  'Stopped Propagation?': false,
                  'Modifiers': null,
                },
                {
                  'Event Name': 'pointerup',
                  'Target Element': {},
                  'Prevented Default?': false,
                  'Stopped Propagation?': false,
                  'Modifiers': null,
                },
                {
                  'Event Name': 'mouseup',
                  'Target Element': {},
                  'Prevented Default?': false,
                  'Stopped Propagation?': false,
                  'Modifiers': null,
                },
                {
                  'Event Name': 'click',
                  'Target Element': {},
                  'Prevented Default?': false,
                  'Stopped Propagation?': false,
                  'Modifiers': null,
                },
              ],
            },
          ])
        })
      })

      it('#consoleProps groups have activated modifiers', () => {
        cy.$$('input:first').click(() => {
          return false
        })

        cy.get('input:first').type('{ctrl}{shift}', { release: false }).click().then(function () {
          expect(this.lastLog.invoke('consoleProps').table[2]().data).to.containSubset([
            {
              'Event Name': 'pointerdown',
              'Target Element': { id: 'input' },
              'Prevented Default?': false,
              'Stopped Propagation?': false,
              'Modifiers': 'ctrl, shift',

            },
            {
              'Event Name': 'mousedown',
              'Target Element': { id: 'input' },
              'Prevented Default?': false,
              'Stopped Propagation?': false,
              'Modifiers': 'ctrl, shift',

            },
            {
              'Event Name': 'pointerup',
              'Target Element': { id: 'input' },
              'Prevented Default?': false,
              'Stopped Propagation?': false,
              'Modifiers': 'ctrl, shift',

            },
            {
              'Event Name': 'mouseup',
              'Target Element': { id: 'input' },
              'Prevented Default?': false,
              'Stopped Propagation?': false,
              'Modifiers': 'ctrl, shift',

            },
            {
              'Event Name': 'click',
              'Target Element': { id: 'input' },
              'Prevented Default?': true,
              'Stopped Propagation?': true,
              'Modifiers': 'ctrl, shift',

            },
          ])
        })
      })

      it('#consoleProps when no click', () => {
        const $btn = cy.$$('button:first')

        $btn.on('mouseup', function () {
          // synchronously remove this button
          $(this).remove()
        })

        cy.contains('button').click().then(function () {
          expect(this.lastLog.invoke('consoleProps').table[2]().data).to.containSubset([
            {
              'Event Name': 'pointerdown',
              'Target Element': { id: 'button' },
              'Prevented Default?': false,
              'Stopped Propagation?': false,
              'Modifiers': null,
            },
            {
              'Event Name': 'mousedown',
              'Target Element': { id: 'button' },
              'Prevented Default?': false,
              'Stopped Propagation?': false,
              'Modifiers': null,
            },
            {
              'Event Name': 'pointerup',
              'Target Element': { id: 'button' },
              'Prevented Default?': false,
              'Stopped Propagation?': false,
              'Modifiers': null,
            },
            {
              'Event Name': 'mouseup',
              'Target Element': { id: 'button' },
              'Prevented Default?': false,
              'Stopped Propagation?': false,
              'Modifiers': null,
            },
            {
              'Event Name': 'click',
              'Target Element': '⚠️ not fired (Element was detached)',
              'Prevented Default?': null,
              'Stopped Propagation?': null,
              'Modifiers': null,
            },
          ])
        })
      })

      it('does not fire a click when element has been removed on mouseup', () => {
        const $btn = cy.$$('button:first')

        $btn.on('mouseup', function () {
          // synchronously remove this button
          $(this).remove()
        })

        $btn.on('click', () => {
          fail('should not have gotten click')
        })

        cy.contains('button').click()
      })

      it('logs deltaOptions', () => {
        cy
        .get('button:first').click({ force: true, timeout: 1000 })
        .then(function () {
          const { lastLog } = this

          expect(lastLog.get('message')).to.eq('{force: true, timeout: 1000}')

          expect(lastLog.invoke('consoleProps').Options).to.deep.eq({ force: true, timeout: 1000 })
        })
      })
    })
  })

  context('#dblclick', () => {
    it('sends a dblclick event', (done) => {
      cy.$$('#button').on('dblclick', () => {
        done()
      })

      cy.get('#button').dblclick()
    })

    it('returns the original subject', () => {
      const $btn = cy.$$('#button')

      cy.get('#button').dblclick().then(($button) => {
        expect($button).to.match($btn)
      })
    })

    it('causes focusable elements to receive focus', () => {
      cy.get(':text:first').dblclick().should('have.focus')
    })

    it('silences errors on unfocusable elements', () => {
      cy.get('div:first').dblclick({ force: true })
    })

    it('causes first focused element to receive blur', () => {
      let blurred = false

      cy.$$('input:first').blur(() => {
        blurred = true
      })

      cy
      .get('input:first').focus()
      .get('input:text:last').dblclick()
      .then(() => {
        expect(blurred).to.be.true
      })
    })

    it('inserts artificial delay of 50ms', () => {
      cy.spy(Promise, 'delay')

      cy.get('#button').click().then(() => {
        expect(Promise.delay).to.be.calledWith(50)
      })
    })

    it('can operate on a jquery collection', () => {
      let dblclicks = 0

      const $buttons = cy.$$('button').slice(0, 2)

      $buttons.dblclick(() => {
        dblclicks += 1

        return false
      })

      // make sure we have more than 1 button
      expect($buttons.length).to.be.gt(1)

      // make sure each button received its dblclick event
      cy.get('button').invoke('slice', 0, 2).dblclick().then(($buttons) => {
        expect($buttons.length).to.eq(dblclicks)
      })
    })

    // TODO: fix this once we implement aborting / restoring / reset
    it.skip('can cancel multiple dblclicks', function (done) {
      let dblclicks = 0

      const spy = this.sandbox.spy(() => {
        this.Cypress.abort()
      })

      // abort after the 3rd dblclick
      const dblclicked = _.after(3, spy)

      const anchors = cy.$$('#sequential-clicks a')

      anchors.dblclick(() => {
        dblclicks += 1

        dblclicked()
      })

      // make sure we have at least 5 anchor links
      expect(anchors.length).to.be.gte(5)

      cy.on('cancel', () => {
        // timeout will get called synchronously
        // again during a click if the click function
        // is called
        const timeout = this.sandbox.spy(cy, '_timeout')

        _.delay(() => {
          // abort should only have been called once
          expect(spy.callCount).to.eq(1)

          // and we should have stopped dblclicking after 3
          expect(dblclicks).to.eq(3)

          expect(timeout.callCount).to.eq(0)

          done()
        }
        , 200)
      })

      cy.get('#sequential-clicks a').dblclick()
    })

    it('serially dblclicks a collection of anchors to the top of the page', () => {
      const throttled = cy.stub().as('clickcount')

      // create a throttled click function
      // which proves we are clicking serially
      const handleClick = cy.stub()
      .callsFake(_.throttle(throttled, 5, { leading: false }))
      .as('handleClick')

      const $anchors = cy.$$('#sequential-clicks a')

      $anchors.on('click', handleClick)
      cy.$$('div#dom').on('click', cy.stub().as('topClick'))
      .on('dblclick', cy.stub().as('topDblclick'))

      // make sure we're clicking multiple $anchors
      expect($anchors.length).to.be.gt(1)

      cy.get('#sequential-clicks a').dblclick({ multiple: true }).then(($els) => {
        expect($els).to.have.length(throttled.callCount)
        cy.get('@topDblclick').should('have.property', 'callCount', $els.length)
      })
    })

    it('serially dblclicks a collection', () => {
      const throttled = cy.stub().as('clickcount')

      // create a throttled click function
      // which proves we are clicking serially
      const handleClick = cy.stub()
      .callsFake(_.throttle(throttled, 5, { leading: false }))
      .as('handleClick')

      const $anchors = cy.$$('#three-buttons button')

      $anchors.on('dblclick', handleClick)

      // make sure we're clicking multiple $anchors
      expect($anchors.length).to.be.gt(1)

      cy.get('#three-buttons button').dblclick({ multiple: true }).then(($els) => {
        expect($els).to.have.length(throttled.callCount)
      })
    })

    it('correctly sets the detail property on mouse events', () => {
      const btn = cy.$$('button:first')

      attachMouseClickListeners({ btn })
      attachMouseDblclickListeners({ btn })
      cy.get('button:first').dblclick()
      cy.getAll('btn', 'mousedown mouseup click').each((spy) => {
        expect(spy.firstCall).calledWithMatch({ detail: 1 })
      })

      cy.getAll('btn', 'mousedown mouseup click').each((spy) => {
        expect(spy.lastCall).to.be.calledWithMatch({ detail: 2 })
      })

      cy.getAll('btn', 'dblclick').each((spy) => {
        expect(spy).to.be.calledOnce
        expect(spy.firstCall).to.be.calledWithMatch({ detail: 2 })
      })

      // pointer events do not set change detail prop
      cy.getAll('btn', 'pointerdown pointerup').each((spy) => {
        expect(spy).to.be.calledWithMatch({ detail: 0 })
      })
    })

    it('sends modifiers', () => {
      const btn = cy.$$('button:first')

      attachMouseClickListeners({ btn })
      attachMouseDblclickListeners({ btn })

      cy.get('input:first').type('{ctrl}{shift}', { release: false })
      cy.get('button:first').dblclick()

      cy.getAll('btn', 'pointerdown mousedown pointerup mouseup click dblclick').each((stub) => {
        expect(stub).to.be.calledWithMatch({
          shiftKey: true,
          ctrlKey: true,
          metaKey: false,
          altKey: false,
        })
      })
    })

    it('increases the timeout delta after each dblclick', () => {
      const count = cy.$$('#three-buttons button').length

      cy.spy(cy, 'timeout')

      cy.get('#three-buttons button').dblclick().then(() => {
        const calls = cy.timeout.getCalls()

        const num = _.filter(calls, (call) => {
          return _.isEqual(call.args, [50, true, 'dblclick'])
        })

        expect(num.length).to.eq(count)
      })
    })

    describe('errors', () => {
      beforeEach(function () {
        Cypress.config('defaultCommandTimeout', 100)

        this.logs = []

        cy.on('log:added', (attrs, log) => {
          this.lastLog = log

          this.logs.push(log)
        })

        null
      })

      it('throws when not a dom subject', (done) => {
        cy.on('fail', () => {
          done()
        })

        cy.dblclick()
      })

      it('throws when subject is not in the document', (done) => {
        let dblclicked = 0

        const $button = cy.$$('button:first').dblclick(() => {
          dblclicked += 1
          $button.remove()

          return false
        })

        cy.on('fail', (err) => {
          expect(dblclicked).to.eq(1)
          expect(err.message).to.include('`cy.dblclick()` failed because this element')

          done()
        })

        cy.get('button:first').dblclick().dblclick()
      })

<<<<<<< HEAD
      it('throws when any member of the subject isnt visible', (done) => {
        cy.$$('button').slice(0, 3).show().last().hide()

        cy.on('fail', (err) => {
          expect(err.message).to.include('`cy.dblclick()` failed because this element is not visible')

          done()
        })

        cy.get('button').invoke('slice', 0, 3).dblclick()
      })

=======
>>>>>>> 033689f8
      it('logs once when not dom subject', function (done) {
        cy.on('fail', (err) => {
          const { lastLog } = this

          expect(this.logs.length).to.eq(1)
          expect(lastLog.get('error')).to.eq(err)

          done()
        })

        cy.dblclick()
      })

      it('throws when any member of the subject isnt visible', function (done) {
        cy.timeout(600)
        cy.$$('#three-buttons button').show().last().hide()

        cy.on('fail', (err) => {
          const { lastLog } = this

          const logs = _.cloneDeep(this.logs)

          expect(logs).to.have.length(4)
          expect(lastLog.get('error')).to.eq(err)
          expect(err.message).to.include('`cy.dblclick()` failed because this element is not visible')

          done()
        })

        cy.get('#three-buttons button').dblclick()
      })
    })

    describe('.log', () => {
      beforeEach(function () {
        this.logs = []

        cy.on('log:added', (attrs, log) => {
          this.lastLog = log

          this.logs.push(log)
        })

        null
      })

      it('logs immediately before resolving', (done) => {
        const $button = cy.$$('button:first')

        cy.on('log:added', (attrs, log) => {
          if (log.get('name') === 'dblclick') {
            expect(log.get('state')).to.eq('pending')
            expect(log.get('$el').get(0)).to.eq($button.get(0))

            done()
          }
        })

        cy.get('button:first').dblclick()
      })

      it('snapshots after clicking', () => {
        cy.get('button:first').dblclick().then(function () {
          const { lastLog } = this

          expect(lastLog.get('snapshots')).to.have.length(2)
          expect(lastLog.get('snapshots')[0]).to.containSubset({ name: 'before' })
          expect(lastLog.get('snapshots')[1]).to.containSubset({ name: 'after' })
        })
      })

      it('returns only the $el for the element of the subject that was dblclicked', () => {
        const dblclicks = []

        // append two buttons
        const $button = () => {
          return $(`<button class='dblclicks'>dblclick</button`)
        }

        cy.$$('body').append($button()).append($button())

        cy.on('log:added', (attrs, log) => {
          if (log.get('name') === 'dblclick') {
            dblclicks.push(log)
          }
        })

        cy.get('button.dblclicks').dblclick().then(($buttons) => {
          expect($buttons.length).to.eq(2)
          expect(dblclicks.length).to.eq(2)

          expect(dblclicks[1].get('$el').get(0)).to.eq($buttons.last().get(0))
        })
      })

      it('logs only 1 dblclick event', () => {
        const logs = []

        cy.on('log:added', (attrs, log) => {
          if (log.get('name') === 'dblclick') {
            logs.push(log)
          }
        })

        cy.get('button:first').dblclick().then(() => {
          expect(logs.length).to.eq(1)
        })
      })

      it('#consoleProps', function () {
        cy.on('log:added', (attrs, log) => {
          this.log = log
        })

        cy.get('button').first().dblclick().then(function ($btn) {
          const { lastLog } = this

          const rect = $btn.get(0).getBoundingClientRect()
          const consoleProps = lastLog.invoke('consoleProps')
          const { fromElWindow } = Cypress.dom.getElementCoordinatesByPosition($btn)

          // this button should be 60 pixels wide
          expect(rect.width).to.eq(60)

          expect(consoleProps.Coords.x).to.be.closeTo(fromElWindow.x, 1) // ensure we are within 1
          expect(consoleProps.Coords.y).to.be.closeTo(fromElWindow.y, 1) // ensure we are within 1

          expect(consoleProps).to.containSubset({
            'Command': 'dblclick',
            'Applied To': {},
            'Elements': 1,
            'Options': {
              'multiple': true,
            },
            'table': {},
          })

          const tables = _.map(consoleProps.table, ((x) => x()))

          expect(tables).to.containSubset([
            {
              'name': 'Mouse Move Events',
              'data': [
                {
                  'Event Name': 'pointerover',
                  'Target Element': {},
                  'Prevented Default?': false,
                  'Stopped Propagation?': false,
                },
                {
                  'Event Name': 'mouseover',
                  'Target Element': {},
                  'Prevented Default?': false,
                  'Stopped Propagation?': false,
                },
                {
                  'Event Name': 'pointermove',
                  'Target Element': {},
                  'Prevented Default?': false,
                  'Stopped Propagation?': false,
                },
                {
                  'Event Name': 'mousemove',
                  'Target Element': {},
                  'Prevented Default?': false,
                  'Stopped Propagation?': false,
                },
              ],
            },
            {
              'name': 'Mouse Click Events',
              'data': [
                {
                  'Event Name': 'pointerdown',
                  'Target Element': {},
                  'Prevented Default?': false,
                  'Stopped Propagation?': false,
                  'Modifiers': null,
                },
                {
                  'Event Name': 'mousedown',
                  'Target Element': {},
                  'Prevented Default?': false,
                  'Stopped Propagation?': false,
                  'Modifiers': null,
                },
                {
                  'Event Name': 'pointerup',
                  'Target Element': {},
                  'Prevented Default?': false,
                  'Stopped Propagation?': false,
                  'Modifiers': null,
                },
                {
                  'Event Name': 'mouseup',
                  'Target Element': {},
                  'Prevented Default?': false,
                  'Stopped Propagation?': false,
                  'Modifiers': null,
                },
                {
                  'Event Name': 'click',
                  'Target Element': {},
                  'Prevented Default?': false,
                  'Stopped Propagation?': false,
                  'Modifiers': null,
                },
                {
                  'Event Name': 'pointerdown',
                  'Target Element': {},
                  'Prevented Default?': false,
                  'Stopped Propagation?': false,
                  'Modifiers': null,
                },
                {
                  'Event Name': 'mousedown',
                  'Target Element': {},
                  'Prevented Default?': false,
                  'Stopped Propagation?': false,
                  'Modifiers': null,
                },
                {
                  'Event Name': 'pointerup',
                  'Target Element': {},
                  'Prevented Default?': false,
                  'Stopped Propagation?': false,
                  'Modifiers': null,
                },
                {
                  'Event Name': 'mouseup',
                  'Target Element': {},
                  'Prevented Default?': false,
                  'Stopped Propagation?': false,
                  'Modifiers': null,
                },
                {
                  'Event Name': 'click',
                  'Target Element': {},
                  'Prevented Default?': false,
                  'Stopped Propagation?': false,
                  'Modifiers': null,
                },
              ],
            },
            {
              'name': 'Mouse Double Click Event',
              'data': [
                {
                  'Event Name': 'dblclick',
                  'Target Element': {},
                  'Prevented Default?': false,
                  'Stopped Propagation?': false,
                  'Modifiers': null,
                },
              ],
            },
          ])
        })
      })
    })
  })

  context('#rightclick', () => {
    it('can rightclick', () => {
      const el = cy.$$('button:first')

      attachMouseClickListeners({ el })
      attachContextmenuListeners({ el })

      cy.get('button:first').rightclick().should('have.focus')

      cy.getAll('el', 'pointerdown mousedown contextmenu pointerup mouseup').each(shouldBeCalled)
      cy.getAll('el', 'click').each(shouldNotBeCalled)

      cy.getAll('el', 'pointerdown mousedown pointerup mouseup').each((stub) => {
        expect(stub.firstCall.args[0]).to.containSubset({
          button: 2,
          buttons: 2,
          which: 3,
        })
      })

      cy.getAll('el', 'contextmenu').each((stub) => {
        expect(stub.firstCall.args[0]).to.containSubset({
          altKey: false,
          bubbles: true,
          target: el.get(0),
          button: 2,
          buttons: 2,
          cancelable: true,
          data: undefined,
          detail: 0,
          handleObj: { type: 'contextmenu', origType: 'contextmenu', data: undefined },
          relatedTarget: null,
          shiftKey: false,
          type: 'contextmenu',
          view: cy.state('window'),
          which: 3,
        })
      })
    })

    it('can rightclick disabled', () => {
      const el = cy.$$('input:first')

      el.get(0).disabled = true

      attachMouseClickListeners({ el })
      attachFocusListeners({ el })
      attachContextmenuListeners({ el })

      cy.get('input:first').rightclick({ force: true })

      cy.getAll('el', 'mousedown contextmenu mouseup').each(shouldNotBeCalled)
      cy.getAll('el', 'pointerdown pointerup').each(shouldBeCalled)
    })

    it('rightclick cancel contextmenu', () => {
      const el = cy.$$('button:first')

      // canceling contextmenu prevents the native contextmenu
      // likely we want to call attention to this, since we cannot
      // reproduce the native contextmenu
      el.on('contextmenu', () => false)

      attachMouseClickListeners({ el })
      attachFocusListeners({ el })
      attachContextmenuListeners({ el })

      cy.get('button:first').rightclick().should('have.focus')

      cy.getAll('el', 'pointerdown mousedown contextmenu pointerup mouseup').each(shouldBeCalled)
      cy.getAll('el', 'click').each(shouldNotBeCalled)
    })

    it('rightclick cancel mousedown', () => {
      const el = cy.$$('button:first')

      el.on('mousedown', () => false)

      attachMouseClickListeners({ el })
      attachFocusListeners({ el })
      attachContextmenuListeners({ el })

      cy.get('button:first').rightclick().should('not.have.focus')

      cy.getAll('el', 'pointerdown mousedown contextmenu pointerup mouseup').each(shouldBeCalled)
      cy.getAll('el', 'focus click').each(shouldNotBeCalled)
    })

    it('rightclick cancel pointerdown', () => {
      const el = cy.$$('button:first')

      el.on('pointerdown', () => false)

      attachMouseClickListeners({ el })
      attachFocusListeners({ el })
      attachContextmenuListeners({ el })

      cy.get('button:first').rightclick()

      cy.getAll('el', 'pointerdown pointerup contextmenu').each(shouldBeCalled)
      cy.getAll('el', 'mousedown mouseup').each(shouldNotBeCalled)
    })

    it('rightclick remove el on pointerdown', () => {
      const el = cy.$$('button:first')

      el.on('pointerdown', () => el.get(0).remove())

      attachMouseClickListeners({ el })
      attachFocusListeners({ el })
      attachContextmenuListeners({ el })

      cy.get('button:first').rightclick().should('not.exist')

      cy.getAll('el', 'pointerdown').each(shouldBeCalled)
      cy.getAll('el', 'mousedown mouseup contextmenu pointerup').each(shouldNotBeCalled)
    })

    it('rightclick remove el on mouseover', () => {
      const el = cy.$$('button:first')
      const el2 = cy.$$('div#tabindex')

      el.on('mouseover', () => el.get(0).remove())

      attachMouseClickListeners({ el, el2 })
      attachMouseHoverListeners({ el, el2 })
      attachFocusListeners({ el, el2 })
      attachContextmenuListeners({ el, el2 })

      cy.get('button:first').rightclick().should('not.exist')
      cy.get('div#tabindex').should('have.focus')

      cy.getAll('el', 'pointerover mouseover').each(shouldBeCalledOnce)
      cy.getAll('el', 'pointerdown mousedown pointerup mouseup contextmenu').each(shouldNotBeCalled)
      cy.getAll('el2', 'focus pointerdown pointerup contextmenu').each(shouldBeCalled)
    })

    describe('errors', () => {
      beforeEach(function () {
        Cypress.config('defaultCommandTimeout', 100)

        this.logs = []

        cy.on('log:added', (attrs, log) => {
          this.lastLog = log

          this.logs.push(log)
        })

        null
      })

      it('throws when not a dom subject', (done) => {
        cy.on('fail', () => {
          done()
        })

        cy.rightclick()
      })

      it('throws when subject is not in the document', (done) => {
        let rightclicked = 0

        const $button = cy.$$('button:first').on('contextmenu', () => {
          rightclicked += 1
          $button.remove()

          return false
        })

        cy.on('fail', (err) => {
          expect(rightclicked).to.eq(1)
          expect(err.message).to.include('cy.rightclick() failed because this element')

          done()
        })

        cy.get('button:first').rightclick().rightclick()
      })

      it('logs once when not dom subject', function (done) {
        cy.on('fail', (err) => {
          const { lastLog } = this

          expect(this.logs.length).to.eq(1)
          expect(lastLog.get('error')).to.eq(err)

          done()
        })

        cy.rightclick()
      })

      it('throws when any member of the subject isnt visible', function (done) {
        cy.timeout(300)
        cy.$$('#three-buttons button').show().last().hide()

        cy.on('fail', (err) => {
          const { lastLog } = this

          expect(this.logs.length).to.eq(4)
          expect(lastLog.get('error')).to.eq(err)
          expect(err.message).to.include('cy.rightclick() failed because this element is not visible')

          done()
        })

        cy.get('#three-buttons button').rightclick({ multiple: true })
      })
    })

    describe('.log', () => {
      beforeEach(function () {
        this.logs = []

        cy.on('log:added', (attrs, log) => {
          this.lastLog = log

          this.logs.push(log)
        })

        null
      })

      it('logs immediately before resolving', (done) => {
        const $button = cy.$$('button:first')

        cy.on('log:added', (attrs, log) => {
          if (log.get('name') === 'rightclick') {
            expect(log.get('state')).to.eq('pending')
            expect(log.get('$el').get(0)).to.eq($button.get(0))

            done()
          }
        })

        cy.get('button:first').rightclick()
      })

      it('snapshots after clicking', () => {
        cy.get('button:first').rightclick().then(function () {
          const { lastLog } = this

          expect(lastLog.get('snapshots')).to.have.length(2)
          expect(lastLog.get('snapshots')[0]).to.containSubset({ name: 'before' })
          expect(lastLog.get('snapshots')[1]).to.containSubset({ name: 'after' })
        })
      })

      it('returns only the $el for the element of the subject that was rightclicked', () => {
        const rightclicks = []

        // append two buttons
        const $button = () => {
          return $(`<button class='rightclicks'>rightclick</button`)
        }

        cy.$$('body').append($button()).append($button())

        cy.on('log:added', (attrs, log) => {
          if (log.get('name') === 'rightclick') {
            rightclicks.push(log)
          }
        })

        cy.get('button.rightclicks').rightclick({ multiple: true }).then(($buttons) => {
          expect($buttons.length).to.eq(2)
          expect(rightclicks.length).to.eq(2)

          expect(rightclicks[1].get('$el').get(0)).to.eq($buttons.last().get(0))
        })
      })

      it('logs only 1 rightclick event', () => {
        const logs = []

        cy.on('log:added', (attrs, log) => {
          if (log.get('name') === 'rightclick') {
            logs.push(log)
          }
        })

        cy.get('button:first').rightclick().then(() => {
          expect(logs.length).to.eq(1)
        })
      })

      it('#consoleProps', function () {
        cy.on('log:added', (attrs, log) => {
          this.log = log
        })

        cy.get('button').first().rightclick().then(function ($btn) {
          const { lastLog } = this

          const rect = $btn.get(0).getBoundingClientRect()
          const consoleProps = lastLog.invoke('consoleProps')
          const { fromElWindow } = Cypress.dom.getElementCoordinatesByPosition($btn)

          // this button should be 60 pixels wide
          expect(rect.width).to.eq(60)

          expect(consoleProps.Coords.x).to.be.closeTo(fromElWindow.x, 1) // ensure we are within 1
          expect(consoleProps.Coords.y).to.be.closeTo(fromElWindow.y, 1) // ensure we are within 1

          expect(consoleProps).to.containSubset({
            'Command': 'rightclick',
            'Applied To': {},
            'Elements': 1,
            'table': {},
          })

          const tables = _.map(consoleProps.table, ((x) => x()))

          expect(tables).to.containSubset([
            {
              'name': 'Mouse Move Events',
              'data': [
                {
                  'Event Name': 'pointerover',
                  'Target Element': {},
                  'Prevented Default?': false,
                  'Stopped Propagation?': false,
                },
                {
                  'Event Name': 'mouseover',
                  'Target Element': {},
                  'Prevented Default?': false,
                  'Stopped Propagation?': false,
                },
                {
                  'Event Name': 'pointermove',
                  'Target Element': {},
                  'Prevented Default?': false,
                  'Stopped Propagation?': false,
                },
                {
                  'Event Name': 'mousemove',
                  'Target Element': {},
                  'Prevented Default?': false,
                  'Stopped Propagation?': false,
                },
              ],
            },
            {
              'name': 'Mouse Click Events',
              'data': [
                {
                  'Event Name': 'pointerdown',
                  'Target Element': {},
                  'Prevented Default?': false,
                  'Stopped Propagation?': false,
                  'Modifiers': null,
                },
                {
                  'Event Name': 'mousedown',
                  'Target Element': {},
                  'Prevented Default?': false,
                  'Stopped Propagation?': false,
                  'Modifiers': null,
                },
                {
                  'Event Name': 'pointerup',
                  'Target Element': {},
                  'Prevented Default?': false,
                  'Stopped Propagation?': false,
                  'Modifiers': null,
                },
                {
                  'Event Name': 'mouseup',
                  'Target Element': {},
                  'Prevented Default?': false,
                  'Stopped Propagation?': false,
                  'Modifiers': null,
                },
              ],
            },
            {
              'name': 'Mouse Right Click Event',
              'data': [
                {
                  'Event Name': 'contextmenu',
                  'Target Element': {},
                  'Prevented Default?': false,
                  'Stopped Propagation?': false,
                  'Modifiers': null,
                },
              ],
            },
          ])
        })
      })
    })
  })
})

describe('mouse state', () => {
  describe('mouse/pointer events', () => {
    beforeEach(() => {
      cy.visit('http://localhost:3500/fixtures/dom.html')
    })

    describe('resets mouse state', () => {
      it('set state', () => {
        cy.get('div.item:first').then(($el) => {
          const mouseenter = cy.stub().as('mouseenter')

          cy.get('body').then(($el) => {
            $el[0].addEventListener('mouseenter', mouseenter)
          }).then(() => {
            const rect = _.pick($el[0].getBoundingClientRect(), 'left', 'top')
            const coords = {
              x: rect.left,
              y: rect.top,
              doc: cy.state('document'),
            }

            cy.devices.mouse.move(coords)
            expect(mouseenter).to.be.calledOnce
            expect(cy.state('mouseCoords')).ok
          })
        })
      })

      it('reset state', () => {
        const mouseenter = cy.stub().as('mouseenter')

        cy.get('body').then(($el) => {
          $el[0].addEventListener('mouseenter', mouseenter)
        }).then(() => {
          expect(cy.state('mouseCoords')).to.eq(undefined)
          expect(mouseenter).to.not.be.called
        })
      // expect(this.mousemove).to.have.been.called
      })
    })

    describe('mouseout', () => {
      it('can move mouse from a div to another div', () => {
        const mouseout = cy.stub().callsFake((e) => {
          expect(_.toPlainObject(e)).to.containSubset({
            altKey: false,
            bubbles: true,
            button: 0,
            buttons: 0,
            cancelBubble: false,
            cancelable: true,
            clientX: 492,
            clientY: 9,
            composed: true,
            ctrlKey: false,
            currentTarget: cy.$$('div.item')[0],
            defaultPrevented: false,
            detail: 0,
            eventPhase: 2,
            // fromElement: cy.$$('div.item')[0],
            isTrusted: false,
            layerX: 492,
            layerY: 215,
            metaKey: false,
            movementX: 0,
            movementY: 0,
            // offsetX: 484,
            // offsetY: 27,
            pageX: 492,
            pageY: 215,
            relatedTarget: cy.$$('div.item')[1],
            returnValue: true,
            screenX: 492,
            screenY: 9,
            shiftKey: false,
            sourceCapabilities: null,
            target: cy.$$('div.item')[0],
            // not in firefox?
            // toElement: cy.$$('div.item')[1],
            type: 'mouseout',
            view: cy.state('window'),
            // which: 0,
            x: 492,
            y: 9,
          })
        }).as('mouseout')
        const mouseleave = cy.stub().callsFake((e) => {
          expect(_.toPlainObject(e)).to.containSubset({
            altKey: false,
            bubbles: false,
            button: 0,
            buttons: 0,
            cancelBubble: false,
            cancelable: false,
            clientX: 492,
            clientY: 9,
            composed: true,
            ctrlKey: false,
            currentTarget: cy.$$('div.item')[0],
            defaultPrevented: false,
            detail: 0,
            eventPhase: 2,
            // fromElement: cy.$$('div.item')[0],
            isTrusted: false,
            layerX: 492,
            layerY: 215,
            metaKey: false,
            movementX: 0,
            movementY: 0,
            // offsetX: 484,
            // offsetY: 27,
            pageX: 492,
            pageY: 215,
            relatedTarget: cy.$$('div.item')[1],
            returnValue: true,
            screenX: 492,
            screenY: 9,
            shiftKey: false,
            sourceCapabilities: null,
            target: cy.$$('div.item')[0],
            // not in firefox?
            // toElement: cy.$$('div.item')[1],
            type: 'mouseleave',
            view: cy.state('window'),
            // which: 0,
            x: 492,
            y: 9,
          })
        }).as('mouseleave')
        const pointerout = cy.stub().callsFake((e) => {
          expect(_.toPlainObject(e)).to.containSubset({
            altKey: false,
            bubbles: true,
            button: -1,
            buttons: 0,
            cancelBubble: false,
            cancelable: true,
            clientX: 492,
            clientY: 9,
            composed: true,
            ctrlKey: false,
            currentTarget: cy.$$('div.item')[0],
            defaultPrevented: false,
            detail: 0,
            eventPhase: 2,
            // fromElement: cy.$$('div.item')[0],
            isTrusted: false,
            layerX: 492,
            layerY: 215,
            metaKey: false,
            movementX: 0,
            movementY: 0,
            // offsetX: 484,
            // offsetY: 27,
            pageX: 492,
            pageY: 215,
            relatedTarget: cy.$$('div.item')[1],
            returnValue: true,
            screenX: 492,
            screenY: 9,
            shiftKey: false,
            sourceCapabilities: null,
            target: cy.$$('div.item')[0],
            // not in firefox?
            // toElement: cy.$$('div.item')[1],
            type: 'pointerout',
            view: cy.state('window'),
            // which: 0,
            x: 492,
            y: 9,
          })
        }).as('pointerout')
        const pointerleave = cy.stub().callsFake((e) => {
          expect(_.toPlainObject(e)).to.containSubset({
            altKey: false,
            bubbles: false,
            button: -1,
            buttons: 0,
            cancelBubble: false,
            cancelable: false,
            clientX: 492,
            clientY: 9,
            composed: true,
            ctrlKey: false,
            currentTarget: cy.$$('div.item')[0],
            defaultPrevented: false,
            detail: 0,
            eventPhase: 2,
            // fromElement: cy.$$('div.item')[0],
            isTrusted: false,
            layerX: 492,
            layerY: 215,
            metaKey: false,
            movementX: 0,
            movementY: 0,
            // offsetX: 484,
            // offsetY: 27,
            pageX: 492,
            pageY: 215,
            relatedTarget: cy.$$('div.item')[1],
            returnValue: true,
            screenX: 492,
            screenY: 9,
            shiftKey: false,
            sourceCapabilities: null,
            target: cy.$$('div.item')[0],
            // not in firefox?
            // toElement: cy.$$('div.item')[1],
            type: 'pointerleave',
            view: cy.state('window'),
            // which: 0,
            x: 492,
            y: 9,
          })
        }).as('pointerleave')
        const mouseover = cy.stub().callsFake((e) => {
          expect(_.toPlainObject(e)).to.containSubset({
            altKey: false,
            bubbles: true,
            button: 0,
            buttons: 0,
            cancelBubble: false,
            cancelable: true,
            clientX: 492,
            clientY: 9,
            composed: true,
            ctrlKey: false,
            currentTarget: cy.$$('div.item')[1],
            defaultPrevented: false,
            detail: 0,
            eventPhase: 2,
            // fromElement: cy.$$('div.item')[0],
            isTrusted: false,
            layerX: 492,
            layerY: 215,
            metaKey: false,
            movementX: 0,
            movementY: 0,
            // offsetX: 484,
            // offsetY: 27,
            pageX: 492,
            pageY: 215,
            relatedTarget: cy.$$('div.item')[0],
            returnValue: true,
            screenX: 492,
            screenY: 9,
            shiftKey: false,
            sourceCapabilities: null,
            target: cy.$$('div.item')[1],
            // not in Firefox
            // toElement: cy.$$('div.item')[1],
            type: 'mouseover',
            view: cy.state('window'),
            // which: 0,
            x: 492,
            y: 9,
          })
        }).as('mouseover')
        const mouseenter = cy.stub().callsFake((e) => {
          expect(_.toPlainObject(e)).to.containSubset({
            altKey: false,
            bubbles: false,
            button: 0,
            buttons: 0,
            cancelBubble: false,
            cancelable: false,
            clientX: 492,
            clientY: 9,
            composed: true,
            ctrlKey: false,
            currentTarget: cy.$$('div.item')[1],
            defaultPrevented: false,
            detail: 0,
            eventPhase: 2,
            // fromElement: cy.$$('div.item')[0],
            isTrusted: false,
            layerX: 492,
            layerY: 215,
            metaKey: false,
            movementX: 0,
            movementY: 0,
            // offsetX: 484,
            // offsetY: 27,
            pageX: 492,
            pageY: 215,
            relatedTarget: cy.$$('div.item')[0],
            returnValue: true,
            screenX: 492,
            screenY: 9,
            shiftKey: false,
            sourceCapabilities: null,
            target: cy.$$('div.item')[1],
            // not in Firefox
            // toElement: cy.$$('div.item')[1],
            type: 'mouseenter',
            view: cy.state('window'),
            // which: 0,
            x: 492,
            y: 9,
          })
        }).as('mouseenter')
        const pointerover = cy.stub().callsFake((e) => {
          expect(_.toPlainObject(e)).to.containSubset({
            altKey: false,
            bubbles: true,
            button: -1,
            buttons: 0,
            cancelBubble: false,
            cancelable: true,
            clientX: 492,
            clientY: 9,
            composed: true,
            ctrlKey: false,
            currentTarget: cy.$$('div.item')[1],
            defaultPrevented: false,
            detail: 0,
            eventPhase: 2,
            // fromElement: cy.$$('div.item')[0],
            isTrusted: false,
            layerX: 492,
            layerY: 215,
            metaKey: false,
            movementX: 0,
            movementY: 0,
            // offsetX: 484,
            // offsetY: 27,
            pageX: 492,
            pageY: 215,
            relatedTarget: cy.$$('div.item')[0],
            returnValue: true,
            screenX: 492,
            screenY: 9,
            shiftKey: false,
            sourceCapabilities: null,
            target: cy.$$('div.item')[1],
            // not in Firefox
            // toElement: cy.$$('div.item')[1],
            type: 'pointerover',
            view: cy.state('window'),
            // which: 0,
            x: 492,
            y: 9,
          })
        }).as('pointerover')
        const pointerenter = cy.stub().callsFake((e) => {
          expect(_.toPlainObject(e)).to.containSubset({
            altKey: false,
            bubbles: false,
            button: -1,
            buttons: 0,
            cancelBubble: false,
            cancelable: false,
            clientX: 492,
            clientY: 9,
            composed: true,
            ctrlKey: false,
            currentTarget: cy.$$('div.item')[1],
            defaultPrevented: false,
            detail: 0,
            eventPhase: 2,
            // fromElement: cy.$$('div.item')[0],
            isTrusted: false,
            layerX: 492,
            layerY: 215,
            metaKey: false,
            movementX: 0,
            movementY: 0,
            // offsetX: 484,
            // offsetY: 27,
            pageX: 492,
            pageY: 215,
            relatedTarget: cy.$$('div.item')[0],
            returnValue: true,
            screenX: 492,
            screenY: 9,
            shiftKey: false,
            sourceCapabilities: null,
            target: cy.$$('div.item')[1],
            // not in Firefox
            // toElement: cy.$$('div.item')[1],
            type: 'pointerenter',
            view: cy.state('window'),
            // which: 0,
            x: 492,
            y: 9,
          })
        }).as('pointerenter')

        cy.get('div.item').eq(0)
        .should(($el) => {
          $el[0].addEventListener('mouseout', mouseout)
          $el[0].addEventListener('mouseleave', mouseleave)
          $el[0].addEventListener('pointerout', pointerout)
          $el[0].addEventListener('pointerleave', pointerleave)
        })
        .click()
        .then(() => {
          expect(cy.state('mouseCoords')).ok
        })

        cy.get('div.item').eq(1).should(($el) => {
          $el[0].addEventListener('mouseover', mouseover)
          $el[0].addEventListener('mouseenter', mouseenter)
          $el[0].addEventListener('pointerover', pointerover)
          $el[0].addEventListener('pointerenter', pointerenter)
        })
        .click()

        Cypress.Promise.delay(5000)
        .then(() => {
          expect(mouseout).to.be.calledOnce
          expect(mouseleave).to.be.calledOnce
          expect(pointerout).to.be.calledOnce
          expect(pointerleave).to.be.calledOnce
          expect(mouseover).to.be.calledOnce
          expect(mouseover).to.be.calledOnce
          expect(mouseenter).to.be.calledOnce
          expect(pointerover).to.be.calledOnce
          expect(pointerenter).to.be.calledOnce
        })
      })
    })
  })

  describe('more mouse state', () => {
    beforeEach(() => {
      cy.visit('http://localhost:3500/fixtures/issue-2956.html')
    })

    describe('mouseleave mouseenter animations', () => {
      it('sends mouseenter/mouseleave event', () => {
        cy.get('#outer').click()
        cy.get('#inner').should('be.visible')
        cy.get('body').click()
        cy.get('#inner').should('not.be.visible')
      })

      it('will respect changes to dom in event handlers', () => {
        const els = {
          sq4: cy.$$('#sq4'),
          outer: cy.$$('#outer'),
          input: cy.$$('input:first'),
        }

        attachListeners(['mouseenter', 'mouseexit'])

        attachMouseClickListeners(els)
        attachMouseHoverListeners(els)

        cy.get('#sq4').click()
        cy.get('#outer').click()

        cy.getAll('sq4', 'mouseover mousedown mouseup click').each(shouldBeCalledWithCount(2))

        cy.getAll('sq4', 'mouseout').each(shouldBeCalledOnce)

        cy.getAll('outer', 'mousedown mouseup click').each(shouldNotBeCalled)

        cy.getAll('outer', 'mouseover mouseout').each(shouldBeCalledOnce)

        cy.get('input:first').click().should('not.have.focus')

        cy.getAll('input', 'mouseover mouseout').each(shouldBeCalledOnce)

        cy.getAll('input', 'mousedown mouseup click').each(shouldNotBeCalled)
      })

      it('can click on a recursively moving element', () => {
        const sq6 = cy.$$('#sq6')

        /*
        * the square moves back-forth on mouseleave/mouseenter
        * so:
        * - move phase, mouseover sent to sq, sq leaves
        * - before mousedown events, move phase, sq returns, mousedown sent to sq
        * - before mouseup events, move phase, mouseover sent to sq, sq leaves, mouseup sent to body
        * - before click events, move events sent, sq returns, click sent to sq
        */
        attachListeners(['mouseover'])({ sq6 })
        attachMouseClickListeners({ sq6 })

        cy.get('#sq6')
        .click()

        cy.getAll('sq6', 'mousedown pointerdown click').each(shouldBeCalledOnce)
        cy.getAll('sq6', 'mouseover').each(shouldBeCalledWithCount(2))
      })
    })

    it('handles disabled attr', () => {
      const btn = cy.$$(/*html*/`<button id='btn'></button>`)
      .css({
        float: 'left',
        display: 'block',
        width: 250,
        height: 30,
      })
      .appendTo(cy.$$('body'))

      attachMouseHoverListeners({ btn })
      attachMouseClickListeners({ btn })

      btn.on('pointerover', () => {
        btn.attr('disabled', true)
      })

      cy.get('#btn').click()

      cy.getAll('btn', 'pointerover pointerenter pointerdown pointerup').each((stub) => {
        expect(stub).to.be.calledOnce
      })

      cy.getAll('btn', 'mouseover mouseenter mousedown mouseup click').each((stub) => {
        expect(stub).to.not.be.called
      })
    })

    it('handles disabled attr added on mousedown', () => {
      const btn = cy.$$(/*html*/`<button id='btn'></button>`)
      .css({
        float: 'left',
        display: 'block',
        width: 250,
        height: 30,
      })
      .appendTo(cy.$$('body'))

      attachMouseHoverListeners({ btn })
      attachMouseClickListeners({ btn })

      btn.on('mousedown', () => {
        btn.attr('disabled', true)
      })

      cy.get('#btn').click()

      cy.getAll('btn', 'pointerdown mousedown pointerup').each((stub) => {
        expect(stub).to.be.calledOnce
      })

      cy.getAll('btn', 'mouseup click').each((stub) => {
        expect(stub).to.not.be.calledOnce
      })
    })

    it('can click new element after mousemove sequence', () => {
      const btn = cy.$$(/*html*/`<button id='btn'></button>`)
      .css({
        float: 'left',
        display: 'block',
        width: 250,
        height: 30,
      })
      .appendTo(cy.$$('body'))

      const cover = cy.$$(/*html*/`<div id='cover'></div>`).css({
        backgroundColor: 'blue',
        position: 'relative',
        height: 50,
        width: 300,
      })
      .appendTo(btn.parent())

      cover.on('mousemove', () => {
        cover.hide()
      })

      attachMouseHoverListeners({ btn, cover })
      attachMouseClickListeners({ btn, cover })

      cy.get('#cover').click()

      cy.getAll('cover', 'pointerdown mousedown pointerup mouseup click').each((stub) => {
        expect(stub).to.not.be.called
      })

      cy.getAll('btn', 'pointerdown mousedown mouseup pointerup click').each((stub) => {
        expect(stub).to.be.calledOnce
      })
    })

    it('can click new element after mousemove sequence [disabled]', () => {
      const btn = cy.$$(/*html*/`<button id='btn'></button>`)
      .css({
        float: 'left',
        display: 'block',
        width: 250,
        height: 30,
      })
      .appendTo(cy.$$('body'))

      const cover = cy.$$(/*html*/`<div id='cover'></div>`).css({
        backgroundColor: 'blue',
        position: 'relative',
        height: 50,
        width: 300,
      })
      .appendTo(btn.parent())

      cover.on('mousemove', () => {
        cover.hide()
      })

      attachMouseHoverListeners({ btn, cover })
      attachMouseClickListeners({ btn, cover })

      btn.attr('disabled', true)

      cover.on('mousemove', () => {
        cover.hide()
      })

      attachMouseHoverListeners({ btn, cover })
      attachMouseClickListeners({ btn, cover })

      cy.get('#cover').click()

      cy.getAll('btn', 'mousedown mouseup click').each((stub) => {
        expect(stub).to.not.be.called
      })

      // on disabled inputs, pointer events are still fired
      cy.getAll('btn', 'pointerdown pointerup').each((stub) => {
        expect(stub).to.be.called
      })
    })

    it('can target new element after mousedown sequence', () => {
      const btn = cy.$$(/*html*/`<button id='btn'></button>`)
      .css({
        float: 'left',
        display: 'block',
        width: 250,
        height: 30,
      })
      .appendTo(cy.$$('body'))

      const cover = cy.$$(/*html*/`<div id='cover'></div>`).css({
        backgroundColor: 'blue',
        position: 'relative',
        height: 50,
        width: 300,
      })
      .appendTo(btn.parent())

      cover.on('mousedown', () => {
        cover.hide()
      })

      attachMouseHoverListeners({ btn, cover })
      attachMouseClickListeners({ btn, cover })

      btn.on('mouseup', () => {
        btn.attr('disabled', true)
      })

      cy.get('#cover').click()

      cy.getAll('btn', 'mouseup pointerup').each((stub) => {
        expect(stub).to.be.calledOnce
      })
    })

    it('can target new element after mouseup sequence', () => {
      const btn = cy.$$(/*html*/`<button id='btn'></button>`)
      .css({
        float: 'left',
        display: 'block',
        width: 250,
        height: 30,
      })
      .appendTo(cy.$$('body'))

      const cover = cy.$$(/*html*/`<div id='cover'></div>`).css({
        backgroundColor: 'blue',
        position: 'relative',
        height: 50,
        width: 300,
      })
      .appendTo(btn.parent())

      cover.on('mouseup', () => {
        cover.hide()
      })

      attachMouseHoverListeners({ btn, cover })
      attachMouseClickListeners({ btn, cover })

      btn.on('mouseup', () => {
        btn.attr('disabled', true)
      })

      cy.get('#cover').click()

      cy.getAll('cover', 'click').each((stub) => {
        expect(stub).to.not.be.called
      })

      cy.getAll('cover', 'pointerdown mousedown mouseup').each((stub) => {
        expect(stub).to.be.calledOnce
      })
    })

    it('responds to changes in move handlers', () => {
      const btn = cy.$$(/*html*/`<button id='btn'></button>`)
      .css({
        float: 'left',
        display: 'block',
        width: 250,
        height: 30,
      })
      .appendTo(cy.$$('body'))

      const cover = cy.$$(/*html*/`<div id='cover'></div>`).css({
        backgroundColor: 'blue',
        position: 'relative',
        height: 50,
        width: 300,
      })
      .appendTo(btn.parent())

      cover.on('mouseover', () => {
        cover.hide()
      })

      attachMouseHoverListeners({ btn, cover })
      attachMouseClickListeners({ btn, cover })

      cy.get('#cover').click()

      cy.getAll('cover', 'mousedown').each((stub) => {
        expect(stub).to.not.be.called
      })

      cy.getAll('btn', 'pointerdown mousedown mouseup pointerup click').each((stub) => {
        expect(stub).to.be.calledOnce
      })
    })
  })

  describe('user experience', () => {
    beforeEach(() => {
      cy.visit('/fixtures/dom.html')
    })

    // https://github.com/cypress-io/cypress/issues/4347
    it('can render element highlight inside iframe', () => {
      cy.get('iframe:first')
      .should(($iframe) => {
        // wait for iframe to load
        expect($iframe.first().contents().find('body').html()).ok
      })
      .then(($iframe) => {
        // cypress does not wrap this as a DOM element (does not wrap in jquery)
        return cy.wrap($iframe.first().contents().find('body'))
      })
      .within(() => {
        cy.get('a#hashchange')
        .click()
      })
      .then(($body) => {
        expect($body[0].ownerDocument.defaultView.location.hash).eq('#hashchange')
      })

      clickCommandLog('click')
      .then(() => {
        cy.get('.__cypress-highlight').then(($target) => {
          const targetRect = $target[0].getBoundingClientRect()
          const iframeRect = cy.$$('iframe')[0].getBoundingClientRect()

          expect(targetRect.top).gt(iframeRect.top)
          expect(targetRect.bottom).lt(iframeRect.bottom)
        })
      })
    })

    it('can print table of keys on click', () => {
      const spyTableName = cy.spy(top.console, 'groupCollapsed')
      const spyTableData = cy.spy(top.console, 'table')

      cy.get('input:first').click()

      cy.wrap(null)
      .should(() => {
        spyTableName.reset()
        spyTableData.reset()

        return withMutableReporterState(() => {
          const commandLogEl = getCommandLogWithText('click')

          const reactCommandInstance = findReactInstance(commandLogEl.get(0))

          reactCommandInstance.props.appState.isRunning = false

          commandLogEl.find('.command-wrapper').click()

          expect(spyTableName).calledWith('Mouse Move Events')
          expect(spyTableName).calledWith('Mouse Click Events')
          expect(spyTableData).calledTwice
        })
      })
    })
  })
})<|MERGE_RESOLUTION|>--- conflicted
+++ resolved
@@ -1702,13 +1702,8 @@
 
       it('throws when attempting to click multiple elements', (done) => {
         cy.on('fail', (err) => {
-<<<<<<< HEAD
-          expect(err.message).to.eq(`\`cy.click()\` can only be called on a single element. Your subject contained ${num} elements. Pass \`{ multiple: true }\` if you want to serially click each element.`)
+          expect(err.message).to.eq(`\`cy.click()\` can only be called on a single element. Your subject contained 4 elements. Pass \`{ multiple: true }\` if you want to serially click each element.`)
           expect(err.docsUrl).to.eq('https://on.cypress.io/click')
-=======
-          expect(err.message).to.eq('cy.click() can only be called on a single element. Your subject contained 4 elements. Pass { multiple: true } if you want to serially click each element.')
-
->>>>>>> 033689f8
           done()
         })
 
@@ -1898,11 +1893,7 @@
           expect(lastLog.get('snapshots')[1].name).to.eq('after')
           expect(err.message).to.include('`cy.click()` failed because this element is not visible:')
           expect(err.message).to.include('>button ...</button>')
-<<<<<<< HEAD
-          expect(err.message).to.include('`<button#button-covered-in-span>` is not visible because it has CSS property: `position: fixed` and its being covered')
-=======
-          expect(err.message).to.include(`'<button#button-covered-in-span>' is not visible because it has CSS property: 'position: fixed' and its being covered`)
->>>>>>> 033689f8
+          expect(err.message).to.include('`<button#button-covered-in-span>` is not visible because it has CSS property: `position: fixed` and it\'s being covered')
           expect(err.message).to.include('>span on...</span>')
           expect(err.docsUrl).to.eq('https://on.cypress.io/element-cannot-be-interacted-with')
 
@@ -1950,11 +1941,7 @@
       it('throws when provided invalid position', function (done) {
         cy.on('fail', (err) => {
           expect(this.logs.length).to.eq(2)
-<<<<<<< HEAD
           expect(err.message).to.eq('Invalid position argument: `foo`. Position may only be topLeft, top, topRight, left, center, right, bottomLeft, bottom, bottomRight.')
-=======
-          expect(err.message).to.eq(`Invalid position argument: 'foo'. Position may only be topLeft, top, topRight, left, center, right, bottomLeft, bottom, bottomRight.`)
->>>>>>> 033689f8
 
           done()
         })
@@ -2789,21 +2776,6 @@
         cy.get('button:first').dblclick().dblclick()
       })
 
-<<<<<<< HEAD
-      it('throws when any member of the subject isnt visible', (done) => {
-        cy.$$('button').slice(0, 3).show().last().hide()
-
-        cy.on('fail', (err) => {
-          expect(err.message).to.include('`cy.dblclick()` failed because this element is not visible')
-
-          done()
-        })
-
-        cy.get('button').invoke('slice', 0, 3).dblclick()
-      })
-
-=======
->>>>>>> 033689f8
       it('logs once when not dom subject', function (done) {
         cy.on('fail', (err) => {
           const { lastLog } = this
