--- conflicted
+++ resolved
@@ -374,11 +374,7 @@
 
       it "#consoleProps", ->
         cy.get("#select-maps").select("de_dust2").then ($select) ->
-<<<<<<< HEAD
-          { fromWindow } = Cypress.dom.getElementCoordinatesByPosition($select)
-=======
           { fromElWindow } = Cypress.dom.getElementCoordinatesByPosition($select)
->>>>>>> 9a00c611
           console = @lastLog.invoke("consoleProps")
           expect(console.Command).to.eq("select")
           expect(console.Selected).to.deep.eq ["de_dust2"]
