_ = Cypress._
Promise = Cypress.Promise

describe "src/cy/commands/cookies", ->
  beforeEach ->
    ## call through normally on everything

    cy.stub(Cypress, "automation").callThrough()

  context "test:before:run:async", ->
    it "clears cookies before each test run", ->
      Cypress.automation
      .withArgs("get:cookies", { domain: "localhost" })
      .resolves([ { name: "foo" } ])
      .withArgs("clear:cookies", [ { domain: "localhost", name: "foo" } ])
      .resolves([])

      Cypress.emitThen("test:before:run:async", {})
      .then ->
        expect(Cypress.automation).to.be.calledWith(
          "get:cookies",
          { domain: "localhost" }
        )

        expect(Cypress.automation).to.be.calledWith(
          "clear:cookies",
          [ { domain: "localhost", name: "foo" } ]
        )

    it "does not call clear:cookies when get:cookies returns empty array", ->
      Cypress.automation.withArgs("get:cookies").resolves([])

      Cypress.emitThen("test:before:run:async", {})
      .then ->
        expect(Cypress.automation).not.to.be.calledWith(
          "clear:cookies"
        )

    it "does not attempt to time out", ->
      Cypress.automation
      .withArgs("get:cookies", { domain: "localhost" })
      .resolves([ { name: "foo" } ])
      .withArgs("clear:cookies", [ { domain: "localhost", name: "foo" } ])
      .resolves([])

      timeout = cy.spy(Promise.prototype, "timeout")

      Cypress.emitThen("test:before:run:async", {})
      .then ->
        expect(timeout).not.to.be.called

  context "#getCookies", ->
    it "returns array of cookies", ->
      Cypress.automation.withArgs("get:cookies").resolves([])

      cy.getCookies().should("deep.eq", []).then ->
        expect(Cypress.automation).to.be.calledWith(
          "get:cookies",
          { domain: "localhost" }
        )

    describe "timeout", ->
      it "sets timeout to Cypress.config(responseTimeout)", ->
        Cypress.config("responseTimeout", 2500)

        Cypress.automation.resolves([])

        timeout = cy.spy(Promise.prototype, "timeout")

        cy.getCookies().then ->
          expect(timeout).to.be.calledWith(2500)

      it "can override timeout", ->
        Cypress.automation.resolves([])

        timeout = cy.spy(Promise.prototype, "timeout")

        cy.getCookies({timeout: 1000}).then ->
          expect(timeout).to.be.calledWith(1000)

      it "clears the current timeout and restores after success", ->
        Cypress.automation.resolves([])

        cy.timeout(100)

        cy.spy(cy, "clearTimeout")

        cy.getCookies().then ->
          expect(cy.clearTimeout).to.be.calledWith("get:cookies")

          ## restores the timeout afterwards
          expect(cy.timeout()).to.eq(100)

    describe "errors", ->
      beforeEach ->
        Cypress.config("defaultCommandTimeout", 50)

        @logs = []

        cy.on "log:added", (attrs, log) =>
          if attrs.name is "getCookies"
            @lastLog = log
            @logs.push(log)

        return null

      it "logs once on error", (done) ->
        error = new Error("some err message")
        error.name = "foo"
        error.stack = "stack"

        Cypress.automation.rejects(error)

        cy.on "fail", (err) =>
          lastLog = @lastLog

          expect(@logs.length).to.eq(1)

          expect(lastLog.get("error").message).to.eq "some err message"
          expect(lastLog.get("error").name).to.eq "foo"
          expect(lastLog.get("error").stack).to.eq error.stack
          done()

        cy.getCookies()

      it "throws after timing out", (done) ->
        Cypress.automation.resolves(Promise.delay(1000))

        cy.on "fail", (err) =>
          lastLog = @lastLog

          expect(@logs.length).to.eq(1)
          expect(lastLog.get("error")).to.eq(err)
          expect(lastLog.get("state")).to.eq("failed")
          expect(lastLog.get("name")).to.eq("getCookies")
          expect(lastLog.get("message")).to.eq("")
          expect(err.message).to.eq("`cy.getCookies()` timed out waiting `50ms` to complete.")
          expect(err.docsUrl).to.eq("https://on.cypress.io/getcookies")
          done()

        cy.getCookies({timeout: 50})

    describe ".log", ->
      beforeEach ->
        cy.on "log:added", (attrs, log) =>
          if attrs.name is "getCookies"
            @lastLog = log

        Cypress.automation
        .withArgs("get:cookies", { domain: "localhost" })
        .resolves([
          {name: "foo", value: "bar", domain: "localhost", path: "/", secure: true, httpOnly: false}
         ])

      it "can turn off logging", ->
        cy.getCookies({log: false}).then ->
          expect(@lastLog).to.be.undefined

      it "ends immediately", ->
        cy.getCookies().then ->
          lastLog = @lastLog

          expect(lastLog.get("ended")).to.be.true
          expect(lastLog.get("state")).to.eq("passed")

      it "snapshots immediately", ->
        cy.getCookies().then ->
          lastLog = @lastLog

          expect(lastLog.get("snapshots").length).to.eq(1)
          expect(lastLog.get("snapshots")[0]).to.be.an("object")

      it "displays name 'get cookies'", ->
          cy.getCookies().then ->
            lastLog = @lastLog

            expect(lastLog.get("displayName")).to.eq("get cookies")

      it "#consoleProps", ->
        cy.getCookies().then (cookies) ->
          expect(cookies).to.deep.eq([{name: "foo", value: "bar", domain: "localhost", path: "/", secure: true, httpOnly: false}])
          c = @lastLog.invoke("consoleProps")
          expect(c["Yielded"]).to.deep.eq cookies
          expect(c["Num Cookies"]).to.eq 1

  context "#getCookie", ->
    it "returns single cookie by name", ->
      Cypress.automation.withArgs("get:cookie").resolves({
        name: "foo", value: "bar", domain: "localhost", path: "/", secure: true, httpOnly: false
      })

      cy.getCookie("foo").should("deep.eq", {
        name: "foo", value: "bar", domain: "localhost", path: "/", secure: true, httpOnly: false
      }).then ->
        expect(Cypress.automation).to.be.calledWith(
          "get:cookie",
          { domain: "localhost", name: "foo" }
        )

    it "returns null when no cookie was found", ->
      Cypress.automation.withArgs("get:cookie").resolves(null)

      cy.getCookie("foo").should("be.null")

    describe "timeout", ->
      it "sets timeout to Cypress.config(responseTimeout)", ->
        Cypress.config("responseTimeout", 2500)

        Cypress.automation.resolves(null)

        timeout = cy.spy(Promise.prototype, "timeout")

        cy.getCookie("foo").then ->
          expect(timeout).to.be.calledWith(2500)

      it "can override timeout", ->
        Cypress.automation.resolves(null)

        timeout = cy.spy(Promise.prototype, "timeout")

        cy.getCookie("foo", {timeout: 1000}).then ->
          expect(timeout).to.be.calledWith(1000)

      it "clears the current timeout and restores after success", ->
        Cypress.automation.resolves(null)

        cy.timeout(100)

        cy.spy(cy, "clearTimeout")

        cy.getCookie("foo").then ->
          expect(cy.clearTimeout).to.be.calledWith("get:cookie")

          ## restores the timeout afterwards
          expect(cy.timeout()).to.eq(100)

    describe "errors", ->
      beforeEach ->
        Cypress.config("defaultCommandTimeout", 50)

        @logs = []

        cy.on "log:added", (attrs, log) =>
          if attrs.name is "getCookie"
            @lastLog = log
            @logs.push(log)

        return null

      it "logs once on error", (done) ->
        error = new Error("some err message")
        error.name = "foo"
        error.stack = "stack"

        Cypress.automation.rejects(error)

        cy.on "fail", (err) =>
          lastLog = @lastLog

          expect(@logs.length).to.eq(1)

          expect(lastLog.get("error").message).to.eq "some err message"
          expect(lastLog.get("error").name).to.eq "foo"
          expect(lastLog.get("error").stack).to.eq error.stack
          done()

        cy.getCookie("foo")

      it "throws after timing out", (done) ->
        Cypress.automation.resolves(Promise.delay(1000))

        cy.on "fail", (err) =>
          lastLog = @lastLog

          expect(@logs.length).to.eq(1)
          expect(lastLog.get("error")).to.eq(err)
          expect(lastLog.get("state")).to.eq("failed")
          expect(lastLog.get("name")).to.eq("getCookie")
          expect(lastLog.get("message")).to.eq("foo")
          expect(err.message).to.eq("`cy.getCookie()` timed out waiting `50ms` to complete.")
          expect(err.docsUrl).to.eq("https://on.cypress.io/getcookie")
          done()

        cy.getCookie("foo", {timeout: 50})

      it "requires a string name", (done) ->
        cy.on "fail", (err) =>
          lastLog = @lastLog

          expect(@logs.length).to.eq(1)
          expect(lastLog.get("error").message).to.eq "`cy.getCookie()` must be passed a string argument for name."
          expect(lastLog.get("error").docsUrl).to.eq("https://on.cypress.io/getcookie")
          expect(lastLog.get("error")).to.eq(err)
          done()

        cy.getCookie(123)

      it "throws an error if the cookie name is invalid", (done) ->
        cy.on "fail", (err) =>
          expect(err.message).to.include("cy.getCookie() must be passed an RFC-6265-compliant cookie name.")
          expect(err.message).to.include('You passed:\n\n`m=m`')

          done()

        cy.getCookie("m=m")

    describe ".log", ->
      beforeEach ->
        cy.on "log:added", (attrs, log) =>
          if attrs.name is "getCookie"
            @lastLog = log

        Cypress.automation
        .withArgs("get:cookie", { domain: "localhost", name: "foo" })
        .resolves({
          name: "foo", value: "bar", domain: "localhost", path: "/", secure: true, httpOnly: false
         })
        .withArgs("get:cookie", { domain: "localhost", name: "bar" })
        .resolves(null)

      it "can turn off logging", ->
        cy.getCookie("foo", {log: false}).then ->
          expect(@log).to.be.undefined

      it "ends immediately", ->
        cy.getCookie("foo").then ->
          lastLog = @lastLog

          expect(lastLog.get("ended")).to.be.true
          expect(lastLog.get("state")).to.eq("passed")

      it "has correct message", ->
        cy.getCookie("foo").then ->
          lastLog = @lastLog

          expect(lastLog.get("message")).to.eq("foo")

      it "snapshots immediately", ->
        cy.getCookie("foo").then ->
          lastLog = @lastLog

          expect(lastLog.get("snapshots").length).to.eq(1)
          expect(lastLog.get("snapshots")[0]).to.be.an("object")

      it "displays name 'get cookie'", ->
        cy.getCookie("foo").then ->
          lastLog = @lastLog

          expect(lastLog.get("displayName")).to.eq("get cookie")

      it "#consoleProps", ->
        cy.getCookie("foo").then (cookie) ->
          expect(cookie).to.deep.eq({name: "foo", value: "bar", domain: "localhost", path: "/", secure: true, httpOnly: false})
          c = @lastLog.invoke("consoleProps")
          expect(c["Yielded"]).to.deep.eq cookie

      it "#consoleProps when no cookie found", ->
        cy.getCookie("bar").then (cookie) ->
          expect(cookie).to.be.null
          c = @lastLog.invoke("consoleProps")
          expect(c["Yielded"]).to.eq "null"
          expect(c["Note"]).to.eq("No cookie with the name: 'bar' was found.")

  context "#setCookie", ->
    beforeEach ->
      cy.stub(Cypress.utils, "addTwentyYears").returns(12345)

    it "returns set cookie", ->
      Cypress.automation.withArgs("set:cookie").resolves({
        name: "foo", value: "bar", domain: "localhost", path: "/", secure: false, httpOnly: false, expiry: 12345
      })

      cy.setCookie("foo", "bar").should("deep.eq", {
        name: "foo", value: "bar", domain: "localhost", path: "/", secure: false, httpOnly: false, expiry: 12345
      }).then ->
        expect(Cypress.automation).to.be.calledWith(
          "set:cookie",
          { domain: "localhost", name: "foo", value: "bar", path: "/", secure: false, httpOnly: false, expiry: 12345 }
        )

    it "can change options", ->
      Cypress.automation.withArgs("set:cookie").resolves({
        name: "foo", value: "bar", domain: "brian.dev.local", path: "/foo", secure: true, httpOnly: true, expiry: 987
      })

      cy.setCookie("foo", "bar", {domain: "brian.dev.local", path: "/foo", secure: true, httpOnly: true, expiry: 987}).should("deep.eq", {
        name: "foo", value: "bar", domain: "brian.dev.local", path: "/foo", secure: true, httpOnly: true, expiry: 987
      }).then ->
        expect(Cypress.automation).to.be.calledWith(
          "set:cookie",
          { domain: "brian.dev.local", name: "foo", value: "bar", path: "/foo", secure: true, httpOnly: true, expiry: 987 }
        )

    describe "timeout", ->
      it "sets timeout to Cypress.config(responseTimeout)", ->
        Cypress.config("responseTimeout", 2500)

        Cypress.automation.resolves(null)

        timeout = cy.spy(Promise.prototype, "timeout")

        cy.setCookie("foo", "bar").then ->
          expect(timeout).to.be.calledWith(2500)

      it "can override timeout", ->
        Cypress.automation.resolves(null)

        timeout = cy.spy(Promise.prototype, "timeout")

        cy.setCookie("foo", "bar", {timeout: 1000}).then ->
          expect(timeout).to.be.calledWith(1000)

      it "clears the current timeout and restores after success", ->
        Cypress.automation.resolves(null)

        cy.timeout(100)

        cy.spy(cy, "clearTimeout")

        cy.setCookie("foo", "bar").then ->
          expect(cy.clearTimeout).to.be.calledWith("set:cookie")

          ## restores the timeout afterwards
          expect(cy.timeout()).to.eq(100)

    describe "errors", ->
      beforeEach ->
        Cypress.config("defaultCommandTimeout", 50)

        @logs = []

        cy.on "log:added", (attrs, log) =>
          if attrs.name is "setCookie"
            @lastLog = log
            @logs.push(log)

        return null

      it "logs once on error", (done) ->
        error = new Error("some err message")
        error.name = "foo"

        Cypress.automation.rejects(error)

        cy.on "fail", (err) =>
          lastLog = @lastLog

          expect(@logs.length).to.eq(1)
          expect(lastLog.get("error").message).to.include "some err message"
          expect(lastLog.get("error").name).to.eq "CypressError"
          expect(lastLog.get("error").stack).to.include error.stack
          done()

        cy.setCookie("foo", "bar")

      it "throws after timing out", (done) ->
        Cypress.automation.resolves(Promise.delay(1000))

        cy.on "fail", (err) =>
          lastLog = @lastLog

          expect(@logs.length).to.eq(1)
          expect(lastLog.get("error")).to.eq(err)
          expect(lastLog.get("state")).to.eq("failed")
          expect(lastLog.get("name")).to.eq("setCookie")
          expect(lastLog.get("message")).to.eq("foo, bar")
<<<<<<< HEAD
          expect(err.message).to.eq("`cy.setCookie()` timed out waiting `50ms` to complete.")
          expect(err.docsUrl).to.eq("https://on.cypress.io/setcookie")
=======
          expect(err.message).to.include("cy.setCookie() timed out waiting '50ms' to complete.")
>>>>>>> 696e0852
          done()

        cy.setCookie("foo", "bar", {timeout: 50})

      it "requires a string name", (done) ->
        cy.on "fail", (err) =>
          lastLog = @lastLog

          expect(@logs.length).to.eq(1)
          expect(lastLog.get("error").message).to.eq "`cy.setCookie()` must be passed two string arguments for `name` and `value`."
          expect(lastLog.get("error").docsUrl).to.eq "https://on.cypress.io/setcookie"
          expect(lastLog.get("error")).to.eq(err)
          done()

        cy.setCookie(123)

      it "requires a string value", (done) ->
        cy.on "fail", (err) =>
          lastLog = @lastLog

          expect(@logs.length).to.eq(1)
          expect(lastLog.get("error").message).to.eq "`cy.setCookie()` must be passed two string arguments for `name` and `value`."
          expect(lastLog.get("error").docsUrl).to.eq "https://on.cypress.io/setcookie"
          expect(lastLog.get("error")).to.eq(err)
          done()

        cy.setCookie("foo", 123)

      context "when setting an invalid cookie", ->
        it "throws an error if the cookie name is invalid", (done) ->
          cy.on "fail", (err) =>
            expect(err.message).to.include("cy.setCookie() must be passed an RFC-6265-compliant cookie name.")
            expect(err.message).to.include('You passed:\n\n`m=m`')

            done()

          ## cookie names may not contain =
          ## https://stackoverflow.com/a/6109881/3474615
          cy.setCookie("m=m", "foo")

        it "throws an error if the cookie value is invalid", (done) ->
          cy.on "fail", (err) =>
            expect(err.message).to.include('must be passed an RFC-6265-compliant cookie value.')
            expect(err.message).to.include('You passed:\n\n` bar`')

            done()

          ## cookies may not contain unquoted whitespace
          cy.setCookie("foo", " bar")

        it "throws an error if the backend responds with an error", (done) ->
          cy.on "fail", (err) =>
            expect(skipErrStub).to.be.calledOnce
            expect(errStub).to.be.calledTwice
            expect(err.message).to.contain('unexpected error setting the requested cookie')
            done()

          errStub = cy.stub(Cypress.utils, "throwErrByPath")
          errStub.callThrough()

          ## stub cookie validation so this invalid cookie can make it to the backend
          skipErrStub = errStub
          .withArgs("setCookie.invalid_value")
          .returns()

          ## browser backend should yell since this is invalid
          cy.setCookie("foo", " bar")

    describe ".log", ->
      beforeEach ->
        cy.on "log:added", (attrs, log) =>
          if attrs.name is "setCookie"
            @lastLog = log

        Cypress.automation
        .withArgs("set:cookie", {
          domain: "localhost", name: "foo", value: "bar", path: "/", secure: false, httpOnly: false, expiry: 12345
        })
        .resolves({
          name: "foo", value: "bar", domain: "localhost", path: "/", secure: true, httpOnly: false
         })

      it "can turn off logging", ->
        cy.setCookie("foo", "bar", {log: false}).then ->
          expect(@log).to.be.undefined

      it "ends immediately", ->
        cy.setCookie("foo", "bar").then ->
          lastLog = @lastLog

          expect(lastLog.get("ended")).to.be.true
          expect(lastLog.get("state")).to.eq("passed")

      it "snapshots immediately", ->
        cy.setCookie("foo", "bar").then ->
          lastLog = @lastLog

          expect(lastLog.get("snapshots").length).to.eq(1)
          expect(lastLog.get("snapshots")[0]).to.be.an("object")

          it "displays name 'set cookie'", ->
        cy.setCookie("foo", "bar").then ->
          lastLog = @lastLog

          expect(lastLog.get("displayName")).to.eq("set cookie")

      it "#consoleProps", ->
        cy.setCookie("foo", "bar").then (cookie) ->
          expect(cookie).to.deep.eq({name: "foo", value: "bar", domain: "localhost", path: "/", secure: true, httpOnly: false})
          c = @lastLog.invoke("consoleProps")
          expect(c["Yielded"]).to.deep.eq cookie

  context "#clearCookie", ->
    it "returns null", ->
      Cypress.automation.withArgs("clear:cookie").resolves(null)

      cy.clearCookie("foo").should("be.null").then ->
        expect(Cypress.automation).to.be.calledWith(
          "clear:cookie",
          { domain: "localhost", name: "foo" }
        )

    describe "timeout", ->
      it "sets timeout to Cypress.config(responseTimeout)", ->
        Cypress.config("responseTimeout", 2500)

        Cypress.automation.resolves(null)

        timeout = cy.spy(Promise.prototype, "timeout")

        cy.clearCookie("foo").then ->
          expect(timeout).to.be.calledWith(2500)

      it "can override timeout", ->
        Cypress.automation.resolves(null)

        timeout = cy.spy(Promise.prototype, "timeout")

        cy.clearCookie("foo", {timeout: 1000}).then ->
          expect(timeout).to.be.calledWith(1000)

      it "clears the current timeout and restores after success", ->
        Cypress.automation.resolves([])

        cy.timeout(100)

        cy.spy(cy, "clearTimeout")

        cy.clearCookie("foo").then ->
          expect(cy.clearTimeout).to.be.calledWith("clear:cookie")

          ## restores the timeout afterwards
          expect(cy.timeout()).to.eq(100)

    describe "errors", ->
      beforeEach ->
        Cypress.config("defaultCommandTimeout", 50)

        @logs = []

        cy.on "log:added", (attrs, log) =>
          if attrs.name is "clearCookie"
            @lastLog = log
            @logs.push(log)

        return null

      it "logs once on error", (done) ->
        error = new Error("some err message")
        error.name = "foo"
        error.stack = "stack"

        Cypress.automation.rejects(error)

        cy.on "fail", (err) =>
          lastLog = @lastLog

          expect(@logs.length).to.eq(1)
          expect(lastLog.get("error").message).to.eq "some err message"
          expect(lastLog.get("error").name).to.eq "foo"
          expect(lastLog.get("error").stack).to.eq error.stack
          done()

        cy.clearCookie("foo")

      it "throws after timing out", (done) ->
        Cypress.automation.resolves(Promise.delay(1000))

        cy.on "fail", (err) =>
          lastLog = @lastLog

          expect(@logs.length).to.eq(1)
          expect(lastLog.get("error")).to.eq(err)
          expect(lastLog.get("state")).to.eq("failed")
          expect(lastLog.get("name")).to.eq("clearCookie")
          expect(lastLog.get("message")).to.eq("foo")
          expect(err.message).to.eq("`cy.clearCookie()` timed out waiting `50ms` to complete.")
          expect(err.docsUrl).to.eq("https://on.cypress.io/clearcookie")
          done()

        cy.clearCookie("foo", {timeout: 50})

      it "requires a string name", (done) ->
        cy.on "fail", (err) =>
          lastLog = @lastLog

          expect(@logs.length).to.eq(1)
          expect(lastLog.get("error").message).to.eq "`cy.clearCookie()` must be passed a string argument for name."
          expect(lastLog.get("error").docsUrl).to.eq "https://on.cypress.io/clearcookie"
          expect(lastLog.get("error")).to.eq(err)
          done()

        cy.clearCookie(123)

      it "throws an error if the cookie name is invalid", (done) ->
        cy.on "fail", (err) =>
          expect(err.message).to.include("cy.clearCookie() must be passed an RFC-6265-compliant cookie name.")
          expect(err.message).to.include('You passed:\n\n`m=m`')

          done()

        cy.clearCookie("m=m")

    describe ".log", ->
      beforeEach ->
        cy.on "log:added", (attrs, log) =>
          if attrs.name is "clearCookie"
            @lastLog = log

        Cypress.automation
        .withArgs("clear:cookie", { domain: "localhost", name: "foo" })
        .resolves({
          name: "foo", value: "bar", domain: "localhost", path: "/", secure: true, httpOnly: false
         })
         .withArgs("clear:cookie", { domain: "localhost", name: "bar" })
         .resolves(null)

      it "can turn off logging", ->
        cy.clearCookie("foo", {log: false}).then ->
          expect(@log).to.be.undefined

      it "ends immediately", ->
        cy.clearCookie("foo").then ->
          lastLog = @lastLog

          expect(lastLog.get("ended")).to.be.true
          expect(lastLog.get("state")).to.eq("passed")

      it "snapshots immediately", ->
        cy.clearCookie("foo").then ->
          lastLog = @lastLog

          expect(lastLog.get("snapshots").length).to.eq(1)
          expect(lastLog.get("snapshots")[0]).to.be.an("object")

          it "displays name 'clear cookie'", ->
        cy.clearCookie("foo").then ->
          lastLog = @lastLog

          expect(lastLog.get("displayName")).to.eq("clear cookie")

      it "#consoleProps", ->
        cy.clearCookie("foo").then (cookie) ->
          expect(cookie).to.be.null
          c = @lastLog.invoke("consoleProps")
          expect(c["Yielded"]).to.eq("null")
          expect(c["Cleared Cookie"]).to.deep.eq {name: "foo", value: "bar", domain: "localhost", path: "/", secure: true, httpOnly: false}

      it "#consoleProps when no matching cookie was found", ->
        cy.clearCookie("bar").then (cookie) ->
          expect(cookie).to.be.null
          c = @lastLog.invoke("consoleProps")
          expect(c["Yielded"]).to.eq("null")
          expect(c["Cleared Cookie"]).to.be.undefined
          expect(c["Note"]).to.eq "No cookie with the name: 'bar' was found or removed."

  context "#clearCookies", ->
    it "returns null", ->
      Cypress.automation.withArgs("get:cookies").resolves([])

      cy.clearCookies().should("be.null")

    it "does not call 'clear:cookies' when no cookies were returned", ->
      Cypress.automation.withArgs("get:cookies").resolves([])

      cy.clearCookies().then ->
        expect(Cypress.automation).not.to.be.calledWith(
          "clear:cookies"
        )

    it "calls 'clear:cookies' only with clearableCookies", ->
      Cypress.automation
      .withArgs("get:cookies")
      .resolves([
        { name: "foo" },
        { name: "bar" }
      ])
      .withArgs("clear:cookies", [
        { name: "foo", domain: "localhost" }
      ])
      .resolves({
        name: "foo"
      })

      cy.stub(Cypress.Cookies, "getClearableCookies")
      .withArgs([{name: "foo"}, {name: "bar"}])
      .returns([{name: "foo"}])

      cy.clearCookies().should("be.null").then ->
        expect(Cypress.automation).to.be.calledWith(
          "clear:cookies",
          [ { name: "foo", domain: "localhost" } ]
        )

    it "calls 'clear:cookies' with all cookies", ->
      Cypress.Cookies.preserveOnce("bar", "baz")

      Cypress.automation
      .withArgs("get:cookies")
      .resolves([
        { name: "foo" },
        { name: "bar" }
        { name: "baz" }
      ])
      .withArgs("clear:cookies", [
        { name: "foo", domain: "localhost" }
      ])
      .resolves({
        name: "foo"
      })
      .withArgs("clear:cookies", [
        { name: "foo", domain: "localhost" }
        { name: "bar", domain: "localhost" }
        { name: "baz", domain: "localhost" }
      ])
      .resolves({
        name: "foo"
      })

      cy
        .clearCookies().should("be.null").then ->
          expect(Cypress.automation).to.be.calledWith(
            "clear:cookies",
            [ { name: "foo", domain: "localhost" } ]
          )
        .clearCookies().should("be.null").then ->
          expect(Cypress.automation).to.be.calledWith(
            "clear:cookies", [
              { name: "foo", domain: "localhost" }
              { name: "bar", domain: "localhost" }
              { name: "baz", domain: "localhost" }
            ]
          )

    describe "timeout", ->
      beforeEach ->
        Cypress.automation
        .withArgs("get:cookies")
        .resolves([{}])
        .withArgs("clear:cookies")
        .resolves({})

      it "sets timeout to Cypress.config(responseTimeout)", ->
        Cypress.config("responseTimeout", 2500)

        Cypress.automation.resolves([])

        timeout = cy.spy(Promise.prototype, "timeout")

        cy.clearCookies().then ->
          expect(timeout).to.be.calledWith(2500)

      it "can override timeout", ->
        Cypress.automation.resolves([])

        timeout = cy.spy(Promise.prototype, "timeout")

        cy.clearCookies({timeout: 1000}).then ->
          expect(timeout).to.be.calledWith(1000)

      it "clears the current timeout and restores after success", ->
        cy.timeout(100)

        cy.spy(cy, "clearTimeout")

        cy.clearCookies().then ->
          expect(cy.clearTimeout).to.be.calledWith("get:cookies")
          expect(cy.clearTimeout).to.be.calledWith("clear:cookies")
          ## restores the timeout afterwards
          expect(cy.timeout()).to.eq(100)

    describe "errors", ->
      beforeEach ->
        Cypress.config("defaultCommandTimeout", 50)

        @logs = []

        cy.on "log:added", (attrs, log) =>
          if attrs.name is "clearCookies"
            @lastLog = log
            @logs.push(log)

        return null

      it "logs once on 'get:cookies' error", (done) ->
        error = new Error("some err message")
        error.name = "foo"
        error.stack = "stack"

        Cypress.automation.rejects(error)

        cy.on "fail", (err) =>
          lastLog = @lastLog

          expect(@logs.length).to.eq(1)
          expect(lastLog.get("error").message).to.eq "some err message"
          expect(lastLog.get("error").name).to.eq "foo"
          expect(lastLog.get("error").stack).to.eq err.stack
          expect(lastLog.get("error")).to.eq(err)
          done()

        cy.clearCookies()

      it "throws after timing out", (done) ->
        Cypress.automation.resolves([{ name: "foo" }])
        Cypress.automation.withArgs("clear:cookies").resolves(Promise.delay(1000))

        cy.on "fail", (err) =>
          lastLog = @lastLog

          expect(@logs.length).to.eq(1)
          expect(lastLog.get("error")).to.eq(err)
          expect(lastLog.get("state")).to.eq("failed")
          expect(lastLog.get("name")).to.eq("clearCookies")
          expect(lastLog.get("message")).to.eq("")
          expect(err.message).to.eq("`cy.clearCookies()` timed out waiting `50ms` to complete.")
          expect(err.docsUrl).to.eq("https://on.cypress.io/clearcookies")
          done()

        cy.clearCookies({timeout: 50})

      it "logs once on 'clear:cookies' error", (done) ->
        Cypress.automation.withArgs("get:cookies").resolves([
          {name: "foo"}, {name: "bar"}
        ])

        error = new Error("some err message")
        error.name = "foo"
        error.stack = "stack"

        Cypress.automation.withArgs("clear:cookies").rejects(error)

        cy.on "fail", (err) =>
          lastLog = @lastLog

          expect(@logs.length).to.eq(1)
          expect(lastLog.get("error").message).to.eq "some err message"
          expect(lastLog.get("error").name).to.eq "foo"
          expect(lastLog.get("error").stack).to.eq error.stack
          expect(lastLog.get("error")).to.eq(err)
          done()

        cy.clearCookies()

    describe ".log", ->
      beforeEach ->
        cy.on "log:added", (attrs, log) =>
          if attrs.name is "clearCookies"
            @lastLog = log

        Cypress.automation
        .withArgs("get:cookies", { domain: "localhost" })
        .resolves([ { name: "foo" } ])
        .withArgs("clear:cookies", [ { name: "foo", domain: "localhost" } ])
        .resolves([
          { name: "foo" }
        ])

      it "can turn off logging", ->
        cy.clearCookies({log: false}).then ->
          expect(@log).to.be.undefined

      it "ends immediately", ->
        cy.clearCookies().then ->
          lastLog = @lastLog

          expect(lastLog.get("ended")).to.be.true
          expect(lastLog.get("state")).to.eq("passed")

      it "snapshots immediately", ->
        cy.clearCookies().then ->
          lastLog = @lastLog

          expect(lastLog.get("snapshots").length).to.eq(1)
          expect(lastLog.get("snapshots")[0]).to.be.an("object")

          it "displays name 'get cookies'", ->
        cy.clearCookies().then ->
          lastLog = @lastLog

          expect(lastLog.get("displayName")).to.eq("clear cookies")

      it "#consoleProps", ->
        cy.clearCookies().then (cookies) ->
          expect(cookies).to.be.null
          c = @lastLog.invoke("consoleProps")
          expect(c["Yielded"]).to.eq("null")
          expect(c["Cleared Cookies"]).to.deep.eq [{name: "foo"}]
          expect(c["Num Cookies"]).to.eq 1

    describe ".log with no cookies returned", ->
      beforeEach ->
        cy.on "log:added", (attrs, log) =>
          if attrs.name is "clearCookies"
            @lastLog = log

        Cypress.automation
        .withArgs("get:cookies", { domain: "localhost" })
        .resolves([])

      it "#consoleProps", ->
        cy.clearCookies().then (cookies) ->
          expect(cookies).to.be.null
          c = @lastLog.invoke("consoleProps")
          expect(c["Yielded"]).to.eq("null")
          expect(c["Cleared Cookies"]).to.be.undefined
          expect(c["Note"]).to.eq "No cookies were found or removed."

    describe ".log when no cookies were cleared", ->
      beforeEach ->
        cy.on "log:added", (attrs, log) =>
          if attrs.name is "clearCookies"
            @lastLog = log

        Cypress.automation
        .withArgs("get:cookies", { domain: "localhost" })
        .resolves([ { name: "foo" } ])
        .withArgs("clear:cookies", [ { name: "foo", domain: "localhost" } ])
        .resolves([])

      it "#consoleProps", ->
        cy.clearCookies().then (cookies) ->
          expect(cookies).to.be.null
          c = @lastLog.invoke("consoleProps")
          expect(c["Yielded"]).to.eq("null")
          expect(c["Cleared Cookies"]).to.be.undefined
          expect(c["Note"]).to.eq "No cookies were found or removed."<|MERGE_RESOLUTION|>--- conflicted
+++ resolved
@@ -464,12 +464,8 @@
           expect(lastLog.get("state")).to.eq("failed")
           expect(lastLog.get("name")).to.eq("setCookie")
           expect(lastLog.get("message")).to.eq("foo, bar")
-<<<<<<< HEAD
           expect(err.message).to.eq("`cy.setCookie()` timed out waiting `50ms` to complete.")
           expect(err.docsUrl).to.eq("https://on.cypress.io/setcookie")
-=======
-          expect(err.message).to.include("cy.setCookie() timed out waiting '50ms' to complete.")
->>>>>>> 696e0852
           done()
 
         cy.setCookie("foo", "bar", {timeout: 50})
