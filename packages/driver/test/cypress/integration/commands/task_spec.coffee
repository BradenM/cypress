_ = Cypress._
Promise = Cypress.Promise

describe "src/cy/commands/task", ->
  context "#task", ->
    beforeEach ->
      Cypress.config("taskTimeout", 2500)

      cy.stub(Cypress, "backend").callThrough()

    it "calls Cypress.backend('task') with the right options", ->
      Cypress.backend.resolves(null)

      cy.task("foo").then ->
        expect(Cypress.backend).to.be.calledWith("task", {
          task: "foo"
          timeout: 2500
          arg: undefined
        })

    it "passes through arg", ->
      Cypress.backend.resolves(null)

      cy.task("foo", { foo: "foo" }).then ->
        expect(Cypress.backend).to.be.calledWith("task", {
          task: "foo"
          timeout: 2500
          arg: {
            foo: "foo"
          }
        })

    it "really works", ->
      cy.task("return:arg", "works").should("eq", "works")

    describe ".log", ->
      beforeEach ->
        @logs = []

        cy.on "log:added", (attrs, log) =>
          @lastLog = log
          @logs.push(log)

        Cypress.backend.resolves(null)

        return null

      it "can turn off logging", ->
        cy.task("foo", null, { log: false }).then ->
          logs = _.filter @logs, (log) ->
            log.get("name") is "task"

          expect(logs.length).to.eq(0)

      it "logs immediately before resolving", ->
        cy.on "log:added", (attrs, log) =>
          if attrs.name is "task"
            expect(log.get("state")).to.eq("pending")
            expect(log.get("message")).to.eq("foo")

        cy.task("foo").then =>
          throw new Error("failed to log before resolving") unless @lastLog

    describe "timeout", ->
      beforeEach ->
        Cypress.backend.resolves(null)

      it "defaults timeout to Cypress.config(taskTimeout)", ->
        timeout = cy.spy(Promise.prototype, "timeout")

        cy.task("foo").then ->
          expect(timeout).to.be.calledWith(2500)

      it "can override timeout", ->
        timeout = cy.spy(Promise.prototype, "timeout")

        cy.task("foo", null, { timeout: 1000 }).then ->
          expect(timeout).to.be.calledWith(1000)

      it "clears the current timeout and restores after success", ->
        cy.timeout(100)

        clearTimeout = cy.spy(cy, "clearTimeout")

        cy.on "task", =>
          expect(clearTimeout).to.be.calledOnce

        cy.task("foo").then ->
          expect(cy.timeout()).to.eq(100)

    describe "errors", ->
      beforeEach ->
        Cypress.config("defaultCommandTimeout", 50)

        @logs = []

        cy.on "log:added", (attrs, log) =>
          if attrs.name is "task"
            @lastLog = log
            @logs.push(log)

        return null

      it "throws when task is absent", (done) ->
        cy.on "fail", (err) =>
          lastLog = @lastLog

          expect(@logs.length).to.eq(1)
          expect(lastLog.get("error")).to.eq(err)
          expect(lastLog.get("state")).to.eq("failed")
          expect(err.message).to.eq("`cy.task()` must be passed a non-empty string as its 1st argument. You passed: ``.")
          expect(err.docsUrl).to.eq("https://on.cypress.io/task")
          done()

        cy.task()

      it "throws when task isn't a string", (done) ->
        cy.on "fail", (err) =>
          lastLog = @lastLog

          expect(@logs.length).to.eq(1)
          expect(lastLog.get("error")).to.eq(err)
          expect(lastLog.get("state")).to.eq("failed")
          expect(err.message).to.eq("`cy.task()` must be passed a non-empty string as its 1st argument. You passed: `3`.")
          expect(err.docsUrl).to.eq("https://on.cypress.io/task")
          done()

        cy.task(3)

      it "throws when task is an empty string", (done) ->
        cy.on "fail", (err) =>
          lastLog = @lastLog

          expect(@logs.length).to.eq(1)
          expect(lastLog.get("error")).to.eq(err)
          expect(lastLog.get("state")).to.eq("failed")
          expect(err.message).to.eq("`cy.task()` must be passed a non-empty string as its 1st argument. You passed: ``.")
          expect(err.docsUrl).to.eq("https://on.cypress.io/task")
          done()

        cy.task('')

      it "throws when the task errors", (done) ->
        Cypress.backend.rejects(new Error("task failed"))

        cy.on "fail", (err) =>
          lastLog = @lastLog

          expect(@logs.length).to.eq(1)
          expect(lastLog.get("error")).to.eq(err)
          expect(lastLog.get("state")).to.eq("failed")

          expect(err.message).to.include("`cy.task('foo')` failed with the following error:")
          expect(err.message).to.include("Error: task failed")
          done()

        cy.task("foo")

      it "throws when task is not registered by plugin", (done) ->
        cy.on "fail", (err) =>
          lastLog = @lastLog

          expect(@logs.length).to.eq(1)
          expect(lastLog.get("error")).to.eq(err)
          expect(lastLog.get("state")).to.eq("failed")

<<<<<<< HEAD
          expect(err.message).to.contain("cy.task('bar') failed with the following error:\n\nThe task 'bar' was not handled in the plugins file. The following tasks are registered:")
          expect(err.message).to.contain("#{Cypress.config('pluginsFile')}\n\nhttps://on.cypress.io/api/task")
=======
          expect(err.message).to.eq("`cy.task('bar')` failed with the following error:\n\nThe task 'bar' was not handled in the plugins file. The following tasks are registered: return:arg, wait, create:long:file\n\nFix this in your plugins file here:\n#{Cypress.config('pluginsFile')}\n\nhttps://on.cypress.io/api/task")
>>>>>>> 2319a11d
          done()

        cy.task("bar")

      it "throws after timing out", (done) ->
        Cypress.backend.resolves(Promise.delay(250))

        cy.on "fail", (err) =>
          lastLog = @lastLog

          expect(@logs.length).to.eq(1)
          expect(lastLog.get("error")).to.eq(err)
          expect(lastLog.get("state")).to.eq("failed")
          expect(err.message).to.eq("`cy.task('foo')` timed out after waiting `50ms`.")
          expect(err.docsUrl).to.eq("https://on.cypress.io/task")
          done()

        cy.task("foo", null, { timeout: 50 })

      it "logs once on error", (done) ->
        Cypress.backend.rejects(new Error("task failed"))

        cy.on "fail", (err) =>
          lastLog = @lastLog

          expect(@logs.length).to.eq(1)
          expect(lastLog.get("error")).to.eq(err)
          expect(lastLog.get("state")).to.eq("failed")
          done()

        cy.task("foo")

      it "can timeout from the backend's response", (done) ->
        err = new Error("timeout")
        err.timedOut = true

        Cypress.backend.rejects(err)

        cy.on "fail", (err) ->
          expect(err.message).to.include("`cy.task('wait')` timed out after waiting `100ms`.")
          expect(err.docsUrl).to.eq("https://on.cypress.io/task")
          done()

        cy.task("wait", null, { timeout: 100 })

      it "can really time out", (done) ->
        cy.on "fail", (err) ->
          expect(err.message).to.include("`cy.task('wait')` timed out after waiting `100ms`.")
          expect(err.docsUrl).to.eq("https://on.cypress.io/task")
          done()

        cy.task("wait", null, { timeout: 100 })<|MERGE_RESOLUTION|>--- conflicted
+++ resolved
@@ -164,12 +164,7 @@
           expect(lastLog.get("error")).to.eq(err)
           expect(lastLog.get("state")).to.eq("failed")
 
-<<<<<<< HEAD
-          expect(err.message).to.contain("cy.task('bar') failed with the following error:\n\nThe task 'bar' was not handled in the plugins file. The following tasks are registered:")
-          expect(err.message).to.contain("#{Cypress.config('pluginsFile')}\n\nhttps://on.cypress.io/api/task")
-=======
           expect(err.message).to.eq("`cy.task('bar')` failed with the following error:\n\nThe task 'bar' was not handled in the plugins file. The following tasks are registered: return:arg, wait, create:long:file\n\nFix this in your plugins file here:\n#{Cypress.config('pluginsFile')}\n\nhttps://on.cypress.io/api/task")
->>>>>>> 2319a11d
           done()
 
         cy.task("bar")
