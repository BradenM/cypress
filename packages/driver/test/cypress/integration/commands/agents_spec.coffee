--- conflicted
+++ resolved
@@ -259,11 +259,7 @@
 
           _.each ["test", "runnable", "timeout", "slow", "skip", "inspect"], (blacklist) ->
             it "throws on a blacklisted word: #{blacklist}", ->
-<<<<<<< HEAD
               expect(=> cy.stub().as(blacklist)).to.throw("`cy.as()` cannot be aliased as: `#{blacklist}`. This word is reserved.")
-=======
-              expect(=> cy.stub().as(blacklist)).to.throw("cy.as() cannot be aliased as: '#{blacklist}'. This word is reserved.")
->>>>>>> 7540a4fe
 
       context "with dots", ->
         beforeEach ->
