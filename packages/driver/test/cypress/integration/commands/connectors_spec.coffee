--- conflicted
+++ resolved
@@ -657,11 +657,7 @@
           cy.wrap(undefined).invoke("foo")
 
         it "throws when property value is undefined", (done) ->
-<<<<<<< HEAD
-          cy.on "ftest:ail", (err) =>
-=======
-          cy.on "test:fail", (err) =>
->>>>>>> 9f144496
+          cy.on "test:fail", (err) =>
             lastLog = @lastLog
 
             expect(err.message).to.include "Timed out retrying: cy.invoke() errored because the property: 'foo' is not a function, and instead returned a 'undefined' value."
