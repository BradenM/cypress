// only required to read in webpack config, since it is .ts
require('@packages/ts/register')

const _ = require('lodash')
const path = require('path')
const fs = require('fs-extra')
const Promise = require('bluebird')
<<<<<<< HEAD
const { getSnapshot, saveSnapshot } = require('./snapshot')
=======
const webpack = require('@cypress/webpack-preprocessor')

process.env.NO_LIVERELOAD = '1'
const webpackOptions = require('@packages/runner/webpack.config.ts').default
>>>>>>> 9caf21a6

/**
 * @type {Cypress.PluginConfig}
 */
module.exports = (on) => {
<<<<<<< HEAD
=======
  on('file:preprocessor', webpack({ webpackOptions }))
>>>>>>> 9caf21a6

  on('task', {
    'return:arg' (arg) {
      return arg
    },
    'wait' () {
      return Promise.delay(2000)
    },
    'create:long:file' () {
      const filePath = path.join(__dirname, '..', '_test-output', 'longtext.txt')
      const longText = _.times(2000).map(() => {
        return _.times(20).map(() => Math.random()).join(' ')
      }).join('\n\n')

      fs.outputFileSync(filePath, longText)

      return null
    },

    getSnapshot,

    saveSnapshot,

  })
}<|MERGE_RESOLUTION|>--- conflicted
+++ resolved
@@ -5,23 +5,17 @@
 const path = require('path')
 const fs = require('fs-extra')
 const Promise = require('bluebird')
-<<<<<<< HEAD
 const { getSnapshot, saveSnapshot } = require('./snapshot')
-=======
 const webpack = require('@cypress/webpack-preprocessor')
 
 process.env.NO_LIVERELOAD = '1'
 const webpackOptions = require('@packages/runner/webpack.config.ts').default
->>>>>>> 9caf21a6
 
 /**
  * @type {Cypress.PluginConfig}
  */
 module.exports = (on) => {
-<<<<<<< HEAD
-=======
   on('file:preprocessor', webpack({ webpackOptions }))
->>>>>>> 9caf21a6
 
   on('task', {
     'return:arg' (arg) {
