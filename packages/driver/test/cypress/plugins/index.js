--- conflicted
+++ resolved
@@ -1,9 +1,5 @@
-<<<<<<< HEAD
-require('../../../../ts/register')
-=======
 // only required to read in webpack config, since it is .ts
 require('@packages/ts/register')
->>>>>>> 3d939d44
 
 const _ = require('lodash')
 const path = require('path')
@@ -11,14 +7,10 @@
 const Promise = require('bluebird')
 const webpack = require('@cypress/webpack-preprocessor')
 
-<<<<<<< HEAD
-const webpackOptions = require('../../../../runner/webpack.config.ts').default
-=======
 const webpackOptions = require('@packages/runner/webpack.config.ts').default
 
 // get rid of prismjs plugin. the driver doesn't need it
 webpackOptions.module.rules[1].use.options.plugins.pop()
->>>>>>> 3d939d44
 
 module.exports = (on) => {
   on('file:preprocessor', webpack({ webpackOptions }))
