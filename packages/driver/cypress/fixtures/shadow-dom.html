<!DOCTYPE html>
<html>
  <head>
    <title>Shadow DOM Fixture</title>
  </head>
  <body class="filter-me">
    <div id="non-shadow-element" class="in-and-out">Non Shadow</div>
    <cy-test-element id="shadow-element-1" innerClass="shadow-1" content="Shadow Content 1"></cy-test-element>
    <cy-test-element id="shadow-element-2" innerClass="shadow-2" content="Shadow Content 2"></cy-test-element>
    <div id="parent-of-shadow-container-0">
      <div id="parent-of-shadow-container-1" class="filter-me">
        <cy-test-element id="shadow-element-3" innerClass="shadow-3" content="Shadow Content 3"></cy-test-element>
      </div>
    </div>
    <cy-test-element id="shadow-element-4" innerClass="shadow-4" content="Shadow Content 4">
      <cy-test-element id="shadow-element-5" innerClass="shadow-5" content="Shadow Content 5"></cy-test-element>
    </cy-test-element>
    <cy-test-element innerClass="shadow-6" content="Shadow Content 6">
      <div class="in-shadow-slot">In Shadow Slot</div>
    </cy-test-element>
    <cy-test-element id="shadow-element-7" innerClass="in-and-out" content="Shadow Content 7"></cy-test-element>
<<<<<<< HEAD
    <div class="focusable" tabindex="1">
      <cy-test-element innerClass="inside-focusable" content="Inside Focusable"></cy-test-element>
    </div>
    <cy-test-element innerClass="inside-non-visible" content="Not Visible" style="transform-style: preserve-3d; backface-visibility: hidden; transform: rotateY(180deg);"></cy-test-element>
=======
    <div id="parent-of-shadow-container-2">
      <div id="parent-of-shadow-container-3" class="filter-me">
        <cy-test-element id="shadow-element-8" content="
          <span class='shadow-8-nested-1 filter-me'>
            <span class='shadow-8-nested-2'>
              <span class='shadow-8-nested-3 shadow-8-nested'>Shadow </span>
              <span class='shadow-8-nested-4 shadow-8-nested'>Content </span>
              <span class='shadow-8-nested-5 shadow-8-nested'>8</span>
            </span>
          </span>
          "></cy-test-element>
      </div>
    </div>
    <cy-test-element id="shadow-element-9" content="Shadow Content 9" rootAddition="
      <div class='shadow-div'>Shadow Content 9</div>
    "></cy-test-element>
>>>>>>> 6370f2ef

    <script type="text/javascript">
      if (window.customElements) {
        window.customElements.define('cy-test-element', class extends HTMLElement {
          constructor () {
            super()

            const root = this.attachShadow({ mode: 'open' })
<<<<<<< HEAD
            const para = document.createElement('p')
            const content = this.getAttribute('content') || 'Shadow Content'
=======
            const content = this.getAttribute('content')
>>>>>>> 6370f2ef
            const className = this.hasAttribute('innerClass') ? this.getAttribute('innerClass') : 'shadow-content'
            const rootAddition = this.hasAttribute('rootAddition') ? this.getAttribute('rootAddition') : 'shadow-content'

            root.innerHTML = `<div class="shadow-div"><p class="${className}">${content}</p><input /><slot></slot></div>${rootAddition}`
          }
        })
      }

      if (window.location.search.includes('wrap-qsa')) {
        const realQuerySelectorAll = document.querySelectorAll;
        document.querySelectorAll = function (...args) {
          return realQuerySelectorAll.apply(document, args);
        };
      }
    </script>
  </body>
</html><|MERGE_RESOLUTION|>--- conflicted
+++ resolved
@@ -19,12 +19,6 @@
       <div class="in-shadow-slot">In Shadow Slot</div>
     </cy-test-element>
     <cy-test-element id="shadow-element-7" innerClass="in-and-out" content="Shadow Content 7"></cy-test-element>
-<<<<<<< HEAD
-    <div class="focusable" tabindex="1">
-      <cy-test-element innerClass="inside-focusable" content="Inside Focusable"></cy-test-element>
-    </div>
-    <cy-test-element innerClass="inside-non-visible" content="Not Visible" style="transform-style: preserve-3d; backface-visibility: hidden; transform: rotateY(180deg);"></cy-test-element>
-=======
     <div id="parent-of-shadow-container-2">
       <div id="parent-of-shadow-container-3" class="filter-me">
         <cy-test-element id="shadow-element-8" content="
@@ -41,7 +35,10 @@
     <cy-test-element id="shadow-element-9" content="Shadow Content 9" rootAddition="
       <div class='shadow-div'>Shadow Content 9</div>
     "></cy-test-element>
->>>>>>> 6370f2ef
+    <div class="focusable" tabindex="1">
+      <cy-test-element innerClass="inside-focusable" content="Inside Focusable"></cy-test-element>
+    </div>
+    <cy-test-element innerClass="inside-non-visible" content="Not Visible" style="transform-style: preserve-3d; backface-visibility: hidden; transform: rotateY(180deg);"></cy-test-element>
 
     <script type="text/javascript">
       if (window.customElements) {
@@ -50,12 +47,7 @@
             super()
 
             const root = this.attachShadow({ mode: 'open' })
-<<<<<<< HEAD
-            const para = document.createElement('p')
             const content = this.getAttribute('content') || 'Shadow Content'
-=======
-            const content = this.getAttribute('content')
->>>>>>> 6370f2ef
             const className = this.hasAttribute('innerClass') ? this.getAttribute('innerClass') : 'shadow-content'
             const rootAddition = this.hasAttribute('rootAddition') ? this.getAttribute('rootAddition') : 'shadow-content'
 
