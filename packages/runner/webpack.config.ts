--- conflicted
+++ resolved
@@ -1,30 +1,13 @@
-<<<<<<< HEAD
+import _ from 'lodash'
 import getCommonConfig, { HtmlWebpackPlugin } from '@packages/web-config/webpack.config.base'
-=======
-import _ from 'lodash'
-import commonConfig, { HtmlWebpackPlugin } from '@packages/web-config/webpack.config.base'
->>>>>>> e2836dd2
 import path from 'path'
 import webpack from 'webpack'
 
-<<<<<<< HEAD
 const lessCommonConfig = getCommonConfig()
 
-// @ts-ignore
-lessCommonConfig.module.rules[1].use.options.plugins.push([require.resolve('babel-plugin-prismjs'), {
-  'languages': ['javascript'],
-  'plugins': ['line-numbers', 'line-highlight'],
-  'theme': 'default',
-  'css': false,
-}])
-
-// @ts-ignore
-const config: webpack.Configuration = {
-  ...lessCommonConfig,
-=======
 let pngRule
 // @ts-ignore
-const nonPngRules = _.filter(commonConfig.module.rules, (rule) => {
+const nonPngRules = _.filter(lessCommonConfig.module.rules, (rule) => {
   // @ts-ignore
   if (rule.test.toString().includes('png')) {
     pngRule = rule
@@ -41,15 +24,23 @@
   publicPath: '/__cypress/runner/img/',
 }
 
-const config: typeof commonConfig = {
-  ...commonConfig,
+// @ts-ignore
+lessCommonConfig.module.rules[1].use.options.plugins.push([require.resolve('babel-plugin-prismjs'), {
+  'languages': ['javascript'],
+  'plugins': ['line-numbers', 'line-highlight'],
+  'theme': 'default',
+  'css': false,
+}])
+
+// @ts-ignore
+const config: webpack.Configuration = {
+  ...lessCommonConfig,
   module: {
     rules: [
       ...nonPngRules,
       pngRule,
     ],
   },
->>>>>>> e2836dd2
   entry: {
     cypress_runner: [path.resolve(__dirname, 'src/index.js')],
   },
