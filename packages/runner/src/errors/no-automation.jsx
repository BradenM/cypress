--- conflicted
+++ resolved
@@ -11,15 +11,11 @@
     case 'chromium':
     case 'canary':
     case 'electron':
-<<<<<<< HEAD
-      return 'chrome'
+      return 'fab fa-chrome'
     case 'firefox':
     case 'firefoxDeveloperEdition':
     case 'firefoxNightly':
-      return 'firefox'
-=======
-      return 'fab fa-chrome'
->>>>>>> 13aa4964
+      return 'fab fa-firefox'
     default:
       return 'fas fa-globe'
   }
