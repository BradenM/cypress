--- conflicted
+++ resolved
@@ -20,14 +20,11 @@
         },
         close: sinon.stub().resolves()
       }
-<<<<<<< HEAD
       @automation = {
         use: sinon.stub().returns()
       }
-=======
       # mock launched browser child process object
       @launchedBrowser = {}
->>>>>>> 9c64847e
 
       sinon.stub(chrome, "_getArgs").returns(@args)
       sinon.stub(chrome, "_writeExtension").resolves("/path/to/ext")
