--- conflicted
+++ resolved
@@ -1137,11 +1137,8 @@
             experimentalComponentTesting: { value: false, from: 'default' },
             componentFolder: { value: 'cypress/component', from: 'default' },
             experimentalShadowDomSupport: { value: false, from: 'default' },
-<<<<<<< HEAD
             experimentalNetworkMocking: { value: false, from: 'default' },
-=======
             experimentalFetchPolyfill: { value: false, from: 'default' },
->>>>>>> aed27096
           })
         })
       })
@@ -1218,11 +1215,8 @@
             experimentalComponentTesting: { value: false, from: 'default' },
             componentFolder: { value: 'cypress/component', from: 'default' },
             experimentalShadowDomSupport: { value: false, from: 'default' },
-<<<<<<< HEAD
             experimentalNetworkMocking: { value: false, from: 'default' },
-=======
             experimentalFetchPolyfill: { value: false, from: 'default' },
->>>>>>> aed27096
             env: {
               foo: {
                 value: 'foo',
