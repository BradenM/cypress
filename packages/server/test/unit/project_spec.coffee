--- conflicted
+++ resolved
@@ -159,24 +159,6 @@
       sinon.stub(plugins, "init").resolves()
 
 
-<<<<<<< HEAD
-=======
-    # TODO: skip this for now
-    it.skip "passes watchers to Socket.startListening", ->
-      options = {}
-
-      @server.open(options).then ->
-        startListening = Socket::startListening
-        expect(startListening.getCall(0).args[0]).to.be.instanceof(Watchers)
-        expect(startListening.getCall(0).args[1]).to.eq(options)
-        
-
-    # TODO: skip this for now
-    it.skip "watches cypress.json", ->
-      @server.open().bind(@).then ->
-        expect(Watchers::watch).to.be.calledWith("/Users/brian/app/cypress.json")
-
->>>>>>> 9a00c611
     it "calls #watchSettingsAndStartWebsockets with options + config", ->
       opts = {changeEvents: false, onAutomationRequest: ->}
       @project.cfg = {}
@@ -230,7 +212,6 @@
         expect(@project.saveState).to.be.calledWith({ autoScrollingEnabled: false})
         expect(config.state).to.eql({ autoScrollingEnabled: false })
 
-<<<<<<< HEAD
     # TODO: skip this for now
     it.skip "watches cypress.json", ->
       @server.open().bind(@).then ->
@@ -247,8 +228,6 @@
         
     null
 
-=======
->>>>>>> 9a00c611
   context "#close", ->
     beforeEach ->
       @project = Project("/_test-output/path/to/project")
