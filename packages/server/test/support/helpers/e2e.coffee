require("../../spec_helper")

_            = require("lodash")
cp           = require("child_process")
niv          = require("npm-install-version")
path         = require("path")
http         = require("http")
human        = require("human-interval")
morgan       = require("morgan")
express      = require("express")
Promise      = require("bluebird")
snapshot     = require("snap-shot-it")
debug        = require("debug")("cypress:support:e2e")
httpsProxy   = require("@packages/https-proxy")
Fixtures     = require("./fixtures")
{ shouldShowStderrLine } = require("#{root}../../../cli/lib/exec/spawn.js")
fs           = require("#{root}../lib/util/fs")
allowDestroy = require("#{root}../lib/util/server_destroy")
user         = require("#{root}../lib/user")
cypress      = require("#{root}../lib/cypress")
Project      = require("#{root}../lib/project")
screenshots  = require("#{root}../lib/screenshots")
videoCapture = require("#{root}../lib/video_capture")
settings     = require("#{root}../lib/util/settings")

cp = Promise.promisifyAll(cp)

env = _.clone(process.env)

Promise.config({
  longStackTraces: true
})

e2ePath = Fixtures.projectPath("e2e")
pathUpToProjectName = Fixtures.projectPath("")

DEFAULT_BROWSERS = ['electron', 'chrome']

stackTraceLinesRe = /(\n?\s*).*?(@|at).*\.(js|coffee|ts|html|jsx|tsx)(-\d+)?:\d+:\d+[\n\S\s]*?(\n\s*\n|$)/g
browserNameVersionRe = /(Browser\:\s+)(Custom |)(Electron|Chrome|Canary|Chromium|Firefox)(\s\d+)(\s\(\w+\))?(\s+)/
availableBrowsersRe = /(Available browsers found are: )(.+)/g
snapshotIndexRe = /(\d)$/

makeStderrSnapshotKey= (key) ->
  key.replace(snapshotIndexRe, 'stderr $1')

## this captures an entire stack trace and replaces it with [stack trace lines]
## so that the stdout can contain stack traces of different lengths
## '@' will be present in firefox stack trace lines
## 'at' will be present in chrome stack trace lines
replaceStackTraceLines = (str) ->
  str.replace(stackTraceLinesRe, "$1[stack trace lines]$5")

replaceBrowserName = (str, key, customBrowserPath, browserName, version, headless, whitespace) ->
  ## get the padding for the existing browser string
  lengthOfExistingBrowserString = _.sum([browserName.length, version.length, _.get(headless, "length", 0), whitespace.length])

  ## this ensures we add whitespace so the border is not shifted
  key + customBrowserPath + _.padEnd("FooBrowser 88", lengthOfExistingBrowserString)

replaceDurationSeconds = (str, p1, p2, p3, p4) ->
  ## get the padding for the existing duration
  lengthOfExistingDuration = _.sum([p2?.length or 0, p3.length, p4.length])

  p1 + _.padEnd("X seconds", lengthOfExistingDuration)

replaceDurationFromReporter = (str, p1, p2, p3) ->
  ## duration='1589'
  p1 + _.padEnd("X", p2.length, "X") + p3

replaceNodeVersion = (str, p1, p2, p3) ->
  return _.padEnd("#{p1}X (/foo/bar/node)", (p1.length + p2.length + p3.length))

replaceDurationInTables = (str, p1, p2) ->
  ## when swapping out the duration, ensure we pad the
  ## full length of the duration so it doesn't shift content
  _.padStart("XX:XX", p1.length + p2.length)

replaceParenTime = (str, p1) ->
  ## could be (1 second) or (10 seconds)
  ## need to account for shortest and longest
  return _.padStart("(X second)", p1.length)

replaceScreenshotDims = (str, p1) ->
  return _.padStart("(YxX)", p1.length)

replaceUploadingResults = (orig, match..., offset, string) ->
  results = match[1].split('\n').map((res) ->
    res.replace(/\(\d+\/(\d+)\)/g, '(*/$1)')
  )
  .sort()
  .join('\n')
  ret =  match[0] + results + match[3]

  return ret

normalizeStdout = (str, options = {}) ->
  normalizeOptions = _.defaults({}, options, {normalizeAvailableBrowsers: true})

  ## remove all of the dynamic parts of stdout
  ## to normalize against what we expected
  str = str
  ## /Users/jane/........../ -> //foo/bar/.projects/
  ## (Required when paths are printed outside of our own formatting)
  .split(pathUpToProjectName).join("/foo/bar/.projects")

  if normalizeOptions.normalizeAvailableBrowsers
    # usually we are not interested in the browsers detected on this particular system
    # but some tests might filter / change the list of browsers
    # in that case the test should pass "normalizeAvailableBrowsers:false" as options
    str = str.replace(availableBrowsersRe, "$1browser1, browser2, browser3")

  str = str
  .replace(browserNameVersionRe, replaceBrowserName)
  ## numbers in parenths
  .replace(/\s\(\d+([ms]|ms)\)/g, "")
  ## 12:35 -> XX:XX
  .replace(/(\s+?)(\d+ms|\d+:\d+:?\d+)/g, replaceDurationInTables)
  .replace(/(coffee|js)-\d{3}/g, "$1-456")
  ## Cypress: 2.1.0 -> Cypress: 1.2.3
  .replace(/(Cypress\:\s+)(\d\.\d\.\d)/g, "$1" + "1.2.3")
  ## Node Version: 10.2.3 (Users/jane/node) -> Node Version: X (foo/bar/node)
  .replace(/(Node Version\:\s+v)(\d+\.\d+\.\d+)( \(.*\)\s+)/g, replaceNodeVersion)
  ## 15 seconds -> X second
  .replace(/(Duration\:\s+)(\d+\sminutes?,\s+)?(\d+\sseconds?)(\s+)/g, replaceDurationSeconds)
  ## duration='1589' -> duration='XXXX'
  .replace(/(duration\=\')(\d+)(\')/g, replaceDurationFromReporter)
  ## (15 seconds) -> (XX seconds)
  .replace(/(\((\d+ minutes?,\s+)?\d+ seconds?\))/g, replaceParenTime)
  .replace(/\r/g, "")
  ## replaces multiple lines of uploading results (since order not guaranteed)
  .replace(/(Uploading Results.*?\n\n)((.*-.*[\s\S\r]){2,}?)(\n\n)/g, replaceUploadingResults)
  ## fix "Require stacks" for CI
  .replace(/^(\- )(\/.*\/packages\/server\/)(.*)$/gm, "$1$3")

  if options.sanitizeScreenshotDimensions
    ## screenshot dimensions
    str = str.replace(/(\(\d+x\d+\))/g, replaceScreenshotDims)

  return replaceStackTraceLines(str)

ensurePort = (port) ->
  if port is 5566
    throw new Error('Specified port cannot be on 5566 because it conflicts with --inspect-brk=5566')

normalizeStderr = (str) ->
  ## use the logic from the CLI that normalizes stderr
  str
  .split('\n')
  .filter(_.unary(shouldShowStderrLine))
  .join('\n')

startServer = (obj) ->
  { onServer, port, https } = obj

  ensurePort(port)

  app = express()

  if https
    srv = httpsProxy.httpsServer(app)
  else
    srv = http.Server(app)

  allowDestroy(srv)

  app.use(morgan("dev"))

  if s = obj.static
    opts = if _.isObject(s) then s else {}
    app.use(express.static(e2ePath, opts))

  new Promise (resolve) ->
    srv.listen port, =>
      console.log "listening on port: #{port}"
      onServer?(app, srv)

      resolve(srv)

stopServer = (srv) ->
  srv.destroyAsync()

copy = ->
  ca = process.env.CIRCLE_ARTIFACTS

  debug("Should copy Circle Artifacts?", Boolean(ca))

  if ca
    videosFolder = path.join(e2ePath, "cypress/videos")
    screenshotsFolder = path.join(e2ePath, "cypress/screenshots")

    debug("Copying Circle Artifacts", ca, videosFolder, screenshotsFolder)

    ## copy each of the screenshots and videos
    ## to artifacts using each basename of the folders
    Promise.join(
      screenshots.copy(
        screenshotsFolder,
        path.join(ca, path.basename(screenshotsFolder))
      ),
      videoCapture.copy(
        videosFolder,
        path.join(ca, path.basename(videosFolder))
      )
    )

getMochaItFn = (only, skip, browser, specifiedBrowser) ->
  ## if we've been told to skip this test
  ## or if we specified a particular browser and this
  ## doesn't match the one we're currently trying to run...
  if skip or (specifiedBrowser and specifiedBrowser isnt browser)
    ## then skip this test
    return it.skip

  if only
    return it.only

  return it

getBrowsers = (generateTestsForDefaultBrowsers, browser, defaultBrowsers) ->
  ## if we're generating tests for default browsers
  if generateTestsForDefaultBrowsers
    ## then return an array of default browsers
    return defaultBrowsers

  ## but if we haven't been told to generate tests for default browsers
  ## and weren't provided a specified browser then throw
  if not browser
    throw new Error('A browser must be specified when { generateTestsForDefaultBrowsers: false }.')

  ## otherwise return the specified browser
  return [browser]

localItFn = (title, options = {}) ->
  options = _
  .chain(options)
  .clone()
  .defaults({
    only: false,
    skip: false,
    browser: process.env.BROWSER
    generateTestsForDefaultBrowsers: true
    onRun: (execFn, browser, ctx) ->
      execFn()
  })
  .value()

  { only, skip, browser, generateTestsForDefaultBrowsers, onRun, spec, expectedExitCode } = options

  if not title
    throw new Error('e2e.it(...) must be passed a title as the first argument')

  ## LOGIC FOR AUTOGENERATING DYNAMIC TESTS
  ## - if generateTestsForDefaultBrowsers
  ##   - create multiple tests for each default browser
  ##   - if browser is specified in options:
  ##     ...skip the tests for each default browser if that browser
  ##     ...does not match the specified one (used in CI)
  ## - else only generate a single test with the specified browser

  ## run the tests for all the default browsers, or if a browser
  ## has been specified, only run it for that
  specifiedBrowser = browser
  browsersToTest = getBrowsers(generateTestsForDefaultBrowsers, browser, DEFAULT_BROWSERS)

  browserToTest = (browser) ->
    mochaItFn = getMochaItFn(only, skip, browser, specifiedBrowser)

    testTitle = "#{title} [#{browser}]"

    mochaItFn testTitle, ->
      originalTitle = @test.parent.titlePath().concat(title).join(" / ")

      ctx = @

      execFn = (overrides = {}) ->
        e2e.exec(ctx, _.extend({ originalTitle }, options, overrides, { browser }))

      onRun(execFn, browser, ctx)

  return _.each(browsersToTest, browserToTest)

localItFn.only = (title, options) ->
  options.only = true
  localItFn(title, options)

localItFn.skip = (title, options) ->
  options.skip = true
  localItFn(title, options)

module.exports = e2e = {
  normalizeStdout,

  it: localItFn

  snapshot: (args...) ->
    args = _.compact(args)

    ## grab the last element in index
    index = args.length - 1

    ## normalize the stdout of it
    args[index] = normalizeStdout(args[index])

    snapshot.apply(null, args)

  setup: (options = {}) ->
    if npmI = options.npmInstall
      before ->
        ## npm install needs extra time
        @timeout(human("2 minutes"))

        cp.execAsync("npm install", {
          cwd: Fixtures.path("projects/e2e")
          maxBuffer: 1024*1000
        })
        .then ->
          if _.isArray(npmI)

            copyToE2ENodeModules = (module) ->
              fs.copyAsync(
                path.resolve("node_modules", module), Fixtures.path("projects/e2e/node_modules/#{module}")
              )

            Promise
            .map(npmI, niv.install)
            .then ->
              Promise.map(npmI, copyToE2ENodeModules)

        .then ->
          ## symlinks mess up fs.copySync
          ## and bin files aren't necessary for these tests
          fs.removeAsync(Fixtures.path("projects/e2e/node_modules/.bin"))

      after ->
        ## now cleanup the node modules after because these add a lot
        ## of copy time for the Fixtures scaffolding
        fs.removeAsync(Fixtures.path("projects/e2e/node_modules"))

    beforeEach ->
      ## after installing node modules copying all of the fixtures
      ## can take a long time (5-15 secs)
      @timeout(human("2 minutes"))

      Fixtures.scaffold()

      sinon.stub(process, "exit")

      Promise.try =>
        if servers = options.servers
          servers = [].concat(servers)

          Promise.map(servers, startServer)
          .then (servers) =>
            @servers = servers
        else
          @servers = null
      .then =>
        if s = options.settings
          settings.write(e2ePath, s)

    afterEach ->
      process.env = _.clone(env)

      @timeout(human("2 minutes"))

      Fixtures.remove()

      if s = @servers
        Promise.map(s, stopServer)

  options: (ctx, options = {}) ->
    _.defaults(options, {
      browser: 'electron'
      project: e2ePath
      timeout: if options.exit is false then 3000000 else 120000
      originalTitle: null
      sanitizeScreenshotDimensions: false
    })

    ctx.timeout(options.timeout)

    if spec = options.spec
      ## normalize into array and then prefix
      specs = spec.split(',').map (spec) ->
        return spec if path.isAbsolute(spec)

        path.join(options.project, "cypress", "integration", spec)

      ## normalize the path to the spec
      options.spec = specs.join(',')

    return options

  args: (options = {}) ->
    args = [
      ## hides a user warning to go through NPM module
      "--cwd=#{process.cwd()}",
      "--run-project=#{options.project}"
    ]

    if options.spec
      args.push("--spec=#{options.spec}")

    if options.port
      ensurePort(options.port)
      args.push("--port=#{options.port}")

    if options.headed
      args.push("--headed")

    if options.record
      args.push("--record")

    if options.parallel
      args.push("--parallel")

    if options.group
      args.push("--group=#{options.group}")

    if options.ciBuildId
      args.push("--ci-build-id=#{options.ciBuildId}")

    if options.key
      args.push("--key=#{options.key}")

    if options.reporter
      args.push("--reporter=#{options.reporter}")

    if options.reporterOptions
      args.push("--reporter-options=#{options.reporterOptions}")

    if browser = (options.browser)
      args.push("--browser=#{browser}")

    if options.config
      args.push("--config", JSON.stringify(options.config))

    if options.env
      args.push("--env", options.env)

    if options.outputPath
      args.push("--output-path", options.outputPath)

    if options.exit?
      args.push("--exit", options.exit)

    if options.inspectBrk
      args.push("--inspect-brk")

    return args

  start: (ctx, options = {}) ->
    options = @options(ctx, options)
    args    = @args(options)

    cypress.start(args)
    .then ->
      if (code = options.expectedExitCode)?
        expect(process.exit).to.be.calledWith(code)

  exec: (ctx, options = {}) ->
    options = @options(ctx, options)
    args    = @args(options)

    args = ["index.js"].concat(args)

    stdout = ""
    stderr = ""

    exit = (code) ->
      if (expected = options.expectedExitCode)?
        expect(code).to.eq(expected, "expected exit code")

      ## snapshot the stdout!
      if options.snapshot
        ## callbacks for normalizing stdout and stderr
        options.onStdout?(stdout)
        options.onStderr?(stderr)

        ## if we have browser in the stdout make
        ## sure its legit
        if matches = browserNameVersionRe.exec(stdout)
          [str, key, customBrowserPath, browserName, version, headless] = matches

          browser = options.browser

          if browser and not customBrowserPath
            expect(_.capitalize(browser)).to.eq(browserName)

          expect(parseFloat(version)).to.be.a.number

          ## if we are in headed mode or in a browser other
          ## than electron
          if options.headed or (browser and browser isnt "electron")
            expect(headless).not.to.exist
          else
            expect(headless).to.include("(headless)")

<<<<<<< HEAD
        ## snapshot stdout, stderr
        normalizedStdout = normalizeStdout(stdout, options)
        { key } = snapshot(normalizedStdout)

        normalizedStderr = normalizeStderr(stderr)
        stderrKey = makeStderrSnapshotKey(key)
        snapshot(stderrKey, normalizedStderr)
=======
        str = normalizeStdout(stdout, options)

        if options.originalTitle
          snapshot(options.originalTitle, str, { allowSharedSnapshot: true })
        else
          snapshot(str)
>>>>>>> 6749a0ed

      return {
        code:   code
        stdout: stdout
        stderr: stderr
      }

    new Promise (resolve, reject) ->
      sp = cp.spawn "node", args, {
        env: _.chain(process.env)
        .omit("CYPRESS_DEBUG")
        .extend({
          ## FYI: color will be disabled
          ## because we are piping the child process
          COLUMNS: 100
          LINES: 24
        })
        .defaults({
          FAKE_CWD_PATH: "/XXX/XXX/XXX"
          DEBUG_COLORS: "1"
          ## prevent any Compression progress
          ## messages from showing up
          VIDEO_COMPRESSION_THROTTLE: 120000

          ## don't fail our own tests running from forked PR's
          CYPRESS_INTERNAL_E2E_TESTS: "1"
        })
        .value()
      }

      ## pipe these to our current process
      ## so we can see them in the terminal
      sp.stdout.pipe(process.stdout)
      sp.stderr.pipe(process.stderr)

      sp.stdout.on "data", (buf) ->
        stdout += buf.toString()
      sp.stderr.on "data", (buf) ->
        stderr += buf.toString()
      sp.on("error", reject)
      sp.on("exit", resolve)
    .tap(copy)
    .then(exit)

  sendHtml: (contents) -> (req, res) ->
    res.set('Content-Type', 'text/html')
    res.send("""
      <!DOCTYPE html>
      <html lang="en">
      <body>
        #{contents}
      </body>
      </html>
    """)
}<|MERGE_RESOLUTION|>--- conflicted
+++ resolved
@@ -497,22 +497,12 @@
           else
             expect(headless).to.include("(headless)")
 
-<<<<<<< HEAD
-        ## snapshot stdout, stderr
-        normalizedStdout = normalizeStdout(stdout, options)
-        { key } = snapshot(normalizedStdout)
-
-        normalizedStderr = normalizeStderr(stderr)
-        stderrKey = makeStderrSnapshotKey(key)
-        snapshot(stderrKey, normalizedStderr)
-=======
         str = normalizeStdout(stdout, options)
 
         if options.originalTitle
           snapshot(options.originalTitle, str, { allowSharedSnapshot: true })
         else
           snapshot(str)
->>>>>>> 6749a0ed
 
       return {
         code:   code
