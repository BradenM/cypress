--- conflicted
+++ resolved
@@ -16,7 +16,6 @@
 const httpsProxy = require('@packages/https-proxy')
 const Fixtures = require('./fixtures')
 const fs = require(`${root}../lib/util/fs`)
-const coerce = require(`${root}../lib/util/coerce`)
 const allowDestroy = require(`${root}../lib/util/server_destroy`)
 const cypress = require(`${root}../lib/cypress`)
 const screenshots = require(`${root}../lib/screenshots`)
@@ -296,10 +295,6 @@
   opts.browser = normalizeToArray(opts.browser)
 
   const DEFAULT_OPTIONS = {
-<<<<<<< HEAD
-    exit: coerce(process.env.EXIT),
-=======
->>>>>>> 15ad2d49
     only: false,
     skip: false,
     browser: [],
@@ -403,14 +398,11 @@
       this.timeout(human('2 minutes'))
       Fixtures.scaffold()
 
-<<<<<<< HEAD
-=======
       if (process.env.NO_EXIT) {
         Fixtures.scaffoldWatch()
         process.env.CYPRESS_INTERNAL_E2E_TESTS
       }
 
->>>>>>> 15ad2d49
       sinon.stub(process, 'exit')
 
       if (options.servers) {
@@ -453,21 +445,13 @@
       browser: 'electron',
       headed: process.env.HEADED || false,
       project: e2ePath,
-<<<<<<< HEAD
-      timeout: exit === false ? 3000000 : 120000,
-=======
-      timeout: 120000,
->>>>>>> 15ad2d49
+      timeout: options.noExit ? 3000000 : 120000,
       originalTitle: null,
       expectedExitCode: 0,
       sanitizeScreenshotDimensions: false,
       normalizeStdoutAvailableBrowsers: true,
       noExit: process.env.NO_EXIT,
     })
-
-    if (options.noExit) {
-      options.timeout = 3000000
-    }
 
     if (options.exit != null) {
       throw new Error(`
