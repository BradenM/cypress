const _ = require('lodash')
const path = require('path')
const Promise = require('bluebird')
const jsonSchemas = require('@cypress/json-schemas').api
const snapshot = require('snap-shot-it')
const e2e = require('../support/helpers/e2e').default
const { fs } = require('../../lib/util/fs')
const Fixtures = require('../support/helpers/fixtures')
const {
  createRoutes,
  setupStubbedServer,
  getRequestUrls,
  getRequests,
  postRunResponse,
  postRunResponseWithWarnings,
  postRunInstanceResponse,
  postInstanceTestsResponse,
} = require('../support/helpers/serverStub')
const { expectRunsToHaveCorrectTimings } = require('../support/helpers/resultsUtils')

const e2ePath = Fixtures.projectPath('e2e')
const outputPath = path.join(e2ePath, 'output.json')

let { runId, groupId, machineId, runUrl, tags } = postRunResponse
const { instanceId } = postRunInstanceResponse

let requests = null

describe('e2e record', () => {
  beforeEach(() => {
    requests = getRequests()
  })

  context('passing', () => {
    setupStubbedServer(createRoutes())

    it('passes', async function () {
      const { stdout } = await e2e.exec(this, {
        key: 'f858a2bc-b469-4e48-be67-0876339ee7e1',
        spec: 'record*',
        record: true,
        snapshot: true,
        outputPath,
        expectedExitCode: 3,
      })

      console.log(stdout)
      expect(stdout).to.include('Run URL:')
      expect(stdout).to.include(runUrl)

      const urls = getRequestUrls()

      const instanceReqs = urls.slice(0, 22)

      expect(instanceReqs).to.deep.eq([
        // first create run request
        'POST /runs',

        // spec 1
        `POST /runs/${runId}/instances`,
        // no instances/:id/tests becuase spec failed during eval
        `POST /instances/${instanceId}/results`,
        'PUT /videos/video.mp4',
        `PUT /instances/${instanceId}/stdout`,

        // spec 2
        `POST /runs/${runId}/instances`,
        `POST /instances/${instanceId}/tests`,
        `POST /instances/${instanceId}/results`,
        'PUT /videos/video.mp4',
        'PUT /screenshots/1.png',
        `PUT /instances/${instanceId}/stdout`,

        // spec 3
        `POST /runs/${runId}/instances`,
        `POST /instances/${instanceId}/tests`,
        `POST /instances/${instanceId}/results`,
        // no video because no tests failed
        'PUT /screenshots/1.png',
        `PUT /instances/${instanceId}/stdout`,

        // spec 4
        `POST /runs/${runId}/instances`,
        `POST /instances/${instanceId}/tests`,
        `POST /instances/${instanceId}/results`,
        'PUT /videos/video.mp4',
        'PUT /screenshots/1.png',
        `PUT /instances/${instanceId}/stdout`,
      ])

      const postRun = requests[0]

      // ensure its relative to projectRoot
      expect(postRun.body.specs).to.deep.eq([
        'cypress/integration/record_error_spec.js',
        'cypress/integration/record_fail_spec.js',
        'cypress/integration/record_pass_spec.js',
        'cypress/integration/record_uncaught_spec.js',
      ])

      expect(postRun.body.projectId).to.eq('pid123')
      expect(postRun.body.recordKey).to.eq('f858a2bc-b469-4e48-be67-0876339ee7e1')
      expect(postRun.body.specPattern).to.eq('cypress/integration/record*')
      expect(postRun.body.testingType).to.eq('e2e')

      const firstInstance = requests[1]

      expect(firstInstance.body.groupId).to.eq(groupId)
      expect(firstInstance.body.machineId).to.eq(machineId)
      expect(firstInstance.body.spec).to.eq(null)

      const firstInstancePostResults = requests[2]

      expect(firstInstancePostResults.body.exception).to.include('Oops...we found an error preparing this test file')
      expect(firstInstancePostResults.body.tests).to.be.null
      expect(firstInstancePostResults.body.hooks).to.not.exist
      expect(firstInstancePostResults.body.screenshots).to.have.length(0)
      expect(firstInstancePostResults.body.stats.tests).to.eq(0)
      expect(firstInstancePostResults.body.stats.failures).to.eq(1)
      expect(firstInstancePostResults.body.stats.passes).to.eq(0)

      const firstInstanceStdout = requests[4]

      expect(firstInstanceStdout.body.stdout).to.include('record_error_spec.js')

      const secondInstance = requests[5]

      expect(secondInstance.body.groupId).to.eq(groupId)
      expect(secondInstance.body.machineId).to.eq(machineId)
      expect(secondInstance.body.spec).to.eq(null)

      const secondInstancePostTests = requests[6].body

      expect(secondInstancePostTests.tests).length(2)
      expect(secondInstancePostTests.hooks).length(1)
      expect(secondInstancePostTests.config).is.an('object')

      const secondInstancePostResults = requests[7]

      expect(secondInstancePostResults.body.exception).to.be.null
      expect(secondInstancePostResults.body.tests).to.have.length(2)
      expect(secondInstancePostResults.body.screenshots).to.have.length(1)
      expect(secondInstancePostResults.body.stats.tests).to.eq(2)
      expect(secondInstancePostResults.body.stats.failures).to.eq(1)
      expect(secondInstancePostResults.body.stats.passes).to.eq(0)
      expect(secondInstancePostResults.body.stats.skipped).to.eq(1)
      expect(secondInstancePostResults.body.hooks).not.exist
      expect(secondInstancePostResults.body.cypressConfig).not.exist

      const secondInstanceStdout = requests[10]

      expect(secondInstanceStdout.body.stdout).to.include('record_fail_spec.js')
      expect(secondInstanceStdout.body.stdout).not.to.include('record_error_spec.js')

      const thirdInstance = requests[11]

      expect(thirdInstance.body.groupId).to.eq(groupId)
      expect(thirdInstance.body.machineId).to.eq(machineId)
      expect(thirdInstance.body.spec).to.eq(null)

      const thirdInstancePostTests = requests[12].body

      expect(thirdInstancePostTests.tests[0].config.env.foo).eq(true)
      expect(thirdInstancePostTests.tests).length(2)
      expect(thirdInstancePostTests.hooks).length(0)
      expect(thirdInstancePostTests.config).is.an('object')

      const thirdInstancePostResults = requests[13]

      expect(thirdInstancePostResults.body.exception).to.be.null
      expect(thirdInstancePostResults.body.tests).to.have.length(2)
      expect(thirdInstancePostResults.body.screenshots).to.have.length(1)
      expect(thirdInstancePostResults.body.stats.tests).to.eq(2)
      expect(thirdInstancePostResults.body.stats.passes).to.eq(1)
      expect(thirdInstancePostResults.body.stats.failures).to.eq(0)
      expect(thirdInstancePostResults.body.stats.pending).to.eq(1)

      const thirdInstanceStdout = requests[15]

      console.log('13')

      expect(thirdInstanceStdout.body.stdout).to.include('record_pass_spec.js')
      expect(thirdInstanceStdout.body.stdout).not.to.include('record_error_spec.js')
      expect(thirdInstanceStdout.body.stdout).not.to.include('record_fail_spec.js')

      const fourthInstance = requests[16]

      console.log('14')

      expect(fourthInstance.body.groupId).to.eq(groupId)
      expect(fourthInstance.body.machineId).to.eq(machineId)
      expect(fourthInstance.body.spec).to.eq(null)

      const fourthInstancePostResults = requests[18]

      console.log('15')

      expect(fourthInstancePostResults.body.exception).to.be.null
      expect(fourthInstancePostResults.body.tests).to.have.length(1)
      expect(fourthInstancePostResults.body.screenshots).to.have.length(1)
      expect(fourthInstancePostResults.body.stats.tests).to.eq(1)
      expect(fourthInstancePostResults.body.stats.failures).to.eq(1)
      expect(fourthInstancePostResults.body.stats.passes).to.eq(0)

      const forthInstanceStdout = requests[21]

      console.log('18')

      expect(forthInstanceStdout.body.stdout).to.include('record_uncaught_spec.js')
      expect(forthInstanceStdout.body.stdout).not.to.include('record_error_spec.js')
      expect(forthInstanceStdout.body.stdout).not.to.include('record_fail_spec.js')
      expect(forthInstanceStdout.body.stdout).not.to.include('record_pass_spec.js')

      let runs = requests.filter((v) => v.url.match(/POST \/instances\/.*\/results/) && v.body.tests).map((v) => v.body)

      expectRunsToHaveCorrectTimings(runs)

      runs = e2e.normalizeRuns(runs)

      snapshot(runs)

      const results = await fs.readJsonAsync(outputPath)

      expect(results.runUrl).to.equal(runUrl)
    })
  })

  context('parallelization', () => {
    const allSpecs = [
      'cypress/integration/record_error_spec.js',
      'cypress/integration/record_fail_spec.js',
      'cypress/integration/record_pass_spec.js',
      'cypress/integration/record_uncaught_spec.js',
    ]

    const postInstanceResponses = (specs) => {
      return _.chain(specs)
        .map((spec, i) => {
          return {
            spec,
            instanceId,
            estimatedWallClockDuration: (i + 1) * 1000,
          }
        })
        .concat({
          spec: null,
          instanceId: null,
          estimatedWallClockDuration: null,
        })
        .value()
    }

    // a1 does 3 specs, b2 does 1 spec
    const a1Specs = _.without(allSpecs, 'cypress/integration/record_pass_spec.js')
    const b2Specs = _.difference(allSpecs, a1Specs)

    let firstRunResponse = false
    let waitUntilSecondInstanceClaims = null

    const claimed = []

    const responses = {
      a1: postInstanceResponses(a1Specs),
      b2: postInstanceResponses(b2Specs),
    }

    // replace the 1st + 2nd routes object
    const routes = createRoutes({
      postRun: {
        res(req, res) {
          let ciBuildId
          let group
          ;({ group, tags, ciBuildId } = req.body)

          expect(group).to.eq('prod-e2e')
          expect(tags).to.deep.eq(['nightly'])
          expect(ciBuildId).to.eq('ciBuildId123')

          // if this is the first response
          // give machineId a1, else b2
          if (!firstRunResponse) {
            firstRunResponse = true
            machineId = 'a1ad2bcf-6398-46ed-b201-2fd90b188d5f'
          } else {
            machineId = 'b2bd2bcf-6398-46ed-b201-2fd90b188d5f'
          }

          return res.json(_.extend({}, postRunResponse, { machineId }))
        },
      },
      postRunInstance: {
        res(req, res) {
          let spec
          ;({ machineId, spec } = req.body)

          expect(spec).to.be.null

          const mId = machineId.slice(0, 2)

          const respond = function () {
            const resp = responses[mId].shift()

            // if theres a spec to claim
            if (resp.spec) {
              claimed.push(resp)
            }

            resp.claimedInstances = claimed.length
            resp.totalInstances = allSpecs.length

            jsonSchemas.assertSchema('postRunInstanceResponse', '2.1.0')(resp)

            return res.json(resp)
          }

          // when the 1st machine attempts to claim its FIRST spec, we
          // automatically delay it until the 2nd machine claims its FIRST
          // spec so that the request URL's are deterministic
          if (mId === 'a1' && claimed.length === 0) {
            waitUntilSecondInstanceClaims = function () {
              waitUntilSecondInstanceClaims = null

              return respond()
            }
          } else {
            respond()

            return typeof waitUntilSecondInstanceClaims === 'function' ? waitUntilSecondInstanceClaims() : undefined
          }
        },
      },
    })

    setupStubbedServer(routes)

    it('passes in parallel with group', function () {
      this.retries(3)

      return Promise.all([
        e2e
          .exec(this, {
            key: 'f858a2bc-b469-4e48-be67-0876339ee7e1',
            spec: 'record*',
            group: 'prod-e2e',
            record: true,
            parallel: true,
            snapshot: true,
            tag: 'nightly',
            ciBuildId: 'ciBuildId123',
            expectedExitCode: 3,
            config: {
              trashAssetsBeforeRuns: false,
            },
          })
          .get('stdout'),

        // stagger the 2nd run
        // starting up a bit
        Promise.delay(3000).then(() => {
          return e2e
            .exec(this, {
              key: 'f858a2bc-b469-4e48-be67-0876339ee7e1',
              spec: 'record*',
              group: 'prod-e2e',
              record: true,
              parallel: true,
              snapshot: true,
              tag: 'nightly',
              ciBuildId: 'ciBuildId123',
              config: {
                trashAssetsBeforeRuns: false,
              },
            })
            .get('stdout')
        }),
      ])
    })
  })

  context('misconfiguration', () => {
    setupStubbedServer([])

    it('errors and exits when no specs found', function () {
      return e2e
        .exec(this, {
          spec: 'notfound/**',
          snapshot: true,
          expectedExitCode: 1,
        })
        .then(() => {
          expect(getRequestUrls()).to.be.empty
        })
    })

    it('errors and exits when no browser found', function () {
      return e2e
        .exec(this, {
          browser: 'browserDoesNotExist',
          spec: 'record_pass*',
          snapshot: true,
          expectedExitCode: 1,
        })
        .then(() => {
          expect(getRequestUrls()).to.be.empty
        })
    })
  })

  context('empty specs', () => {
    setupStubbedServer(createRoutes())

    // https://github.com/cypress-io/cypress/issues/15512
    it('succeeds when empty spec file', async function () {
      await e2e.exec(this, {
        key: 'f858a2bc-b469-4e48-be67-0876339ee7e1',
        record: true,
        spec: 'empty_suite.spec.js,empty.spec.js',
        snapshot: true,
        expectedExitCode: 0,
      })

      expect(getRequestUrls()).deep.eq([
        'POST /runs',
        `POST /runs/${runId}/instances`,
        `POST /instances/${instanceId}/tests`,
        `POST /instances/${instanceId}/results`,
        `PUT /instances/${instanceId}/stdout`,

        `POST /runs/${runId}/instances`,
        `POST /instances/${instanceId}/tests`,
        `POST /instances/${instanceId}/results`,
        `PUT /instances/${instanceId}/stdout`,

        `POST /runs/${runId}/instances`,
      ])
    })
  })

  context('projectId', () => {
    e2e.setup()

    it('errors and exits without projectId', function () {
      return e2e.exec(this, {
        key: 'f858a2bc-b469-4e48-be67-0876339ee7e1',
        spec: 'record_pass*',
        record: true,
        snapshot: true,
        expectedExitCode: 1,
      })
    })
  })

  context('quiet mode', () => {
<<<<<<< HEAD
=======
    setupStubbedServer(createRoutes())

    it('respects quiet mode', function () {
      return e2e.exec(this, {
        key: 'f858a2bc-b469-4e48-be67-0876339ee7e1',
        spec: 'record_pass*',
        record: true,
        snapshot: true,
        expectedExitCode: 0,
        quiet: true,
      })
    })
  })

  context('recordKey', () => {
>>>>>>> 3f31f094
    setupStubbedServer(createRoutes())

    it('respects quiet mode', function () {
      return e2e.exec(this, {
        key: 'f858a2bc-b469-4e48-be67-0876339ee7e1',
        spec: 'record_pass*',
        record: true,
        snapshot: true,
        expectedExitCode: 0,
        quiet: true,
      })
    })
  })

  context('recordKey', () => {
    setupStubbedServer(createRoutes())

    it('errors and exits without recordKey', function () {
      return e2e
        .exec(this, {
          spec: 'record_pass*',
          record: true,
          snapshot: true,
          expectedExitCode: 1,
        })
        .then(() => {
          expect(getRequestUrls()).to.be.empty
        })
    })

    it('warns but does not exit when is forked pr', function () {
      process.env.CIRCLECI = 'true'
      process.env.CIRCLE_PR_NUMBER = '123'
      process.env.CIRCLE_PR_USERNAME = 'brian-mann'
      process.env.CIRCLE_PR_REPONAME = 'cypress'
      process.env.CYPRESS_INTERNAL_E2E_TESTS = '0'

      return e2e
        .exec(this, {
          spec: 'record_pass*',
          record: true,
          snapshot: true,
        })
        .then(() => {
          console.log('GETREQUESTURLS', getRequestUrls())

          expect(getRequestUrls()).to.be.empty
        })
    })

    it('warns but does not exit when is forked pr and parallel', function () {
      process.env.CIRCLECI = 'true'
      process.env.CIRCLE_WORKFLOW_ID = '123'
      process.env.CIRCLE_PR_NUMBER = '123'
      process.env.CIRCLE_PR_USERNAME = 'brian-mann'
      process.env.CIRCLE_PR_REPONAME = 'cypress'
      process.env.CYPRESS_INTERNAL_E2E_TESTS = '0'

      return e2e
        .exec(this, {
          spec: 'record_pass*',
          record: true,
          parallel: true,
          snapshot: true,
        })
        .then(() => {
          expect(getRequestUrls()).to.be.empty
        })
    })
  })

  context('test configuration', () => {
    setupStubbedServer(createRoutes(), {
      video: false,
      defaultCommandTimeout: 9999,
    })

    it('config from runtime, testOptions', async function () {
      await e2e.exec(this, {
        key: 'f858a2bc-b469-4e48-be67-0876339ee7e1',
        spec: 'config_record_spec*',
        record: true,
        snapshot: false,
      })

      expect(requests[2].body.config.defaultCommandTimeout).eq(1111)
      expect(requests[2].body.config.resolved.defaultCommandTimeout).deep.eq({
        value: 1111,
        from: 'runtime',
      })

      expect(requests[2].body.config.pageLoadTimeout).eq(3333)
      expect(requests[2].body.config.resolved.pageLoadTimeout).deep.eq({
        value: 3333,
        from: 'runtime',
      })

      expect(requests[2].body.tests[0].config).deep.eq({
        defaultCommandTimeout: 1234,
        env: { foo: true },
        retries: 2,
      })

      expect(requests[2].body.tests[3].title).deep.eq(['record pass', 'is skipped due to browser'])

      expect(requests[2].body.tests[3].config).deep.eq({
        defaultCommandTimeout: 1234,
        browser: 'edge',
      })
    })
  })

  context('record in non-parallel', () => {
    describe('api reordering specs', () => {
      let mockServerState

      mockServerState = setupStubbedServer(
        createRoutes({
          postRun: {
            res(req, res) {
              console.log(req.body.specs)
              mockServerState.specs = req.body.specs.slice().reverse()
              console.log(mockServerState.specs)
              mockServerState.allSpecs = req.body.specs
              res.json(postRunResponse)
            },
          },
        }),
        { video: false }
      )

      it('changes spec run order', async function () {
        await e2e.exec(this, {
          key: 'f858a2bc-b469-4e48-be67-0876339ee7e1',
          spec: 'a_record.spec.js,b_record.spec.js',
          record: true,
          snapshot: false,
        })

        // specs were reordered
        expect(requests[2].body.tests[0].title[1]).eq('b test')
        expect(requests[6].body.tests[0].title[1]).eq('a test')
      })
    })
  })

  describe('api skips specs', () => {
    let mockServerState = setupStubbedServer(
      createRoutes({
        postInstanceTests: {
          res: (req, res) => {
            console.log(mockServerState.specs)
            if (mockServerState.specs.length > 0) {
              return res.json({
                ...postInstanceTestsResponse,
                actions: [
                  {
                    type: 'SPEC',
                    action: 'SKIP',
                  },
                ],
              })
            }

            return res.json({
              ...postInstanceTestsResponse,
              actions: [],
            })
          },
        },
      }),
      { video: false }
    )

    it('records tests and exits without executing', async function () {
      await e2e.exec(this, {
        key: 'f858a2bc-b469-4e48-be67-0876339ee7e1',
        spec: 'a_record_instantfail.spec.js,b_record.spec.js',
        record: true,
        snapshot: true,
        expectedExitCode: 1,
      })

      expect(getRequestUrls()).deep.eq([
        'POST /runs',
        'POST /runs/00748421-e035-4a3d-8604-8468cc48bdb5/instances',
        'POST /instances/e9e81b5e-cc58-4026-b2ff-8ae3161435a6/tests',
        'POST /runs/00748421-e035-4a3d-8604-8468cc48bdb5/instances',
        'POST /instances/e9e81b5e-cc58-4026-b2ff-8ae3161435a6/tests',
        'POST /instances/e9e81b5e-cc58-4026-b2ff-8ae3161435a6/results',
        'PUT /instances/e9e81b5e-cc58-4026-b2ff-8ae3161435a6/stdout',
        'POST /runs/00748421-e035-4a3d-8604-8468cc48bdb5/instances',
      ])

      console.log(requests[0].body.runnerCapabilities)
      expect(requests[0].body).property('runnerCapabilities').deep.eq({
        dynamicSpecsInSerialMode: true,
        skipSpecAction: true,
      })
    })

    it('records tests and exits without executing in parallel', async function () {
      await e2e.exec(this, {
        key: 'f858a2bc-b469-4e48-be67-0876339ee7e1',
        spec: 'a_record_instantfail.spec.js,b_record.spec.js',
        record: true,
        snapshot: true,
        group: 'abc',
        parallel: true,
        ciBuildId: 'ciBuildId123',
        expectedExitCode: 1,
      })

      expect(getRequestUrls()).deep.eq([
        'POST /runs',
        'POST /runs/00748421-e035-4a3d-8604-8468cc48bdb5/instances',
        'POST /instances/e9e81b5e-cc58-4026-b2ff-8ae3161435a6/tests',
        'POST /runs/00748421-e035-4a3d-8604-8468cc48bdb5/instances',
        'POST /instances/e9e81b5e-cc58-4026-b2ff-8ae3161435a6/tests',
        'POST /instances/e9e81b5e-cc58-4026-b2ff-8ae3161435a6/results',
        'PUT /instances/e9e81b5e-cc58-4026-b2ff-8ae3161435a6/stdout',
        'POST /runs/00748421-e035-4a3d-8604-8468cc48bdb5/instances',
      ])
    })
  })

  context('video recording', () => {
    setupStubbedServer(createRoutes(), {
      video: false,
    })

    it('does not upload when not enabled', function () {
      return e2e.exec(this, {
        key: 'f858a2bc-b469-4e48-be67-0876339ee7e1',
        spec: 'record_pass*',
        record: true,
        snapshot: true,
      })
    })
  })

  context('api interaction errors', () => {
    describe('recordKey and projectId', () => {
      const routes = createRoutes({
        postRun: {
          res(req, res) {
            return res.sendStatus(401)
          },
        },
      })

      setupStubbedServer(routes)

      it('errors and exits on 401', function () {
        return e2e.exec(this, {
          key: 'f858a2bc-b469-4e48-be67-0876339ee7e1',
          spec: 'record_pass*',
          record: true,
          snapshot: true,
          expectedExitCode: 1,
        })
      })
    })

    describe('project 404', () => {
      const routes = createRoutes({
        postRun: {
          res(req, res) {
            return res.sendStatus(404)
          },
        },
      })

      setupStubbedServer(routes)

      it('errors and exits', function () {
        return e2e.exec(this, {
          key: 'f858a2bc-b469-4e48-be67-0876339ee7e1',
          spec: 'record_pass*',
          record: true,
          snapshot: true,
          expectedExitCode: 1,
        })
      })
    })

    describe('create run 500', () => {
      const routes = createRoutes({
        postRun: {
          res(req, res) {
            return res.sendStatus(500)
          },
        },
      })

      setupStubbedServer(routes)

      it('errors and exits', function () {
        process.env.DISABLE_API_RETRIES = 'true'

        return e2e
          .exec(this, {
            key: 'f858a2bc-b469-4e48-be67-0876339ee7e1',
            spec: 'record_pass*',
            record: true,
            snapshot: true,
            expectedExitCode: 1,
          })
          .then(() => {
            const urls = getRequestUrls()

            expect(urls).to.deep.eq(['POST /runs'])
          })
      })

      it('when grouping without parallelization errors and exits', function () {
        process.env.DISABLE_API_RETRIES = 'true'

        return e2e
          .exec(this, {
            key: 'f858a2bc-b469-4e48-be67-0876339ee7e1',
            spec: 'record_pass*',
            group: 'foo',
            record: true,
            snapshot: true,
            ciBuildId: 'ciBuildId123',
            expectedExitCode: 1,
          })
          .then(() => {
            const urls = getRequestUrls()

            expect(urls).to.deep.eq(['POST /runs'])
          })
      })

      it('does not proceed and exits with error when parallelizing', function () {
        process.env.DISABLE_API_RETRIES = 'true'

        return e2e
          .exec(this, {
            key: 'f858a2bc-b469-4e48-be67-0876339ee7e1',
            spec: 'record_pass*',
            group: 'foo',
            tag: 'nightly',
            record: true,
            parallel: true,
            snapshot: true,
            ciBuildId: 'ciBuildId123',
            expectedExitCode: 1,
          })
          .then(() => {
            const urls = getRequestUrls()

            expect(urls).to.deep.eq(['POST /runs'])
          })
      })
    })

    describe('create instance 500', () => {
      const routes = createRoutes({
        postRunInstance: {
          res(req, res) {
            return res.sendStatus(500)
          },
        },
      })

      setupStubbedServer(_.values(routes))

      it('does not proceed and exits with error when parallelizing and creating instance', function () {
        process.env.DISABLE_API_RETRIES = 'true'

        return e2e
          .exec(this, {
            key: 'f858a2bc-b469-4e48-be67-0876339ee7e1',
            spec: 'record_pass*',
            group: 'foo',
            tag: 'nightly',
            record: true,
            parallel: true,
            snapshot: true,
            ciBuildId: 'ciBuildId123',
            expectedExitCode: 1,
          })
          .then(() => {
            const urls = getRequestUrls()

            expect(urls).to.deep.eq(['POST /runs', `POST /runs/${runId}/instances`])
          })
      })

      it('without parallelization - does not proceed', async function () {
        process.env.DISABLE_API_RETRIES = 'true'

        await e2e
          .exec(this, {
            key: 'f858a2bc-b469-4e48-be67-0876339ee7e1',
            spec: '*_record.spec.js',
            record: true,
            snapshot: true,
            expectedExitCode: 1,
          })
          .then(() => {
            const urls = getRequestUrls()

            expect(urls).to.deep.eq(['POST /runs', 'POST /runs/00748421-e035-4a3d-8604-8468cc48bdb5/instances'])
          })
      })
    })

    describe('update instance 500', () => {
      const routes = createRoutes({
        postRunInstance: {
          res(req, res) {
            return res.json({
              instanceId,
              spec: 'cypress/integration/record_pass_spec.js',
              estimatedWallClockDuration: 5000,
              totalInstances: 1,
              claimedInstances: 1,
            })
          },
        },
        postInstanceResults: {
          res(req, res) {
            return res.sendStatus(500)
          },
        },
      })

      setupStubbedServer(routes)

      it('does not proceed and exits with error when parallelizing and updating instance', function () {
        process.env.DISABLE_API_RETRIES = 'true'

        return e2e
          .exec(this, {
            key: 'f858a2bc-b469-4e48-be67-0876339ee7e1',
            spec: 'record_pass*',
            group: 'foo',
            tag: 'nightly',
            record: true,
            parallel: true,
            snapshot: true,
            ciBuildId: 'ciBuildId123',
            expectedExitCode: 1,
          })
          .then(() => {
            const urls = getRequestUrls()

            expect(urls).to.deep.eq([
              'POST /runs',
              `POST /runs/${runId}/instances`,
              'POST /instances/e9e81b5e-cc58-4026-b2ff-8ae3161435a6/tests',
              'POST /instances/e9e81b5e-cc58-4026-b2ff-8ae3161435a6/results',
            ])
          })
      })
    })

    describe('create run 422', () => {
      setupStubbedServer(
        createRoutes({
          postRun: {
            res(req, res) {
              return res.status(422).json({
                code: 'RUN_GROUP_NAME_NOT_UNIQUE',
                message: 'Run group name cannot be used again without passing the parallel flag.',
                payload: {
                  runUrl: 'https://dashboard.cypress.io/runs/12345',
                },
              })
            },
          },
        })
      )

      // the other 422 tests for this are in integration/cypress_spec
      it('errors and exits when group name is in use', function () {
        process.env.CIRCLECI = '1'

        return e2e
          .exec(this, {
            key: 'f858a2bc-b469-4e48-be67-0876339ee7e1',
            spec: 'record_pass*',
            group: 'e2e-tests',
            record: true,
            snapshot: true,
            expectedExitCode: 1,
          })
          .then(() => {
            const urls = getRequestUrls()

            expect(urls).to.deep.eq(['POST /runs'])
          })
      })
    })

    describe('create run unknown 422', () => {
      setupStubbedServer(
        createRoutes({
          postRun: {
            res(req, res) {
              return res.status(422).json({
                code: 'SOMETHING_UNKNOWN',
                message: 'An unknown message here from the server.',
              })
            },
          },
        })
      )

      it('errors and exits when there is an unknown 422 response', function () {
        return e2e
          .exec(this, {
            key: 'f858a2bc-b469-4e48-be67-0876339ee7e1',
            spec: 'record_pass*',
            group: 'e2e-tests',
            tag: 'nightly',
            record: true,
            parallel: true,
            snapshot: true,
            ciBuildId: 'ciBuildId123',
            expectedExitCode: 1,
          })
          .then(() => {
            const urls = getRequestUrls()

            expect(urls).to.deep.eq(['POST /runs'])
          })
      })
    })

    describe('create run 402 - free plan exceeds monthly private tests', () => {
      setupStubbedServer(
        createRoutes({
          postRun: {
            res(req, res) {
              return res.status(402).json({
                code: 'FREE_PLAN_EXCEEDS_MONTHLY_PRIVATE_TESTS',
                payload: {
                  used: 600,
                  limit: 500,
                  orgId: 'org-id-1234',
                },
              })
            },
          },
        })
      )

      it('errors and exits when on free plan and over recorded runs limit', function () {
        return e2e.exec(this, {
          key: 'f858a2bc-b469-4e48-be67-0876339ee7e1',
          spec: 'record_pass*',
          record: true,
          snapshot: true,
          expectedExitCode: 1,
        })
      })
    })

    describe('create run 402 - free plan exceeds monthly tests', () => {
      setupStubbedServer(
        createRoutes({
          postRun: {
            res(req, res) {
              return res.status(402).json({
                code: 'FREE_PLAN_EXCEEDS_MONTHLY_TESTS',
                payload: {
                  used: 600,
                  limit: 500,
                  orgId: 'org-id-1234',
                },
              })
            },
          },
        })
      )

      it('errors and exits when on free plan and over recorded tests limit', function () {
        return e2e.exec(this, {
          key: 'f858a2bc-b469-4e48-be67-0876339ee7e1',
          spec: 'record_pass*',
          record: true,
          snapshot: true,
          expectedExitCode: 1,
        })
      })
    })

    describe('create run 402 - parallel feature not available in plan', () => {
      setupStubbedServer(
        createRoutes({
          postRun: {
            res(req, res) {
              return res.status(402).json({
                code: 'PARALLEL_FEATURE_NOT_AVAILABLE_IN_PLAN',
                payload: {
                  orgId: 'org-id-1234',
                },
              })
            },
          },
        })
      )

      it('errors and exits when attempting parallel run when not available in plan', function () {
        return e2e.exec(this, {
          key: 'f858a2bc-b469-4e48-be67-0876339ee7e1',
          spec: 'record_pass*',
          record: true,
          snapshot: true,
          expectedExitCode: 1,
        })
      })
    })

    describe('create run 402 - grouping feature not available in plan', () => {
      setupStubbedServer(
        createRoutes({
          postRun: {
            res(req, res) {
              return res.status(402).json({
                code: 'RUN_GROUPING_FEATURE_NOT_AVAILABLE_IN_PLAN',
                payload: {
                  orgId: 'org-id-1234',
                },
              })
            },
          },
        })
      )

      it('errors and exits when attempting parallel run when not available in plan', function () {
        return e2e.exec(this, {
          key: 'f858a2bc-b469-4e48-be67-0876339ee7e1',
          spec: 'record_pass*',
          record: true,
          snapshot: true,
          expectedExitCode: 1,
        })
      })
    })

    describe('create run 402 - unknown error', () => {
      setupStubbedServer(
        createRoutes({
          postRun: {
            res(req, res) {
              return res.status(402).json({
                error: 'Something went wrong',
              })
            },
          },
        })
      )

      it("errors and exits when there's an unknown 402 error", function () {
        return e2e.exec(this, {
          key: 'f858a2bc-b469-4e48-be67-0876339ee7e1',
          spec: 'record_pass*',
          record: true,
          snapshot: true,
          expectedExitCode: 1,
        })
      })
    })

    describe('create instance', () => {
      setupStubbedServer(
        createRoutes({
          postRunInstance: {
            res(req, res) {
              return res.sendStatus(500)
            },
          },
        })
      )

      it('errors and exits on createInstance error', function () {
        process.env.DISABLE_API_RETRIES = 'true'

        return e2e
          .exec(this, {
            key: 'f858a2bc-b469-4e48-be67-0876339ee7e1',
            spec: '*_record_*',
            record: true,
            snapshot: true,
            expectedExitCode: 1,
          })
          .then(() => {
            const urls = getRequestUrls()

            expect(urls).to.deep.eq(['POST /runs', `POST /runs/${runId}/instances`])
          })
      })
    })

    describe('postInstanceTests', () => {
      setupStubbedServer(
        createRoutes({
          postInstanceTests: {
            res(req, res) {
              res.sendStatus(500)
            },
          },
        })
      )

      // it('without parallelization continues, does not post instance results', async function () {
      //   process.env.DISABLE_API_RETRIES = 'true'

      //   return e2e.exec(this, {
      //     key: 'f858a2bc-b469-4e48-be67-0876339ee7e1',
      //     spec: '*_record.spec*',
      //     record: true,
      //     snapshot: true,
      //   })
      //   .then(() => {
      //     const urls = getRequestUrls()

      //     expect(urls).to.deep.eq([
      //       'POST /runs',
      //       'POST /runs/00748421-e035-4a3d-8604-8468cc48bdb5/instances',
      //       'POST /instances/e9e81b5e-cc58-4026-b2ff-8ae3161435a6/tests',
      //       'POST /runs/00748421-e035-4a3d-8604-8468cc48bdb5/instances',
      //       'POST /instances/e9e81b5e-cc58-4026-b2ff-8ae3161435a6/tests',
      //     ])
      //   })
      // })

      it('without parallelization errors and exits', async function () {
        process.env.DISABLE_API_RETRIES = 'true'

        return e2e
          .exec(this, {
            key: 'f858a2bc-b469-4e48-be67-0876339ee7e1',
            spec: '*_record.spec*',
            group: 'foo',
            ciBuildId: 1,
            expectedExitCode: 1,
            record: true,
            snapshot: true,
          })
          .then(() => {
            const urls = getRequestUrls()

            expect(urls).to.deep.eq([
              'POST /runs',
              'POST /runs/00748421-e035-4a3d-8604-8468cc48bdb5/instances',
              'POST /instances/e9e81b5e-cc58-4026-b2ff-8ae3161435a6/tests',
            ])
          })
      })

      it('with parallelization errors and exits', async function () {
        process.env.DISABLE_API_RETRIES = 'true'

        await e2e
          .exec(this, {
            key: 'f858a2bc-b469-4e48-be67-0876339ee7e1',
            spec: '*_record.spec.js',
            record: true,
            group: 'foo',
            ciBuildId: 'ciBuildId123',
            expectedExitCode: 1,
            parallel: true,
            snapshot: true,
          })
          .then(() => {
            const urls = getRequestUrls()

            expect(urls).to.deep.eq([
              'POST /runs',
              'POST /runs/00748421-e035-4a3d-8604-8468cc48bdb5/instances',
              'POST /instances/e9e81b5e-cc58-4026-b2ff-8ae3161435a6/tests',
            ])
          })
      })
    })

    describe('postInstanceResults', () => {
      const routes = createRoutes({
        postInstanceResults: {
          res(req, res) {
            return res.sendStatus(500)
          },
        },
      })

      setupStubbedServer(routes)

      it('errors and exits in serial', function () {
        process.env.DISABLE_API_RETRIES = 'true'

        return e2e
          .exec(this, {
            key: 'f858a2bc-b469-4e48-be67-0876339ee7e1',
            spec: 'record_pass*',
            record: true,
            snapshot: true,
            expectedExitCode: 1,
          })
          .then(() => {
            const urls = getRequestUrls()

            expect(urls).to.deep.eq([
              'POST /runs',
              `POST /runs/${runId}/instances`,
              `POST /instances/${instanceId}/tests`,
              `POST /instances/${instanceId}/results`,
            ])
          })
      })
    })

    describe('update instance stdout', () => {
      const routes = createRoutes({
        putInstanceStdout: {
          res(req, res) {
            return res.sendStatus(500)
          },
        },
      })

      setupStubbedServer(routes)

      it('warns but proceeds', function () {
        process.env.DISABLE_API_RETRIES = 'true'

        return e2e
          .exec(this, {
            key: 'f858a2bc-b469-4e48-be67-0876339ee7e1',
            spec: 'record_pass*',
            record: true,
            snapshot: true,
          })
          .then(() => {
            const urls = getRequestUrls()

            expect(urls).to.deep.eq([
              'POST /runs',
              `POST /runs/${runId}/instances`,
              `POST /instances/${instanceId}/tests`,
              `POST /instances/${instanceId}/results`,
              'PUT /screenshots/1.png',
              `PUT /instances/${instanceId}/stdout`,
              `POST /runs/${runId}/instances`,
            ])
          })
      })
    })

    describe('uploading assets', () => {
      const routes = createRoutes({
        putVideo: {
          res(req, res) {
            return Promise.delay(500).then(() => {
              return res.sendStatus(500)
            })
          },
        },
        putScreenshots: {
          res(req, res) {
            return res.sendStatus(500)
          },
        },
      })

      setupStubbedServer(routes, {
        videoUploadOnPasses: true,
      })

      it('warns but proceeds', function () {
        return e2e
          .exec(this, {
            key: 'f858a2bc-b469-4e48-be67-0876339ee7e1',
            spec: 'record_pass*',
            record: true,
            snapshot: true,
          })
          .then(() => {
            const urls = getRequestUrls()

            expect(urls).to.have.members([
              'POST /runs',
              `POST /runs/${runId}/instances`,
              `POST /instances/${instanceId}/tests`,
              `POST /instances/${instanceId}/results`,
              'PUT /videos/video.mp4',
              'PUT /screenshots/1.png',
              `PUT /instances/${instanceId}/stdout`,
            ])
          })
      })
    })

    describe('api retries on error', () => {
      let count = 0

      const routes = createRoutes({
        postRun: {
          res(req, res) {
            count += 1

            if (count === 4) {
              return res.json(postRunResponse)
            }

            return res.sendStatus(500)
          },
        },
        postRunInstance: {
          res(req, res) {
            count += 1

            if (count === 5) {
              return res.sendStatus(500)
            }

            if (count === 6) {
              return res.json({
                instanceId,
                spec: 'cypress/integration/record_pass_spec.js',
                estimatedWallClockDuration: 5000,
                totalInstances: 1,
                claimedInstances: 1,
              })
            }

            return res.json({
              instanceId,
              spec: null,
              estimatedWallClockDuration: null,
              totalInstances: 0,
              claimedInstances: 0,
            })
          },
        },
      })

      setupStubbedServer(routes)

      it('warns and does not create or update instances', function () {
        process.env.API_RETRY_INTERVALS = '1000,2000,3000'

        return e2e
          .exec(this, {
            key: 'f858a2bc-b469-4e48-be67-0876339ee7e1',
            spec: 'record_pass*',
            group: 'foo',
            tag: 'nightly',
            record: true,
            parallel: true,
            snapshot: true,
            ciBuildId: 'ciBuildId123',
          })
          .then(() => {
            const urls = getRequestUrls()

            expect(urls).to.deep.eq([
              'POST /runs',
              'POST /runs',
              'POST /runs',
              'POST /runs',
              'POST /runs/00748421-e035-4a3d-8604-8468cc48bdb5/instances',
              'POST /runs/00748421-e035-4a3d-8604-8468cc48bdb5/instances',
              'POST /instances/e9e81b5e-cc58-4026-b2ff-8ae3161435a6/tests',
              'POST /instances/e9e81b5e-cc58-4026-b2ff-8ae3161435a6/results',
              'PUT /screenshots/1.png',
              'PUT /instances/e9e81b5e-cc58-4026-b2ff-8ae3161435a6/stdout',
              'POST /runs/00748421-e035-4a3d-8604-8468cc48bdb5/instances',
            ])
          })
      })
    })
  })

  describe('api interaction warnings', () => {
    describe('create run warnings', () => {
      describe('grace period - over private tests limit', () => {
        const mockServer = setupStubbedServer(
          createRoutes({
            postRun: {
              res(req, res) {
                mockServer.setSpecs(req)

                return res.status(200).json({
                  runId,
                  groupId,
                  machineId,
                  runUrl,
                  tags,
                  warnings: [
                    {
                      name: 'foo',
                      message: 'foo',
                      code: 'FREE_PLAN_IN_GRACE_PERIOD_EXCEEDS_MONTHLY_PRIVATE_TESTS',
                      limit: 500,
                      gracePeriodEnds: '2999-12-31',
                      orgId: 'org-id-1234',
                    },
                  ],
                })
              },
            },
          })
        )

        it('warns when over private test results', function () {
          return e2e.exec(this, {
            key: 'f858a2bc-b469-4e48-be67-0876339ee7e1',
            spec: 'record_pass*',
            record: true,
            snapshot: true,
          })
        })
      })

      describe('grace period - over tests limit', () => {
        const mockServer = setupStubbedServer(
          createRoutes({
            postRun: {
              res(req, res) {
                mockServer.setSpecs(req)

                return res.status(200).json({
                  runId,
                  groupId,
                  machineId,
                  runUrl,
                  tags,
                  warnings: [
                    {
                      name: 'foo',
                      message: 'foo',
                      code: 'FREE_PLAN_IN_GRACE_PERIOD_EXCEEDS_MONTHLY_TESTS',
                      limit: 500,
                      gracePeriodEnds: '2999-12-31',
                      orgId: 'org-id-1234',
                    },
                  ],
                })
              },
            },
          })
        )

        it('warns when over test results', function () {
          return e2e.exec(this, {
            key: 'f858a2bc-b469-4e48-be67-0876339ee7e1',
            spec: 'record_pass*',
            record: true,
            snapshot: true,
          })
        })
      })

      describe('grace period - parallel feature', () => {
        const mockServer = setupStubbedServer(
          createRoutes({
            postRun: {
              res(req, res) {
                mockServer.setSpecs(req)

                return res.status(200).json({
                  runId,
                  groupId,
                  machineId,
                  runUrl,
                  tags,
                  warnings: [
                    {
                      name: 'foo',
                      message: 'foo',
                      code: 'FREE_PLAN_IN_GRACE_PERIOD_PARALLEL_FEATURE',
                      gracePeriodEnds: '2999-12-31',
                      orgId: 'org-id-1234',
                    },
                  ],
                })
              },
            },
          })
        )

        it('warns when using parallel feature', function () {
          return e2e.exec(this, {
            key: 'f858a2bc-b469-4e48-be67-0876339ee7e1',
            spec: 'record_pass*',
            record: true,
            snapshot: true,
          })
        })
      })

      describe('grace period - grouping feature', () => {
        const mockServer = setupStubbedServer(
          createRoutes({
            postRun: {
              res(req, res) {
                mockServer.setSpecs(req)

                return res.status(200).json({
                  runId,
                  groupId,
                  machineId,
                  runUrl,
                  tags,
                  warnings: [
                    {
                      name: 'foo',
                      message: 'foo',
                      code: 'PLAN_IN_GRACE_PERIOD_RUN_GROUPING_FEATURE_USED',
                      gracePeriodEnds: '2999-12-31',
                      orgId: 'org-id-1234',
                    },
                  ],
                })
              },
            },
          })
        )

        it('warns when using parallel feature', function () {
          return e2e.exec(this, {
            key: 'f858a2bc-b469-4e48-be67-0876339ee7e1',
            spec: 'record_pass*',
            record: true,
            snapshot: true,
          })
        })
      })

      describe('paid plan - over private tests limit', () => {
        const mockServer = setupStubbedServer(
          createRoutes({
            postRun: {
              res(req, res) {
                mockServer.setSpecs(req)

                return res.status(200).json({
                  runId,
                  groupId,
                  machineId,
                  runUrl,
                  tags,
                  warnings: [
                    {
                      name: 'foo',
                      message: 'foo',
                      code: 'PAID_PLAN_EXCEEDS_MONTHLY_PRIVATE_TESTS',
                      used: 700,
                      limit: 500,
                      orgId: 'org-id-1234',
                    },
                  ],
                })
              },
            },
          })
        )

        it('warns when over private test results', function () {
          return e2e.exec(this, {
            key: 'f858a2bc-b469-4e48-be67-0876339ee7e1',
            spec: 'record_pass*',
            record: true,
            snapshot: true,
          })
        })
      })

      describe('paid plan - over tests limit', () => {
        const mockServer = setupStubbedServer(
          createRoutes({
            postRun: {
              res(req, res) {
                mockServer.setSpecs(req)

                return res.status(200).json({
                  runId,
                  groupId,
                  machineId,
                  runUrl,
                  tags,
                  warnings: [
                    {
                      name: 'foo',
                      message: 'foo',
                      code: 'PAID_PLAN_EXCEEDS_MONTHLY_TESTS',
                      used: 700,
                      limit: 500,
                      orgId: 'org-id-1234',
                    },
                  ],
                })
              },
            },
          })
        )

        it('warns when over test results', function () {
          return e2e.exec(this, {
            key: 'f858a2bc-b469-4e48-be67-0876339ee7e1',
            spec: 'record_pass*',
            record: true,
            snapshot: true,
          })
        })
      })

      describe('free plan - over tests limit v2', () => {
        const mockServer = setupStubbedServer(
          createRoutes({
            postRun: {
              res(req, res) {
                mockServer.setSpecs(req)

                return res.status(200).json({
                  runId,
                  groupId,
                  machineId,
                  runUrl,
                  tags,
                  warnings: [
                    {
                      name: 'FreePlanExceedsMonthlyTests',
                      message:
                        'Warning from Cypress Dashboard: Organization with free plan has exceeded monthly test results limit.',
                      code: 'FREE_PLAN_EXCEEDS_MONTHLY_TESTS_V2',
                      used: 700,
                      limit: 500,
                      orgId: 'org-id-1234',
                    },
                  ],
                })
              },
            },
          })
        )

        it('warns when over test results', function () {
          return e2e.exec(this, {
            key: 'f858a2bc-b469-4e48-be67-0876339ee7e1',
            spec: 'record_pass*',
            record: true,
            snapshot: true,
          })
        })
      })

      describe('unknown warning', () => {
        const mockServer = setupStubbedServer(
          createRoutes({
            postRun: {
              res: (req, res) => {
                mockServer.setSpecs(req)
                res.json(postRunResponseWithWarnings)
              },
            },
          })
        )

        it('warns with unknown warning code', function () {
          return e2e.exec(this, {
            key: 'f858a2bc-b469-4e48-be67-0876339ee7e1',
            spec: 'record_pass*',
            record: true,
            snapshot: true,
          })
        })
      })
    })
  })
})<|MERGE_RESOLUTION|>--- conflicted
+++ resolved
@@ -451,8 +451,6 @@
   })
 
   context('quiet mode', () => {
-<<<<<<< HEAD
-=======
     setupStubbedServer(createRoutes())
 
     it('respects quiet mode', function () {
@@ -468,7 +466,6 @@
   })
 
   context('recordKey', () => {
->>>>>>> 3f31f094
     setupStubbedServer(createRoutes())
 
     it('respects quiet mode', function () {
