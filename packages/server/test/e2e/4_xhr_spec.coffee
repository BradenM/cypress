bodyParser = require("body-parser")
e2e        = require("../support/helpers/e2e")

onServer = (app) ->
  app.use(bodyParser.json())

  app.get "/", (req, res) ->
    res.send("<html>hi there</html>")

  app.post "/login", (req, res) ->
    ## respond with JSON with exactly what the
    ## request body was and all of the request headers
    res.json({
      body: req.body
      headers: req.headers
    })

  app.post "/html", (req, res) ->
    res.json({content: "<html>content</html>"})

describe "e2e xhr", ->
  e2e.setup({
    servers: {
      port: 1919
      onServer: onServer
    }
  })

  e2e.it "passes", {
    spec: "xhr_spec.coffee"
    snapshot: true
<<<<<<< HEAD
    expectedExitCode: 0
    useCli: true
=======
>>>>>>> ec027e9c
  }<|MERGE_RESOLUTION|>--- conflicted
+++ resolved
@@ -29,9 +29,5 @@
   e2e.it "passes", {
     spec: "xhr_spec.coffee"
     snapshot: true
-<<<<<<< HEAD
-    expectedExitCode: 0
     useCli: true
-=======
->>>>>>> ec027e9c
   }