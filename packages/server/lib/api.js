const _ = require('lodash')
const os = require('os')
const debug = require('debug')('cypress:server:api')
const request = require('@cypress/request-promise')
const RequestErrors = require('@cypress/request-promise/errors')
const Promise = require('bluebird')
const humanInterval = require('human-interval')
const { agent } = require('@packages/network')
const pkg = require('@packages/root')
const machineId = require('./util/machine_id')
const humanTime = require('./util/human_time')
const errors = require('./errors')
const { apiRoutes, onRoutes } = require('./util/routes')

const THIRTY_SECONDS = humanInterval('30 seconds')
const SIXTY_SECONDS = humanInterval('60 seconds')
const TWO_MINUTES = humanInterval('2 minutes')

let intervals

let DELAYS = [THIRTY_SECONDS, SIXTY_SECONDS, TWO_MINUTES]

const runnerCapabilities = {
  dynamicSpecsInSerialMode: true,
  skipSpecAction: true,
}

let responseCache = {}

intervals = process.env.API_RETRY_INTERVALS

if (intervals) {
  DELAYS = _.chain(intervals).split(',').map(_.toNumber).value()
}

const rp = request.defaults((params = {}, callback) => {
  let resp

  if (params.cacheable && (resp = getCachedResponse(params))) {
    debug('resolving with cached response for ', params.url)

    return Promise.resolve(resp)
  }

  _.defaults(params, {
    agent,
    proxy: null,
    gzip: true,
    cacheable: false,
  })

  const headers = params.headers != null ? params.headers : (params.headers = {})

  _.defaults(headers, {
    'x-os-name': os.platform(),
    'x-cypress-version': pkg.version,
  })

  const method = params.method.toLowerCase()

  // use %j argument to ensure deep nested properties are serialized
  debug(
    'request to url: %s with params: %j and token: %s',
    `${params.method} ${params.url}`,
    _.pick(params, 'body', 'headers'),
    params.auth && params.auth.bearer
  )

  return request[method](params, callback)
  .promise()
  .tap((resp) => {
    if (params.cacheable) {
      debug('caching response for ', params.url)
      cacheResponse(resp, params)
    }

    return debug('response %o', resp)
  })
})

const cacheResponse = (resp, params) => {
  return (responseCache[params.url] = resp)
}

const getCachedResponse = (params) => {
  return responseCache[params.url]
}

const retryWithBackoff = (fn) => {
  // for e2e testing purposes
  let attempt

  if (process.env.DISABLE_API_RETRIES) {
    debug('api retries disabled')

    return Promise.try(() => fn(0))
  }

  return (attempt = (retryIndex) => {
    return Promise.try(() => fn(retryIndex)).catch(isRetriableError, (err) => {
      if (retryIndex > DELAYS.length) {
        throw err
      }

      const delay = DELAYS[retryIndex]

      errors.warning('DASHBOARD_API_RESPONSE_FAILED_RETRYING', {
        delay: humanTime.long(delay, false),
        tries: DELAYS.length - retryIndex,
        response: err,
      })

      retryIndex++

      return Promise.delay(delay).then(() => {
        debug(`retry #${retryIndex} after ${delay}ms`)

        return attempt(retryIndex)
      })
    })
  })(0)
}

const formatResponseBody = function (err) {
  // if the body is JSON object
  if (_.isObject(err.error)) {
    // transform the error message to include the
    // stringified body (represented as the 'error' property)
    const body = JSON.stringify(err.error, null, 2)

    err.message = [err.statusCode, body].join('\n\n')
  }

  throw err
}

const tagError = function (err) {
  err.isApiError = true
  throw err
}

// retry on timeouts, 5xx errors, or any error without a status code
const isRetriableError = (err) => {
  return (
    err instanceof Promise.TimeoutError || (500 <= err.statusCode && err.statusCode < 600) || err.statusCode == null
  )
}

module.exports = {
  rp,

  ping() {
    return rp.get(apiRoutes.ping()).catch(tagError)
  },

  getMe(authToken) {
    return rp.get({
      url: apiRoutes.me(),
      json: true,
      auth: {
        bearer: authToken,
      },
    })
  },

  getAuthUrls() {
    return rp
    .get({
      url: apiRoutes.auth(),
      json: true,
      cacheable: true,
      headers: {
        'x-route-version': '2',
      },
    })
    .catch(tagError)
  },

  getOrgs(authToken) {
    return rp
    .get({
      url: apiRoutes.orgs(),
      json: true,
      auth: {
        bearer: authToken,
      },
    })
    .catch(tagError)
  },

  getProjects(authToken) {
    return rp
    .get({
      url: apiRoutes.projects(),
      json: true,
      auth: {
        bearer: authToken,
      },
    })
    .catch(tagError)
  },

  getProject(projectId, authToken) {
    return rp
    .get({
      url: apiRoutes.project(projectId),
      json: true,
      auth: {
        bearer: authToken,
      },
      headers: {
        'x-route-version': '2',
      },
    })
    .catch(tagError)
  },

  getProjectRuns(projectId, authToken, options = {}) {
    if (options.page == null) {
      options.page = 1
    }

    return rp
    .get({
      url: apiRoutes.projectRuns(projectId),
      json: true,
      timeout: options.timeout != null ? options.timeout : 10000,
      auth: {
        bearer: authToken,
      },
      headers: {
        'x-route-version': '3',
      },
    })
    .catch(RequestErrors.StatusCodeError, formatResponseBody)
    .catch(tagError)
  },

  createRun(options = {}) {
    return retryWithBackoff((attemptIndex) => {
      const body = {
        ..._.pick(options, [
          'ci',
          'specs',
          'commit',
          'group',
          'platform',
          'parallel',
          'ciBuildId',
          'projectId',
          'recordKey',
          'specPattern',
          'tags',
          'testingType',
        ]),
        runnerCapabilities,
      }

      return rp
      .post({
        body,
        url: apiRoutes.runs(),
        json: true,
        timeout: options.timeout != null ? options.timeout : SIXTY_SECONDS,
        headers: {
          'x-route-version': '4',
          'x-cypress-request-attempt': attemptIndex,
        },
      })
      .catch(RequestErrors.StatusCodeError, formatResponseBody)
      .catch(tagError)
    })
  },

  createInstance(options = {}) {
    const { runId, timeout } = options

    const body = _.pick(options, ['spec', 'groupId', 'machineId', 'platform'])

    return retryWithBackoff((attemptIndex) => {
      return rp
      .post({
        body,
        url: apiRoutes.instances(runId),
        json: true,
        timeout: timeout != null ? timeout : SIXTY_SECONDS,
        headers: {
          'x-route-version': '5',
          'x-cypress-run-id': runId,
          'x-cypress-request-attempt': attemptIndex,
        },
      })
      .catch(RequestErrors.StatusCodeError, formatResponseBody)
      .catch(tagError)
    })
  },

  postInstanceTests(options = {}) {
    const { instanceId, runId, timeout, ...body } = options

    return retryWithBackoff((attemptIndex) => {
      return rp
      .post({
        url: apiRoutes.instanceTests(instanceId),
        json: true,
        timeout: timeout || SIXTY_SECONDS,
        headers: {
          'x-route-version': '1',
          'x-cypress-run-id': runId,
          'x-cypress-request-attempt': attemptIndex,
        },
        body,
      })
      .catch(RequestErrors.StatusCodeError, formatResponseBody)
      .catch(tagError)
    })
  },

  updateInstanceStdout(options = {}) {
    return retryWithBackoff((attemptIndex) => {
      return rp
      .put({
        url: apiRoutes.instanceStdout(options.instanceId),
        json: true,
        timeout: options.timeout != null ? options.timeout : SIXTY_SECONDS,
        body: {
          stdout: options.stdout,
        },
        headers: {
          'x-cypress-run-id': options.runId,
          'x-cypress-request-attempt': attemptIndex,
        },
      })
      .catch(RequestErrors.StatusCodeError, formatResponseBody)
      .catch(tagError)
    })
  },

  postInstanceResults(options = {}) {
    return retryWithBackoff((attemptIndex) => {
      return rp
      .post({
        url: apiRoutes.instanceResults(options.instanceId),
        json: true,
        timeout: options.timeout != null ? options.timeout : SIXTY_SECONDS,
        headers: {
          'x-route-version': '1',
          'x-cypress-run-id': options.runId,
          'x-cypress-request-attempt': attemptIndex,
        },
<<<<<<< HEAD
        body: _.pick(options, ['stats', 'tests', 'exception', 'video', 'screenshots', 'reporterStats']),
=======
        body: _.pick(options, [
          'stats',
          'tests',
          'exception',
          'video',
          'screenshots',
          'reporterStats',
          'metadata',
        ]),
>>>>>>> 25f59d13
      })
      .catch(RequestErrors.StatusCodeError, formatResponseBody)
      .catch(tagError)
    })
  },

  createCrashReport(body, authToken, timeout = 3000) {
    return rp
    .post({
      url: apiRoutes.exceptions(),
      json: true,
      body,
      auth: {
        bearer: authToken,
      },
    })
    .timeout(timeout)
    .catch(tagError)
  },

  postLogout(authToken) {
    return Promise.join(this.getAuthUrls(), machineId.machineId(), (urls, machineId) => {
      return rp
      .post({
        url: urls.dashboardLogoutUrl,
        json: true,
        auth: {
          bearer: authToken,
        },
        headers: {
          'x-machine-id': machineId,
        },
      })
      .catch({ statusCode: 401 }, () => {}) // do nothing on 401
      .catch(tagError)
    })
  },

  createProject(projectDetails, remoteOrigin, authToken) {
    debug('create project with args %o', {
      projectDetails,
      remoteOrigin,
      authToken,
    })

    return rp
    .post({
      url: apiRoutes.projects(),
      json: true,
      auth: {
        bearer: authToken,
      },
      headers: {
        'x-route-version': '2',
      },
      body: {
        name: projectDetails.projectName,
        orgId: projectDetails.orgId,
        public: projectDetails.public,
        remoteOrigin,
      },
    })
    .catch(RequestErrors.StatusCodeError, formatResponseBody)
    .catch(tagError)
  },

  getProjectRecordKeys(projectId, authToken) {
    return rp
    .get({
      url: apiRoutes.projectRecordKeys(projectId),
      json: true,
      auth: {
        bearer: authToken,
      },
    })
    .catch(tagError)
  },

  requestAccess(projectId, authToken) {
    return rp
    .post({
      url: apiRoutes.membershipRequests(projectId),
      json: true,
      auth: {
        bearer: authToken,
      },
    })
    .catch(RequestErrors.StatusCodeError, formatResponseBody)
    .catch(tagError)
  },

  _projectToken(method, projectId, authToken) {
    return rp({
      method,
      url: apiRoutes.projectToken(projectId),
      json: true,
      auth: {
        bearer: authToken,
      },
      headers: {
        'x-route-version': '2',
      },
    })
    .get('apiToken')
    .catch(tagError)
  },

  getProjectToken(projectId, authToken) {
    return this._projectToken('get', projectId, authToken)
  },

  updateProjectToken(projectId, authToken) {
    return this._projectToken('put', projectId, authToken)
  },

  getReleaseNotes(version) {
    return rp
    .get({
      url: onRoutes.releaseNotes(version),
      json: true,
    })
    .catch((err) => {
      // log and ignore by sending an empty response if there's an error
      debug('error getting release notes for version %s: %s', version, err.stack || err.message || err)

      return {}
    })
  },

  clearCache() {
    responseCache = {}
  },

  retryWithBackoff,
}<|MERGE_RESOLUTION|>--- conflicted
+++ resolved
@@ -348,9 +348,6 @@
           'x-cypress-run-id': options.runId,
           'x-cypress-request-attempt': attemptIndex,
         },
-<<<<<<< HEAD
-        body: _.pick(options, ['stats', 'tests', 'exception', 'video', 'screenshots', 'reporterStats']),
-=======
         body: _.pick(options, [
           'stats',
           'tests',
@@ -360,7 +357,6 @@
           'reporterStats',
           'metadata',
         ]),
->>>>>>> 25f59d13
       })
       .catch(RequestErrors.StatusCodeError, formatResponseBody)
       .catch(tagError)
