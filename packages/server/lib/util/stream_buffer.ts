--- conflicted
+++ resolved
@@ -53,17 +53,9 @@
   class StreamBuffer extends stream.Writable {
     private readers: stream.Readable[] = []
 
-<<<<<<< HEAD
-  // there is no "createReadStream" on Writeable
-  // @ts-ignore
-  writeable.createReadStream = () => {
-    let bytesRead = 0
-    const readerId = _.uniqueId('reader')
-=======
     public createReadStream () {
       let bytesRead = 0
       const readerId = _.uniqueId('reader')
->>>>>>> 483d4945
 
       const onRead = (size) => {
         if (!buffer) {
@@ -121,25 +113,6 @@
         autoDestroy: true,
       })
 
-<<<<<<< HEAD
-  // add a few more methods and bypass TSC errors
-
-  // @ts-ignore
-  writeable.unpipeAll = () => {
-    buffer = null // aggressive GC
-    _.invokeMap(readers, 'unpipe')
-  }
-
-  // @ts-ignore
-  writeable._buffer = () => {
-    return buffer
-  }
-
-  // @ts-ignore
-  writeable._finished = () => {
-    return finished
-  }
-=======
       this.readers.push(readable)
 
       return readable
@@ -162,7 +135,6 @@
     // @ts-ignore
     autoDestroy: true,
   })
->>>>>>> 483d4945
 
   return writeable
 }
