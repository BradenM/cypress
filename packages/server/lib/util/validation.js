const _ = require('lodash')
const debug = require('debug')('cypress:server:validation')
const is = require('check-more-types')
const { commaListsOr } = require('common-tags')

// validation functions take a key and a value and should:
//  - return true if it passes validation
//  - return a error message if it fails validation

const str = JSON.stringify

/**
 * Forms good Markdown-like string message.
 * @param {string} key - The key that caused the error
 * @param {string} type - The expected type name
 * @param {any} value - The actual value
 * @returns {string} Formatted error message
*/
const errMsg = (key, value, type) => {
  return `Expected \`${key}\` to be ${type}. Instead the value was: \`${str(
    value
  )}\``
}

const isFullyQualifiedUrl = (value) => {
  return isString(value) && /^https?\:\/\//.test(value)
}

const isArrayOfStrings = (value) => {
  return isArray(value) && _.every(value, isString)
}

const isFalse = (value) => {
  return value === false
}

const { isArray } = _
const isNumber = _.isFinite
const { isString } = _

/**
 * Validates a single browser object.
 * @returns {string|true} Returns `true` if the object is matching browser object schema. Returns an error message if it does not.
 */
const isValidBrowser = (browser) => {
  if (!is.unemptyString(browser.name)) {
    return errMsg('name', browser, 'a non-empty string')
  }

<<<<<<< HEAD
  const knownBrowserFamilies = ['electron', 'chrome', 'firefox', 'electron-app']
=======
  // TODO: this is duplicated with browsers/index
  const knownBrowserFamilies = ['electron', 'chromium', 'firefox']
>>>>>>> 72c9c7db

  if (!is.oneOf(knownBrowserFamilies)(browser.family)) {
    return errMsg('family', browser, commaListsOr`either ${knownBrowserFamilies}`)
  }

  if (!is.unemptyString(browser.displayName)) {
    return errMsg('displayName', browser, 'a non-empty string')
  }

  if (!is.unemptyString(browser.version)) {
    return errMsg('version', browser, 'a non-empty string')
  }

  if (!is.string(browser.path)) {
    return errMsg('path', browser, 'a string')
  }

  if (!is.string(browser.majorVersion) && !is.positive(browser.majorVersion)) {
    return errMsg('majorVersion', browser, 'a string or a positive number')
  }

  return true
}

/**
 * Validates the list of browsers.
 */
const isValidBrowserList = (key, browsers) => {
  debug('browsers %o', browsers)
  if (!browsers) {
    return 'Missing browsers list'
  }

  if (!Array.isArray(browsers)) {
    debug('browsers is not an array', typeof browsers)

    return 'Browsers should be an array'
  }

  if (!browsers.length) {
    return 'Expected at least one browser'
  }

  for (let k = 0; k < browsers.length; k += 1) {
    const err = isValidBrowser(browsers[k])

    if (err !== true) {
      return `Found an error while validating the \`browsers\` list. ${err}`
    }
  }

  return true
}

const isValidFirefoxGcInterval = (key, value) => {
  const isIntervalValue = (val) => {
    if (isNumber(val)) {
      return val >= 0
    }

    return val == null
  }

  if (isIntervalValue(value)
      || (_.isEqual(_.keys(value), ['runMode', 'openMode'])
          && isIntervalValue(value.runMode)
          && isIntervalValue(value.openMode))) {
    return true
  }

  return errMsg(key, value, 'a positive number or null or an object with "openMode" and "runMode" as keys and positive numbers or nulls as values')
}

module.exports = {
  isValidBrowser,

  isValidBrowserList,

  isValidFirefoxGcInterval,

  isNumber (key, value) {
    if (value == null || isNumber(value)) {
      return true
    }

    return errMsg(key, value, 'a number')
  },

  isNumberOrFalse (key, value) {
    if (isNumber(value) || isFalse(value)) {
      return true
    }

    return errMsg(key, value, 'a number or false')
  },

  isFullyQualifiedUrl (key, value) {
    if (value == null || isFullyQualifiedUrl(value)) {
      return true
    }

    return errMsg(
      key,
      value,
      'a fully qualified URL (starting with `http://` or `https://`)'
    )
  },

  isBoolean (key, value) {
    if (value == null || _.isBoolean(value)) {
      return true
    }

    return errMsg(key, value, 'a boolean')
  },

  isPlainObject (key, value) {
    if (value == null || _.isPlainObject(value)) {
      return true
    }

    return errMsg(key, value, 'a plain object')
  },

  isString (key, value) {
    if (value == null || isString(value)) {
      return true
    }

    return errMsg(key, value, 'a string')
  },

  isArray (key, value) {
    if (value == null || isArray(value)) {
      return true
    }

    return errMsg(key, value, 'an array')
  },

  isStringOrFalse (key, value) {
    if (isString(value) || isFalse(value)) {
      return true
    }

    return errMsg(key, value, 'a string or false')
  },

  isStringOrArrayOfStrings (key, value) {
    if (isString(value) || isArrayOfStrings(value)) {
      return true
    }

    return errMsg(key, value, 'a string or an array of strings')
  },

  /**
   * Checks if given value for a key is equal to one of the provided values.
   * @example
    ```
    validate = v.isOneOf("foo", "bar")
    validate("example", "foo") // true
    validate("example", "else") // error message string
    ```
   */
  isOneOf (...values) {
    return (key, value) => {
      if (values.some((v) => {
        return v === value
      })) {
        return true
      }

      const strings = values.map(str).join(', ')

      return errMsg(key, value, `one of these values: ${strings}`)
    }
  },
}<|MERGE_RESOLUTION|>--- conflicted
+++ resolved
@@ -18,7 +18,7 @@
 */
 const errMsg = (key, value, type) => {
   return `Expected \`${key}\` to be ${type}. Instead the value was: \`${str(
-    value
+    value,
   )}\``
 }
 
@@ -47,12 +47,8 @@
     return errMsg('name', browser, 'a non-empty string')
   }
 
-<<<<<<< HEAD
-  const knownBrowserFamilies = ['electron', 'chrome', 'firefox', 'electron-app']
-=======
   // TODO: this is duplicated with browsers/index
-  const knownBrowserFamilies = ['electron', 'chromium', 'firefox']
->>>>>>> 72c9c7db
+  const knownBrowserFamilies = ['electron', 'chromium', 'firefox', 'electron-app']
 
   if (!is.oneOf(knownBrowserFamilies)(browser.family)) {
     return errMsg('family', browser, commaListsOr`either ${knownBrowserFamilies}`)
@@ -157,7 +153,7 @@
     return errMsg(
       key,
       value,
-      'a fully qualified URL (starting with `http://` or `https://`)'
+      'a fully qualified URL (starting with `http://` or `https://`)',
     )
   },
 
