--- conflicted
+++ resolved
@@ -7,11 +7,7 @@
 const check = require('check-more-types')
 
 // returns true if the passed string is a known browser family name
-<<<<<<< HEAD
-const isBrowserFamily = check.oneOf(['electron', 'chrome', 'firefox'])
-=======
-const isBrowserFamily = check.oneOf(['chromium'])
->>>>>>> 0e82cde8
+const isBrowserFamily = check.oneOf(['chromium', 'firefox'])
 
 let instance = null
 
@@ -51,24 +47,16 @@
     debug('unknown browser family', browser.family)
   }
 
-<<<<<<< HEAD
-  switch (family) {
-    case 'electron':
-      return require('./electron')
-    case 'chrome':
-      return require('./chrome')
-    case 'firefox':
-      return require('./firefox')
-    default:
-      break
-=======
   if (browser.name === 'electron') {
     return require('./electron')
   }
 
   if (browser.family === 'chromium') {
     return require('./chrome')
->>>>>>> 0e82cde8
+  }
+
+  if (browser.family === 'firefox') {
+    return require('./firefox')
   }
 }
 
