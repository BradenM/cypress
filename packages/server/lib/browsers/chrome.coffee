## Unit tests in ../../test/unit/browsers/chrome_spec

_         = require("lodash")
os        = require("os")
path      = require("path")
Promise   = require("bluebird")
la        = require('lazy-ass')
check     = require('check-more-types')
extension = require("@packages/extension")
debug     = require("debug")("cypress:server:browsers:chrome")
plugins   = require("../plugins")
fs        = require("../util/fs")
appData   = require("../util/app_data")
utils     = require("./utils")
protocol  = require("./protocol")
<<<<<<< HEAD
{ CdpAutomation } = require("./cdp_automation")
{ initCriClient } = require("./cri-client")
=======
CriClient = require("./cri-client")
>>>>>>> 5df252dc

LOAD_EXTENSION = "--load-extension="
CHROME_VERSIONS_WITH_BUGGY_ROOT_LAYER_SCROLLING = "66 67".split(" ")
CHROME_VERSION_INTRODUCING_PROXY_BYPASS_ON_LOOPBACK = 72

pathToExtension = extension.getPathToExtension()
pathToTheme     = extension.getPathToTheme()

defaultArgs = [
  "--test-type"
  "--ignore-certificate-errors"
  "--start-maximized"
  "--silent-debugger-extension-api"
  "--no-default-browser-check"
  "--no-first-run"
  "--noerrdialogs"
  "--enable-fixed-layout"
  "--disable-popup-blocking"
  "--disable-password-generation"
  "--disable-save-password-bubble"
  "--disable-single-click-autofill"
  "--disable-prompt-on-repos"
  "--disable-background-timer-throttling"
  "--disable-renderer-backgrounding"
  "--disable-renderer-throttling"
  "--disable-restore-session-state"
  "--disable-translate"
  "--disable-new-profile-management"
  "--disable-new-avatar-menu"
  "--allow-insecure-localhost"
  "--reduce-security-for-testing"
  "--enable-automation"

  "--disable-device-discovery-notifications"
  "--disable-infobars"

  ## https://github.com/cypress-io/cypress/issues/2376
  "--autoplay-policy=no-user-gesture-required"

  ## http://www.chromium.org/Home/chromium-security/site-isolation
  ## https://github.com/cypress-io/cypress/issues/1951
  "--disable-site-isolation-trials"

  ## the following come frome chromedriver
  ## https://code.google.com/p/chromium/codesearch#chromium/src/chrome/test/chromedriver/chrome_launcher.cc&sq=package:chromium&l=70
  "--metrics-recording-only"
  "--disable-prompt-on-repost"
  "--disable-hang-monitor"
  "--disable-sync"
  ## this flag is causing throttling of XHR callbacks for
  ## as much as 30 seconds. If you VNC in and open dev tools or
  ## click on a button, it'll "instantly" work. with this
  ## option enabled, it will time out some of our tests in circle
  # "--disable-background-networking"
  "--disable-web-resources"
  "--safebrowsing-disable-auto-update"
  "--safebrowsing-disable-download-protection"
  "--disable-client-side-phishing-detection"
  "--disable-component-update"
  "--disable-default-apps"

  ## These flags are for webcam/WebRTC testing
  ## https://github.com/cypress-io/cypress/issues/2704
  "--use-fake-ui-for-media-stream"
  "--use-fake-device-for-media-stream"

  ## so Cypress commands don't get throttled
  ## https://github.com/cypress-io/cypress/issues/5132
  "--disable-ipc-flooding-protection"

  ## misc. options puppeteer passes
  ## https://github.com/cypress-io/cypress/issues/3633
  "--disable-backgrounding-occluded-window"
  "--disable-breakpad"
  "--password-store=basic"
  "--use-mock-keychain"
]

pluginsBeforeBrowserLaunch = (browser, args) ->
  ## bail if we're not registered to this event
  return args if not plugins.has("before:browser:launch")

  plugins.execute("before:browser:launch", browser, args)
  .then (newArgs) ->
    debug("got user args for 'before:browser:launch'", newArgs)

    ## reset args if we got 'em
    return newArgs ? args

_normalizeArgExtensions = (dest, args) ->
  loadExtension = _.find args, (arg) ->
    arg.includes(LOAD_EXTENSION)

  if loadExtension
    args = _.without(args, loadExtension)

    ## form into array, enabling users to pass multiple extensions
    userExtensions = loadExtension.replace(LOAD_EXTENSION, "").split(",")

  extensions = [].concat(userExtensions, dest, pathToTheme)

  args.push(LOAD_EXTENSION + _.compact(extensions).join(","))

  args

## we now store the extension in each browser profile
_removeRootExtension = ->
  fs
  .removeAsync(appData.path("extensions"))
  .catchReturn(null) ## noop if doesn't exist fails for any reason

## https://github.com/cypress-io/cypress/issues/2048
_disableRestorePagesPrompt = (userDir) ->
  prefsPath = path.join(userDir, "Default", "Preferences")

  fs.readJson(prefsPath)
  .then (preferences) ->
    if profile = preferences.profile
      if profile["exit_type"] != "Normal" or profile["exited_cleanly"] isnt true
        debug("cleaning up unclean exit status")

        profile["exit_type"] = "Normal"
        profile["exited_cleanly"] = true

        fs.writeJson(prefsPath, preferences)
  .catch ->

## After the browser has been opened, we can connect to
## its remote interface via a websocket.
_connectToChromeRemoteInterface = (port) ->
  la(check.userPort(port), "expected port number to connect CRI to", port)

  debug("connecting to Chrome remote interface at random port %d", port)

  protocol.getWsTargetFor(port)
  .then (wsUrl) ->
    debug("received wsUrl %s for port %d", wsUrl, port)
    
    CriClient.create(wsUrl)

_maybeRecordVideo = (options) ->
  return (client) ->
    if not options.screencastFrame
      debug("screencastFrame is false")
      return client

    debug('starting screencast')
    client.on('Page.screencastFrame', options.screencastFrame)

    client.send('Page.startScreencast', {
      format: 'jpeg'
    })
    .then ->
      return client

## a utility function that navigates to the given URL
## once Chrome remote interface client is passed to it.
_navigateUsingCRI = (url) ->
<<<<<<< HEAD
  (client) ->
    la(check.url(url), "missing url to navigate to", url)
=======
  la(check.url(url), "missing url to navigate to", url)

  return (client) ->
>>>>>>> 5df252dc
    la(client, "could not get CRI client")
    debug("received CRI client")
    debug('navigating to page %s', url)

    ## when opening the blank page and trying to navigate
    ## the focus gets lost. Restore it and then navigate.
    client.send("Page.bringToFront")
    .then ->
      client.send("Page.navigate", { url })

_setAutomation = (client, automation) ->
  automation.use(
    CdpAutomation({
      invokeViaDebugger: client.send
      takeScreenshot: client.takeScreenshot
    })
  )

module.exports = {
  ##
  ## tip:
  ##   by adding utility functions that start with "_"
  ##   as methods here we can easily stub them from our unit tests
  ##

  _normalizeArgExtensions

  _removeRootExtension

  _connectToChromeRemoteInterface

  _maybeRecordVideo

  _navigateUsingCRI

  _setAutomation

  _writeExtension: (browser, isTextTerminal, proxyUrl, socketIoRoute) ->
    ## get the string bytes for the final extension file
    extension.setHostAndPath(proxyUrl, socketIoRoute)
    .then (str) ->
      extensionDest = utils.getExtensionDir(browser, isTextTerminal)
      extensionBg   = path.join(extensionDest, "background.js")

      ## copy the extension src to the extension dist
      utils.copyExtension(pathToExtension, extensionDest)
      .then ->
        ## and overwrite background.js with the final string bytes
        fs.writeFileAsync(extensionBg, str)
      .return(extensionDest)

  _getArgs: (options = {}) ->
    _.defaults(options, {
      browser: {}
    })

    args = [].concat(defaultArgs)

    if os.platform() is "linux"
      args.push("--disable-gpu")
      args.push("--no-sandbox")

    if ua = options.userAgent
      args.push("--user-agent=#{ua}")

    if ps = options.proxyServer
      args.push("--proxy-server=#{ps}")

    if options.chromeWebSecurity is false
      args.push("--disable-web-security")
      args.push("--allow-running-insecure-content")

    ## prevent AUT shaking in 66 & 67, but flag breaks chrome in 68+
    ## https://github.com/cypress-io/cypress/issues/2037
    ## https://github.com/cypress-io/cypress/issues/2215
    ## https://github.com/cypress-io/cypress/issues/2223
    { majorVersion } = options.browser
    if majorVersion in CHROME_VERSIONS_WITH_BUGGY_ROOT_LAYER_SCROLLING
      args.push("--disable-blink-features=RootLayerScrolling")

    ## https://chromium.googlesource.com/chromium/src/+/da790f920bbc169a6805a4fb83b4c2ab09532d91
    ## https://github.com/cypress-io/cypress/issues/1872
    if majorVersion >= CHROME_VERSION_INTRODUCING_PROXY_BYPASS_ON_LOOPBACK
      args.push("--proxy-bypass-list=<-loopback>")

    args

  open: (browser, url, options = {}, automation) ->
    { isTextTerminal } = options

    userDir = utils.getProfileDir(browser, isTextTerminal)

    Promise
    .try =>
      args = @_getArgs(options)

      Promise.all([
        ## ensure that we have a clean cache dir
        ## before launching the browser every time
        utils.ensureCleanCache(browser, isTextTerminal),

        pluginsBeforeBrowserLaunch(options.browser, args),

        utils.getPort()
      ])
    .spread (cacheDir, args, port) =>
      Promise.all([
        @_writeExtension(
          browser,
          isTextTerminal,
          options.proxyUrl,
          options.socketIoRoute
        ),
        _removeRootExtension(),
        _disableRestorePagesPrompt(userDir),
      ])
      .spread (extDest) ->
        ## normalize the --load-extensions argument by
        ## massaging what the user passed into our own
        args = _normalizeArgExtensions(extDest, args)

        ## this overrides any previous user-data-dir args
        ## by being the last one
        args.push("--user-data-dir=#{userDir}")
        args.push("--disk-cache-dir=#{cacheDir}")
        args.push("--remote-debugging-port=#{port}")
        
        debug("launching in chrome with debugging port", { url, args, port })

        ## FIRST load the blank page
        ## first allows us to connect the remote interface,
        ## start video recording and then
        ## we will load the actual page
        utils.launch(browser, "about:blank", args)

      .then (launchedBrowser) =>
        la(launchedBrowser, "did not get launched browser instance")

        ## SECOND connect to the Chrome remote interface
        ## and when the connection is ready
        ## navigate to the actual url
        @_connectToChromeRemoteInterface(port)
        .then (criClient) =>
          la(criClient, "expected Chrome remote interface reference", criClient)

          @_setAutomation(criClient, automation)

          debug("adding method to close the remote interface client")
          launchedBrowser.close = () ->
            debug("closing remote interface client")
            criClient.close()

          return criClient
        .then @_maybeRecordVideo(options)
        .then @_navigateUsingCRI(url)
        ## return the launched browser process
        ## with additional method to close the remote connection
        .return(launchedBrowser)
}<|MERGE_RESOLUTION|>--- conflicted
+++ resolved
@@ -13,12 +13,8 @@
 appData   = require("../util/app_data")
 utils     = require("./utils")
 protocol  = require("./protocol")
-<<<<<<< HEAD
 { CdpAutomation } = require("./cdp_automation")
-{ initCriClient } = require("./cri-client")
-=======
 CriClient = require("./cri-client")
->>>>>>> 5df252dc
 
 LOAD_EXTENSION = "--load-extension="
 CHROME_VERSIONS_WITH_BUGGY_ROOT_LAYER_SCROLLING = "66 67".split(" ")
@@ -177,14 +173,8 @@
 ## a utility function that navigates to the given URL
 ## once Chrome remote interface client is passed to it.
 _navigateUsingCRI = (url) ->
-<<<<<<< HEAD
   (client) ->
     la(check.url(url), "missing url to navigate to", url)
-=======
-  la(check.url(url), "missing url to navigate to", url)
-
-  return (client) ->
->>>>>>> 5df252dc
     la(client, "could not get CRI client")
     debug("received CRI client")
     debug('navigating to page %s', url)
