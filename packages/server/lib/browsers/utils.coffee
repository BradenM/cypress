--- conflicted
+++ resolved
@@ -98,17 +98,11 @@
         displayName: "Electron"
         version: version
         path: ""
-<<<<<<< HEAD
-        majorVersion: version.split(".")[0]
+        majorVersion: majorVersion
         info: "Electron is the default browser that comes with Cypress. This is the default browser that runs in headless mode. Selecting this browser is useful when debugging. The version number indicates the underlying Chromium version that Electron uses."
-      })
-=======
-        majorVersion: majorVersion
-        info: "Electron is the default browser that comes with Cypress. This is the browser that runs in headless mode. Selecting this browser is useful when debugging. The version number indicates the underlying Chromium version that Electron uses."
       }
 
       ## the internal version of Electron, which won't be detected by `launcher`
       debug("adding Electron browser with version %s", version)
       browsers.concat(electronBrowser)
->>>>>>> bbd519a5
 }