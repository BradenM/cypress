// this module is responsible for loading the plugins file
// and running the exported function to register event handlers
// and executing any tasks that the plugin registers
const _ = require('lodash')
const debug = require('debug')('cypress:server:plugins:child')
const Promise = require('bluebird')
const preprocessor = require('./preprocessor')
const task = require('./task')
const util = require('../util')
const errors = require('../../errors')
<<<<<<< HEAD
=======

const ARRAY_METHODS = ['concat', 'push', 'unshift', 'slice', 'pop', 'shift', 'slice', 'splice', 'filter', 'map', 'forEach', 'reduce', 'reverse', 'splice', 'includes']
>>>>>>> 94176149

const registeredEvents = {}

const invoke = (eventId, args = []) => {
  const event = registeredEvents[eventId]

  if (!event) {
    sendError(new Error(`No handler registered for event id ${eventId}`))

    return
  }

  return event.handler(...args)
}

const sendError = (ipc, err) => {
  ipc.send('error', util.serializeError(err))
}

const sendWarning = (ipc, warningErr) => {
  ipc.send('warning', util.serializeError(warningErr))
}

let plugins

const load = (ipc, config, pluginsFile) => {
  debug('run plugins function')

  let eventIdCount = 0
  const registrations = []

  // we track the register calls and then send them all at once
  // to the parent process
  const register = (event, handler) => {
    if (event === 'task') {
      const existingEventId = _.findKey(registeredEvents, { event: 'task' })

      if (existingEventId) {
        handler = task.merge(registeredEvents[existingEventId].handler, handler)
        registeredEvents[existingEventId] = { event, handler }
        debug('extend task events with id', existingEventId)

        return
      }
    }

    const eventId = eventIdCount++

    registeredEvents[eventId] = { event, handler }

    debug('register event', event, 'with id', eventId)

    registrations.push({
      event,
      eventId,
    })
  }

  // events used for parent/child communication
  register('_get:task:body', () => {})
  register('_get:task:keys', () => {})

  Promise
  .try(() => {
    return plugins(register, config)
  })
  .then((modifiedCfg) => {
    ipc.send('loaded', modifiedCfg, registrations)
  })
  .catch((err) => {
    ipc.send('load:error', 'PLUGINS_FUNCTION_ERROR', pluginsFile, err.stack)
  })
}

const execute = (ipc, event, ids, args = []) => {
  debug(`execute plugin event: ${event} (%o)`, ids)

  switch (event) {
    case 'after:screenshot':
      util.wrapChildPromise(ipc, invoke, ids, args)

      return
    case 'file:preprocessor':
      preprocessor.wrap(ipc, invoke, ids, args)

      return
    case 'before:browser:launch': {
      // TODO: remove in next breaking release
      // This will send a warning message when a deprecated API is used
      // define array-like functions on this object so we can warn about using deprecated array API
      // while still fufiling desired behavior
<<<<<<< HEAD
      const pluginConfig = args[1]

      ;['concat', 'push', 'unshift', 'slice', 'pop', 'shift', 'slice', 'splice', 'filter', 'map', 'forEach', 'reduce', 'reverse', 'splice', 'includes'].forEach((name) => {
        const boundFn = pluginConfig.args[name].bind(pluginConfig.args)

        pluginConfig[name] = function () {
          sendWarning(ipc,
            errors.get(
              'DEPRECATED_BEFOREBROWSERLAUNCH_ARGS'
=======
      const [, launchOptions] = args

      let hasEmittedWarning = false

      ARRAY_METHODS.forEach((name) => {
        const boundFn = launchOptions.args[name].bind(launchOptions.args)

        launchOptions[name] = function () {
          if (hasEmittedWarning) return

          hasEmittedWarning = true

          sendWarning(ipc,
            errors.get(
              'DEPRECATED_BEFORE_BROWSER_LAUNCH_ARGS'
>>>>>>> 94176149
            ))

          // eslint-disable-next-line prefer-rest-params
          return boundFn.apply(this, arguments)
        }
      })

<<<<<<< HEAD
      Object.defineProperty(pluginConfig, 'length', {
=======
      Object.defineProperty(launchOptions, 'length', {
>>>>>>> 94176149
        get () {
          return this.args.length
        },
      })

<<<<<<< HEAD
      pluginConfig[Symbol.iterator] = pluginConfig.args[Symbol.iterator].bind(pluginConfig.args)
=======
      launchOptions[Symbol.iterator] = launchOptions.args[Symbol.iterator].bind(launchOptions.args)
>>>>>>> 94176149

      util.wrapChildPromise(ipc, invoke, ids, args)

      return
    }

    case 'task':
      task.wrap(ipc, registeredEvents, ids, args)

      return
    case '_get:task:keys':
      task.getKeys(ipc, registeredEvents, ids)

      return
    case '_get:task:body':
      task.getBody(ipc, registeredEvents, ids, args)

      return
    default:
      debug('unexpected execute message:', event, args)

      return
  }
}

module.exports = (ipc, pluginsFile) => {
  debug('pluginsFile:', pluginsFile)

  process.on('uncaughtException', (err) => {
    debug('uncaught exception:', util.serializeError(err))
    ipc.send('error', util.serializeError(err))

    return false
  })

  process.on('unhandledRejection', (event) => {
    const err = (event && event.reason) || event

    debug('unhandled rejection:', util.serializeError(err))
    ipc.send('error', util.serializeError(err))

    return false
  })

  try {
    debug('require pluginsFile')
    plugins = require(pluginsFile)
  } catch (err) {
    debug('failed to require pluginsFile:\n%s', err.stack)
    ipc.send('load:error', 'PLUGINS_FILE_ERROR', pluginsFile, err.stack)

    return
  }

  if (typeof plugins !== 'function') {
    debug('not a function')
    ipc.send('load:error', 'PLUGINS_DIDNT_EXPORT_FUNCTION', pluginsFile, plugins)

    return
  }

  ipc.on('load', (config) => {
    debug('plugins load file "%s"', pluginsFile)
    debug('passing config %o', config)
    load(ipc, config, pluginsFile)
  })

  ipc.on('execute', (event, ids, args) => {
    execute(ipc, event, ids, args)
  })
}<|MERGE_RESOLUTION|>--- conflicted
+++ resolved
@@ -8,11 +8,8 @@
 const task = require('./task')
 const util = require('../util')
 const errors = require('../../errors')
-<<<<<<< HEAD
-=======
 
 const ARRAY_METHODS = ['concat', 'push', 'unshift', 'slice', 'pop', 'shift', 'slice', 'splice', 'filter', 'map', 'forEach', 'reduce', 'reverse', 'splice', 'includes']
->>>>>>> 94176149
 
 const registeredEvents = {}
 
@@ -104,17 +101,6 @@
       // This will send a warning message when a deprecated API is used
       // define array-like functions on this object so we can warn about using deprecated array API
       // while still fufiling desired behavior
-<<<<<<< HEAD
-      const pluginConfig = args[1]
-
-      ;['concat', 'push', 'unshift', 'slice', 'pop', 'shift', 'slice', 'splice', 'filter', 'map', 'forEach', 'reduce', 'reverse', 'splice', 'includes'].forEach((name) => {
-        const boundFn = pluginConfig.args[name].bind(pluginConfig.args)
-
-        pluginConfig[name] = function () {
-          sendWarning(ipc,
-            errors.get(
-              'DEPRECATED_BEFOREBROWSERLAUNCH_ARGS'
-=======
       const [, launchOptions] = args
 
       let hasEmittedWarning = false
@@ -130,7 +116,6 @@
           sendWarning(ipc,
             errors.get(
               'DEPRECATED_BEFORE_BROWSER_LAUNCH_ARGS'
->>>>>>> 94176149
             ))
 
           // eslint-disable-next-line prefer-rest-params
@@ -138,21 +123,13 @@
         }
       })
 
-<<<<<<< HEAD
-      Object.defineProperty(pluginConfig, 'length', {
-=======
       Object.defineProperty(launchOptions, 'length', {
->>>>>>> 94176149
         get () {
           return this.args.length
         },
       })
 
-<<<<<<< HEAD
-      pluginConfig[Symbol.iterator] = pluginConfig.args[Symbol.iterator].bind(pluginConfig.args)
-=======
       launchOptions[Symbol.iterator] = launchOptions.args[Symbol.iterator].bind(launchOptions.args)
->>>>>>> 94176149
 
       util.wrapChildPromise(ipc, invoke, ids, args)
 
