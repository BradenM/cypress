_            = require("lodash")
url          = require("url")
http         = require("http")
stream       = require("stream")
express      = require("express")
Promise      = require("bluebird")
evilDns      = require("evil-dns")
isHtml       = require("is-html")
httpProxy    = require("http-proxy")
la           = require("lazy-ass")
check        = require("check-more-types")
httpsProxy   = require("@packages/https-proxy")
compression  = require("compression")
debug        = require("debug")("cypress:server:server")
{ agent, blacklist, concatStream, cors, uri } = require("@packages/network")
{ NetworkProxy } = require("@packages/proxy")
{ netStubbingState } = require("@packages/net-stubbing/server")
origin       = require("./util/origin")
ensureUrl    = require("./util/ensure-url")
appData      = require("./util/app_data")
statusCode   = require("./util/status_code")
headersUtil  = require("./util/headers")
allowDestroy = require("./util/server_destroy")
{ SocketWhitelist } = require("./util/socket_whitelist")
cwd          = require("./cwd")
errors       = require("./errors")
logger       = require("./logger")
Socket       = require("./socket")
Request      = require("./request")
fileServer   = require("./file_server")
templateEngine = require("./template_engine")

DEFAULT_DOMAIN_NAME    = "localhost"
fullyQualifiedRe       = /^https?:\/\//

ALLOWED_PROXY_BYPASS_URLS = [
  '/',
  '/__cypress/runner/cypress_runner.css',
  '/__cypress/static/favicon.ico'
]

_isNonProxiedRequest = (req) ->
  ## proxied HTTP requests have a URL like: "http://example.com/foo"
  ## non-proxied HTTP requests have a URL like: "/foo"
  req.proxiedUrl.startsWith('/')

_forceProxyMiddleware = (clientRoute) ->
  ## normalize clientRoute to help with comparison
  trimmedClientRoute = _.trimEnd(clientRoute, '/')

  (req, res, next) ->
    trimmedUrl = _.trimEnd(req.proxiedUrl, '/')

    if _isNonProxiedRequest(req) and !ALLOWED_PROXY_BYPASS_URLS.includes(trimmedUrl) and trimmedUrl isnt trimmedClientRoute
      ## this request is non-proxied and non-whitelisted, redirect to the runner error page
      return res.redirect(clientRoute)

    next()

isResponseHtml = (contentType, responseBuffer) ->
  if contentType
    return contentType is "text/html"

  if body = _.invoke(responseBuffer, 'toString')
    return isHtml(body)

  return false

setProxiedUrl = (req) ->
  ## proxiedUrl is the full URL with scheme, host, and port
  ## it will only be fully-qualified if the request was proxied.

  ## this function will set the URL of the request to be the path
  ## only, which can then be used to proxy the request.

  ## bail if we've already proxied the url
  return if req.proxiedUrl

  ## backup the original proxied url
  ## and slice out the host/origin
  ## and only leave the path which is
  ## how browsers would normally send
  ## use their url
  req.proxiedUrl = uri.removeDefaultPort(req.url).format()

  req.url = uri.getPath(req.url)

notSSE = (req, res) ->
  req.headers.accept isnt "text/event-stream" and compression.filter(req, res)

## currently not making use of event emitter
## but may do so soon
class Server
  constructor:  ->
    if not (@ instanceof Server)
      return new Server()

    @_socketWhitelist = new SocketWhitelist()
    @_request    = null
    @_middleware = null
    @_server     = null
    @_socket     = null
    @_baseUrl    = null
    @_nodeProxy  = null
    @_fileServer = null
    @_httpsProxy = null
    @_urlResolver = null

  createExpressApp: (config) ->
    { morgan, clientRoute } = config
    app = express()

    ## set the cypress config from the cypress.json file
    app.set("view engine", "html")

    ## since we use absolute paths, configure express-handlebars to not automatically find layouts
    ## https://github.com/cypress-io/cypress/issues/2891
    app.engine("html", templateEngine.render)

    ## handle the proxied url in case
    ## we have not yet started our websocket server
    app.use (req, res, next) =>
      setProxiedUrl(req)

      ## if we've defined some middlware
      ## then call this. useful in tests
      if m = @_middleware
        m(req, res)

      ## always continue on

      next()

    app.use _forceProxyMiddleware(clientRoute)

    app.use require("cookie-parser")()
    app.use compression({filter: notSSE})
    app.use require("morgan")("dev") if morgan

    ## errorhandler
    app.use require("errorhandler")()

    ## remove the express powered-by header
    app.disable("x-powered-by")

    return app

  createRoutes: ->
    require("./routes").apply(null, arguments)

  getHttpServer: -> @_server

  portInUseErr: (port) ->
    e = errors.get("PORT_IN_USE_SHORT", port)
    e.port = port
    e.portInUse = true
    e

  open: (config = {}, project, onWarning) ->
    debug("server open")
    la(_.isPlainObject(config), "expected plain config object", config)

    Promise.try =>
      app = @createExpressApp(config)

      logger.setSettings(config)

      ## generate our request instance
      ## and set the responseTimeout
      ## TODO: might not be needed anymore
      @_request = Request({timeout: config.responseTimeout})
      @_nodeProxy = httpProxy.createProxyServer()
      @_socket = Socket(config)

      getRemoteState = => @_getRemoteState()

<<<<<<< HEAD
      @createNetworkProxy(config, getRemoteState)
=======
      getFileServerToken = => @_fileServer.token

      @_networkProxy = new NetworkProxy({ config, getRemoteState, getFileServerToken, request: @_request })
>>>>>>> eab801ae

      @createHosts(config.hosts)

      @createRoutes(app, config, @_request, getRemoteState, project, @_networkProxy)

      @createServer(app, config, project, @_request, onWarning)

  createNetworkProxy: (config, getRemoteState) ->
    @_netStubbingState = netStubbingState()

    @_networkProxy = new NetworkProxy({
      socket: @_socket
      netStubbingState: @_netStubbingState
      config,
      getRemoteState,
      request: @_request
    })

  createHosts: (hosts = {}) ->
    _.each hosts, (ip, host) ->
      evilDns.add(host, ip)

  createServer: (app, config, project, request, onWarning) ->
    new Promise (resolve, reject) =>
      {port, fileServerFolder, socketIoRoute, baseUrl, blacklistHosts} = config

      @_server  = http.createServer(app)

      allowDestroy(@_server)

      onError = (err) =>
        ## if the server bombs before starting
        ## and the err no is EADDRINUSE
        ## then we know to display the custom err message
        if err.code is "EADDRINUSE"
          reject @portInUseErr(port)

      onUpgrade = (req, socket, head) =>
        debug("Got UPGRADE request from %s", req.url)

        @proxyWebsockets(@_nodeProxy, socketIoRoute, req, socket, head)

      callListeners = (req, res) =>
        listeners = @_server.listeners("request").slice(0)

        @_callRequestListeners(@_server, listeners, req, res)

      onSniUpgrade = (req, socket, head) =>
        upgrades = @_server.listeners("upgrade").slice(0)
        for upgrade in upgrades
          upgrade.call(@_server, req, socket, head)

      @_server.on "connect", (req, socket, head) =>
        debug("Got CONNECT request from %s", req.url)

        socket.once 'upstream-connected', @_socketWhitelist.add

        @_httpsProxy.connect(req, socket, head, {
          onDirectConnection: (req) =>
            urlToCheck = "https://" + req.url

            isMatching = cors.urlMatchesOriginPolicyProps(urlToCheck, @_remoteProps)

            word = if isMatching then "does" else "does not"

            debug("HTTPS request #{word} match URL: #{urlToCheck} with props: %o", @_remoteProps)

            ## if we are currently matching then we're
            ## not making a direct connection anyway
            ## so we only need to check this if we
            ## have blacklist hosts and are not matching.
            ##
            ## if we have blacklisted hosts lets
            ## see if this matches - if so then
            ## we cannot allow it to make a direct
            ## connection
            if blacklistHosts and not isMatching
              isMatching = blacklist.matches(urlToCheck, blacklistHosts)

              debug("HTTPS request #{urlToCheck} matches blacklist?", isMatching)

            ## make a direct connection only if
            ## our req url does not match the origin policy
            ## which is the superDomain + port
            return not isMatching
        })

      @_server.on "upgrade", onUpgrade

      @_server.once "error", onError

      @_listen(port, onError)
      .then (port) =>
        Promise.all([
          httpsProxy.create(appData.path("proxy"), port, {
            onRequest: callListeners
            onUpgrade: onSniUpgrade
          }),

          fileServer.create(fileServerFolder)
        ])
        .spread (httpsProxy, fileServer) =>
          @_httpsProxy = httpsProxy
          @_fileServer = fileServer

          ## if we have a baseUrl let's go ahead
          ## and make sure the server is connectable!
          if baseUrl
            @_baseUrl = baseUrl

            if config.isTextTerminal
              return @_retryBaseUrlCheck(baseUrl, onWarning)
              .return(null)
              .catch (e) ->
                debug(e)
                reject(errors.get("CANNOT_CONNECT_BASE_URL", baseUrl))

            ensureUrl.isListening(baseUrl)
            .return(null)
            .catch (err) ->
              errors.get("CANNOT_CONNECT_BASE_URL_WARNING", baseUrl)

        .then (warning) =>
          ## once we open set the domain
          ## to root by default
          ## which prevents a situation where navigating
          ## to http sites redirects to /__/ cypress
          @_onDomainSet(baseUrl ? "<root>")

          resolve([port, warning])

  _port: ->
    _.chain(@_server).invoke("address").get("port").value()

  _listen: (port, onError) ->
    new Promise (resolve) =>
      listener = =>
        address = @_server.address()

        @isListening = true

        debug("Server listening on ", address)

        @_server.removeListener "error", onError

        resolve(address.port)

      @_server.listen(port || 0, '127.0.0.1', listener)

  _getRemoteState: ->
    # {
    #   origin: "http://localhost:2020"
    #   fileServer:
    #   strategy: "file"
    #   domainName: "localhost"
    #   props: null
    # }

    # {
    #   origin: "https://foo.google.com"
    #   strategy: "http"
    #   domainName: "google.com"
    #   props: {
    #     port: 443
    #     tld: "com"
    #     domain: "google"
    #   }
    # }

    props = _.extend({},  {
      auth:       @_remoteAuth
      props:      @_remoteProps
      origin:     @_remoteOrigin
      strategy:   @_remoteStrategy
      visiting:   @_remoteVisitingUrl
      domainName: @_remoteDomainName
      fileServer: @_remoteFileServer
    })

    debug("Getting remote state: %o", props)

    return props

  _onRequest: (headers, automationRequest, options) ->
    @_request.sendPromise(headers, automationRequest, options)

  _onResolveUrl: (urlStr, headers, automationRequest, options = { headers: {} }) ->
    debug("resolving visit %o", {
      url: urlStr
      headers
      options
    })

    ## always clear buffers - reduces the possibility of a random HTTP request
    ## accidentally retrieving buffered content at the wrong time
    @_networkProxy.reset()

    startTime = new Date()

    ## if we have an existing url resolver
    ## in flight then cancel it
    if @_urlResolver
      @_urlResolver.cancel()

    request = @_request

    handlingLocalFile = false
    previousState = _.clone @_getRemoteState()

    ## nuke any hashes from our url since
    ## those those are client only and do
    ## not apply to http requests
    urlStr = url.parse(urlStr)
    urlStr.hash = null
    urlStr = urlStr.format()

    originalUrl = urlStr

    reqStream = null
    currentPromisePhase = null

    runPhase = (fn) ->
      return currentPromisePhase = fn()

    return @_urlResolver = p = new Promise (resolve, reject, onCancel) =>
      onCancel ->
        p.currentPromisePhase = currentPromisePhase
        p.reqStream = reqStream

        _.invoke(reqStream, "abort")
        _.invoke(currentPromisePhase, "cancel")

      redirects = []
      newUrl = null

      if not fullyQualifiedRe.test(urlStr)
        handlingLocalFile = true

        options.headers['x-cypress-authorization'] = @_fileServer.token

        @_remoteVisitingUrl = true

        @_onDomainSet(urlStr, options)

        ## TODO: instead of joining remoteOrigin here
        ## we can simply join our fileServer origin
        ## and bypass all the remoteState.visiting shit
        urlFile = url.resolve(@_remoteFileServer, urlStr)
        urlStr  = url.resolve(@_remoteOrigin, urlStr)

      onReqError = (err) =>
        ## only restore the previous state
        ## if our promise is still pending
        if p.isPending()
          restorePreviousState()

        reject(err)

      onReqStreamReady = (str) =>
        reqStream = str

        str
        .on("error", onReqError)
        .on "response", (incomingRes) =>
          debug(
            "resolve:url headers received, buffering response %o",
            _.pick(incomingRes, "headers", "statusCode")
          )

          newUrl ?= urlStr

          runPhase =>
            ## get the cookies that would be sent with this request so they can be rehydrated
            automationRequest("get:cookies", {
              domain: cors.getSuperDomain(newUrl)
            })
            .then (cookies) =>
              @_remoteVisitingUrl = false

              statusIs2xxOrAllowedFailure = ->
                ## is our status code in the 2xx range, or have we disabled failing
                ## on status code?
                statusCode.isOk(incomingRes.statusCode) or (options.failOnStatusCode is false)

              isOk        = statusIs2xxOrAllowedFailure()
              contentType = headersUtil.getContentType(incomingRes)

              details = {
                isOkStatusCode: isOk
                contentType
                url: newUrl
                status: incomingRes.statusCode
                cookies
                statusText: statusCode.getText(incomingRes.statusCode)
                redirects
                originalUrl
              }

              ## does this response have this cypress header?
              if fp = incomingRes.headers["x-cypress-file-path"]
                ## if so we know this is a local file request
                details.filePath = fp

              debug("setting details resolving url %o", details)

              concatStr = concatStream (responseBuffer) =>
                ## buffer the entire response before resolving.
                ## this allows us to detect & reject ETIMEDOUT errors
                ## where the headers have been sent but the
                ## connection hangs before receiving a body.

                ## if there is not a content-type, try to determine
                ## if the response content is HTML-like
                ## https://github.com/cypress-io/cypress/issues/1727
                details.isHtml = isResponseHtml(contentType, responseBuffer)

                debug("resolve:url response ended, setting buffer %o", { newUrl, details })

                details.totalTime = new Date() - startTime

                ## TODO: think about moving this logic back into the
                ## frontend so that the driver can be in control of
                ## when the server should cache the request buffer
                ## and set the domain vs not
                if isOk and details.isHtml
                  ## reset the domain to the new url if we're not
                  ## handling a local file
                  @_onDomainSet(newUrl, options) if not handlingLocalFile

                  responseBufferStream = new stream.PassThrough({
                    highWaterMark: Number.MAX_SAFE_INTEGER
                  })

                  responseBufferStream.end(responseBuffer)

                  @_networkProxy.setHttpBuffer({
                    url: newUrl
                    stream: responseBufferStream
                    details
                    originalUrl: originalUrl
                    response: incomingRes
                  })
                else
                  ## TODO: move this logic to the driver too for
                  ## the same reasons listed above
                  restorePreviousState()

                resolve(details)

              str.pipe(concatStr)
            .catch(onReqError)

      restorePreviousState = =>
        @_remoteAuth         = previousState.auth
        @_remoteProps        = previousState.props
        @_remoteOrigin       = previousState.origin
        @_remoteStrategy     = previousState.strategy
        @_remoteFileServer   = previousState.fileServer
        @_remoteDomainName   = previousState.domainName
        @_remoteVisitingUrl  = previousState.visiting

      # if they're POSTing an object, querystringify their POST body
      if options.method == 'POST' and _.isObject(options.body)
        options.form = options.body
        delete options.body

      _.assign(options, {
        ## send it through the Cypress proxy
        proxy: "http://127.0.0.1:#{@_port()}"
        agent: null
        ## turn off gzip since we need to eventually
        ## rewrite these contents
        gzip: false
        url: urlFile ? urlStr
        headers: _.assign({
          accept: "text/html,*/*"
        }, options.headers)
        onBeforeReqInit: runPhase
        followRedirect: (incomingRes) ->
          status = incomingRes.statusCode
          next = incomingRes.headers.location

          curr = newUrl ? urlStr

          newUrl = url.resolve(curr, next)

          redirects.push([status, newUrl].join(": "))

          return true
      })

      debug('sending request with options %o', options)

      runPhase ->
        request.sendStream(headers, automationRequest, options)
        .then (createReqStream) ->
          onReqStreamReady(createReqStream())
        .catch(onReqError)

  _onDomainSet: (fullyQualifiedUrl, options = {}) ->
    l = (type, val) ->
      debug("Setting", type, val)

    @_remoteAuth = options.auth

    l("remoteAuth", @_remoteAuth)

    ## if this isn't a fully qualified url
    ## or if this came to us as <root> in our tests
    ## then we know to go back to our default domain
    ## which is the localhost server
    if fullyQualifiedUrl is "<root>" or not fullyQualifiedRe.test(fullyQualifiedUrl)
      @_remoteOrigin = "http://#{DEFAULT_DOMAIN_NAME}:#{@_port()}"
      @_remoteStrategy = "file"
      @_remoteFileServer = "http://#{DEFAULT_DOMAIN_NAME}:#{@_fileServer?.port()}"
      @_remoteDomainName = DEFAULT_DOMAIN_NAME
      @_remoteProps = null

      l("remoteOrigin", @_remoteOrigin)
      l("remoteStrategy", @_remoteStrategy)
      l("remoteHostAndPort", @_remoteProps)
      l("remoteDocDomain", @_remoteDomainName)
      l("remoteFileServer", @_remoteFileServer)

    else
      @_remoteOrigin = origin(fullyQualifiedUrl)

      @_remoteStrategy = "http"

      @_remoteFileServer = null

      ## set an object with port, tld, and domain properties
      ## as the remoteHostAndPort
      @_remoteProps = cors.parseUrlIntoDomainTldPort(@_remoteOrigin)

      @_remoteDomainName = _.compact([@_remoteProps.domain, @_remoteProps.tld]).join(".")

      l("remoteOrigin", @_remoteOrigin)
      l("remoteHostAndPort", @_remoteProps)
      l("remoteDocDomain", @_remoteDomainName)

    return @_getRemoteState()

  _callRequestListeners: (server, listeners, req, res) ->
    for listener in listeners
      listener.call(server, req, res)

  _normalizeReqUrl: (server) ->
    ## because socket.io removes all of our request
    ## events, it forces the socket.io traffic to be
    ## handled first.
    ## however we need to basically do the same thing
    ## it does and after we call into socket.io go
    ## through and remove all request listeners
    ## and change the req.url by slicing out the host
    ## because the browser is in proxy mode
    listeners = server.listeners("request").slice(0)
    server.removeAllListeners("request")
    server.on "request", (req, res) =>
      setProxiedUrl(req)

      @_callRequestListeners(server, listeners, req, res)

  _retryBaseUrlCheck: (baseUrl, onWarning) ->
    ensureUrl.retryIsListening(baseUrl, {
      retryIntervals: [3000, 3000, 4000],
      onRetry: ({ attempt, delay, remaining }) ->
        warning = errors.get("CANNOT_CONNECT_BASE_URL_RETRYING", {
          remaining
          attempt
          delay
          baseUrl
        })

        onWarning(warning)
    })

  proxyWebsockets: (proxy, socketIoRoute, req, socket, head) ->
    ## bail if this is our own namespaced socket.io request
    if req.url.startsWith(socketIoRoute)
      if not @_socketWhitelist.isRequestWhitelisted(req)
        socket.write('HTTP/1.1 400 Bad Request\r\n\r\nRequest not made via a Cypress-launched browser.')
        socket.end()

      ## we can return here either way, if the socket is still valid socket.io will hook it up
      return

    if (host = req.headers.host) and @_remoteProps and (remoteOrigin = @_remoteOrigin)
      ## get the port from @_remoteProps
      ## get the protocol from remoteOrigin
      ## get the hostname from host header
      {port}     = @_remoteProps
      {protocol} = url.parse(remoteOrigin)
      {hostname} = url.parse("http://#{host}")

      onProxyErr = (err, req, res) ->
        debug("Got ERROR proxying websocket connection", { err, port, protocol, hostname, req })

      proxy.ws(req, socket, head, {
        secure: false
        target: {
          host: hostname
          port: port
          protocol: protocol
        }
        agent: agent
      }, onProxyErr)
    else
      ## we can't do anything with this socket
      ## since we don't know how to proxy it!
      socket.end() if socket.writable

  reset: ->
    @_networkProxy?.reset()

    @_onDomainSet(@_baseUrl ? "<root>")

  _close: ->
    @reset()

    logger.unsetSettings()

    evilDns.clear()

    ## bail early we dont have a server or we're not
    ## currently listening
    return Promise.resolve() if not @_server or not @isListening

    @_server.destroyAsync()
    .then =>
      @isListening = false

  close: ->
    Promise.join(
      @_close()
      @_socket?.close()
      @_fileServer?.close()
      @_httpsProxy?.close()
    )
    .then =>
      ## reset any middleware
      @_middleware = null

  end: ->
    @_socket and @_socket.end()

  changeToUrl: (url) ->
    @_socket and @_socket.changeToUrl(url)

  onTestFileChange: (filePath) ->
    @_socket and @_socket.onTestFileChange(filePath)

  onRequest: (fn) ->
    @_middleware = fn

  onNextRequest: (fn) ->
    @onRequest =>
      fn.apply(@, arguments)

      @_middleware = null

  startWebsockets: (automation, config, options = {}) ->
    options.onResolveUrl = @_onResolveUrl.bind(@)
    options.onRequest    = @_onRequest.bind(@)
    options.netStubbingState = @_netStubbingState

    @_socket.startListening(@_server, automation, config, options)
    @_normalizeReqUrl(@_server)

module.exports = Server<|MERGE_RESOLUTION|>--- conflicted
+++ resolved
@@ -174,13 +174,7 @@
 
       getRemoteState = => @_getRemoteState()
 
-<<<<<<< HEAD
       @createNetworkProxy(config, getRemoteState)
-=======
-      getFileServerToken = => @_fileServer.token
-
-      @_networkProxy = new NetworkProxy({ config, getRemoteState, getFileServerToken, request: @_request })
->>>>>>> eab801ae
 
       @createHosts(config.hosts)
 
@@ -190,11 +184,13 @@
 
   createNetworkProxy: (config, getRemoteState) ->
     @_netStubbingState = netStubbingState()
+    getFileServerToken = => @_fileServer.token
 
     @_networkProxy = new NetworkProxy({
       socket: @_socket
       netStubbingState: @_netStubbingState
       config,
+      getFileServerToken,
       getRemoteState,
       request: @_request
     })
