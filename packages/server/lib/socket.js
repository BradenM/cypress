const _ = require('lodash')
const path = require('path')
const debug = require('debug')('cypress:server:socket')
const Promise = require('bluebird')
const socketIo = require('@packages/socket')

const editors = require('./util/editors')
const { openFile } = require('./util/file-opener')
const fs = require('./util/fs')
const open = require('./util/open')
const exec = require('./exec')
const task = require('./task')
const files = require('./files')
const fixture = require('./fixture')
const errors = require('./errors')
const preprocessor = require('./plugins/preprocessor')
const netStubbing = require('@packages/net-stubbing/server')
const firefoxUtil = require('./browsers/firefox-util').default

const runnerEvents = [
  'reporter:restart:test:run',
  'runnables:ready',
  'run:start',
  'test:before:run:async',
  'reporter:log:add',
  'reporter:log:state:changed',
  'paused',
  'test:after:hooks',
  'run:end',
]

const reporterEvents = [
  // "go:to:file"
  'runner:restart',
  'runner:abort',
  'runner:console:log',
  'runner:console:error',
  'runner:show:snapshot',
  'runner:hide:snapshot',
  'reporter:restarted',
]

const retry = (fn) => {
  return Promise.delay(25).then(fn)
}

const isSpecialSpec = (name) => {
  return name.endsWith('__all')
}

class Socket {
  constructor (config) {
    this.ended = false

    this.onTestFileChange = this.onTestFileChange.bind(this)

    if (config.watchForFileChanges) {
      preprocessor.emitter.on('file:updated', this.onTestFileChange)
    }
  }

  onTestFileChange (filePath) {
    debug('test file changed %o', filePath)

    return fs.statAsync(filePath)
    .then(() => {
      return this.io.emit('watched:file:changed')
    }).catch(() => {
      return debug('could not find test file that changed %o', filePath)
    })
  }

  watchTestFileByPath (config, specConfig, options) {
    debug('watching spec with config %o', specConfig)

    const cleanIntegrationPrefix = (s) => {
      const removedIntegrationPrefix = path.join(config.integrationFolder, s.replace(`integration${path.sep}`, ''))

      return path.relative(config.projectRoot, removedIntegrationPrefix)
    }

    // previously we have assumed that we pass integration spec path with "integration/" prefix
    // now we pass spec config object that tells what kind of spec it is, has relative path already
    // so the only special handling remains for special paths like "integration/__all"
    const filePath = typeof specConfig === 'string' ? cleanIntegrationPrefix(specConfig) : specConfig.relative

    // bail if this is special path like "__all"
    // maybe the client should not ask to watch non-spec files?
    if (isSpecialSpec(filePath)) {
      return
    }

    // bail if we're already watching this exact file
    if (filePath === this.testFilePath) {
      return
    }

    // remove the existing file by its path
    if (this.testFilePath) {
      preprocessor.removeFile(this.testFilePath, config)
    }

    // store this location
    this.testFilePath = filePath
    debug('will watch test file path %o', filePath)

    return preprocessor.getFile(filePath, config)
    // ignore errors b/c we're just setting up the watching. errors
    // are handled by the spec controller
    .catch(() => {})
  }

  toReporter (event, data) {
    return this.io && this.io.to('reporter').emit(event, data)
  }

  toRunner (event, data) {
    return this.io && this.io.to('runner').emit(event, data)
  }

  isSocketConnected (socket) {
    return socket && socket.connected
  }

  toDriver (event, ...data) {
    return this.io && this.io.emit(event, ...data)
  }

  onAutomation (socket, message, data, id) {
    // instead of throwing immediately here perhaps we need
    // to make this more resilient by automatically retrying
    // up to 1 second in the case where our automation room
    // is empty. that would give padding for reconnections
    // to automatically happen.
    // for instance when socket.io detects a disconnect
    // does it immediately remove the member from the room?
    // YES it does per http://socket.io/docs/rooms-and-namespaces/#disconnection
    if (this.isSocketConnected(socket)) {
      return socket.emit('automation:request', id, message, data)
    }

    throw new Error(`Could not process '${message}'. No automation clients connected.`)
  }

  createIo (server, path, cookie) {
    return socketIo.server(server, {
      path,
      destroyUpgrade: false,
      serveClient: false,
      cookie,
      parser: socketIo.circularParser,
      transports: ['websocket'],
    })
  }

  startListening (server, automation, config, options) {
    let existingState = null

    _.defaults(options, {
      socketId: null,
      onResetServerState () {},
      onSetRunnables () {},
      onMocha () {},
      onConnect () {},
      onRequest () {},
      onResolveUrl () {},
      onFocusTests () {},
      onSpecChanged () {},
      onChromiumRun () {},
      onReloadBrowser () {},
      checkForAppErrors () {},
      onSavedStateChanged () {},
      onTestFileChange () {},
      onCaptureVideoFrames () {},
    })

    let automationClient = null

    const { integrationFolder, socketIoRoute, socketIoCookie } = config

    this.testsDir = integrationFolder

    this.io = this.createIo(server, socketIoRoute, socketIoCookie)

    automation.use({
      onPush: (message, data) => {
        return this.io.emit('automation:push:message', message, data)
      },
    })

    const onAutomationClientRequestCallback = (message, data, id) => {
      return this.onAutomation(automationClient, message, data, id)
    }

    const automationRequest = (message, data) => {
      return automation.request(message, data, onAutomationClientRequestCallback)
    }

    return this.io.on('connection', (socket) => {
      debug('socket connected')

      // cache the headers so we can access
      // them at any time
      const headers = (socket.request != null ? socket.request.headers : undefined) != null ? (socket.request != null ? socket.request.headers : undefined) : {}

      socket.on('automation:client:connected', () => {
        if (automationClient === socket) {
          return
        }

        automationClient = socket

        debug('automation:client connected')

        // if our automation disconnects then we're
        // in trouble and should probably bomb everything
        automationClient.on('disconnect', () => {
          // if we've stopped then don't do anything
          if (this.ended) {
            return
          }

          // if we are in headless mode then log out an error and maybe exit with process.exit(1)?
          return Promise.delay(2000)
          .then(() => {
            // bail if we've swapped to a new automationClient
            if (automationClient !== socket) {
              return
            }

            // give ourselves about 2000ms to reconnect
            // and if we're connected its all good
            if (automationClient.connected) {
              return
            }

            // TODO: if all of our clients have also disconnected
            // then don't warn anything
            errors.warning('AUTOMATION_SERVER_DISCONNECTED')

            // TODO: no longer emit this, just close the browser and display message in reporter
            return this.io.emit('automation:disconnected')
          })
        })

        socket.on('automation:push:request', (message, data, cb) => {
          automation.push(message, data)

          // just immediately callback because there
          // is not really an 'ack' here
          if (cb) {
            return cb()
          }
        })

        return socket.on('automation:response', automation.response)
      })

      socket.on('automation:request', (message, data, cb) => {
        debug('automation:request %s %o', message, data)

        return automationRequest(message, data)
        .then((resp) => {
          return cb({ response: resp })
        }).catch((err) => {
          return cb({ error: errors.clone(err) })
        })
      })

      socket.on('reporter:connected', () => {
        if (socket.inReporterRoom) {
          return
        }

        socket.inReporterRoom = true

        return socket.join('reporter')
      })

      // TODO: what to do about reporter disconnections?

      socket.on('runner:connected', () => {
        if (socket.inRunnerRoom) {
          return
        }

        socket.inRunnerRoom = true

        return socket.join('runner')
      })

      // TODO: what to do about runner disconnections?

      socket.on('spec:changed', (spec) => {
        return options.onSpecChanged(spec)
      })

      socket.on('watch:test:file', (specInfo, cb = function () { }) => {
        debug('watch:test:file %o', specInfo)

        this.watchTestFileByPath(config, specInfo, options)

        // callback is only for testing purposes
        return cb()
      })

      socket.on('app:connect', (socketId) => {
        return options.onConnect(socketId, socket)
      })

      socket.on('set:runnables', (runnables, cb) => {
        options.onSetRunnables(runnables)

        return cb()
      })

      socket.on('mocha', (...args) => {
        return options.onMocha.apply(options, args)
      })

      socket.on('open:finder', (p, cb = function () {}) => {
        return open.opn(p)
        .then(() => {
          return cb()
        })
      })

      socket.on('recorder:frame', (data) => {
        return options.onCaptureVideoFrames(data)
      })

      socket.on('reload:browser', (url, browser) => {
        return options.onReloadBrowser(url, browser)
      })

      socket.on('focus:tests', () => {
        return options.onFocusTests()
      })

      socket.on('is:automation:client:connected', (data = {}, cb) => {
        const isConnected = () => {
          return automationRequest('is:automation:client:connected', data)
        }

        const tryConnected = () => {
          return Promise
          .try(isConnected)
          .catch(() => {
            return retry(tryConnected)
          })
        }

        // retry for up to data.timeout
        // or 1 second
        return Promise
        .try(tryConnected)
        .timeout(data.timeout != null ? data.timeout : 1000)
        .then(() => {
          return cb(true)
        }).catch(Promise.TimeoutError, (err) => {
          return cb(false)
        })
      })

      socket.on('backend:request', (eventName, ...args) => {
        // cb is always the last argument
        const cb = args.pop()

        debug('backend:request %o', { eventName, args })

        const backendRequest = function () {
          switch (eventName) {
            case 'preserve:run:state':
              existingState = args[0]

              return null
            case 'resolve:url': {
              const [url, resolveOpts] = args

              return options.onResolveUrl(url, headers, automationRequest, resolveOpts)
            }
            case 'http:request':
              return options.onRequest(headers, automationRequest, args[0])
            case 'reset:server:state':
              return options.onResetServerState()
            case 'log:memory:pressure':
              return firefoxUtil.log()
            case 'firefox:force:gc':
              return firefoxUtil.collectGarbage()
            case 'get:fixture':
              return fixture.get(config.fixturesFolder, args[0], args[1])
            case 'read:file':
              return files.readFile(config.projectRoot, args[0], args[1])
            case 'write:file':
              return files.writeFile(config.projectRoot, args[0], args[1], args[2])
            case 'net':
              return netStubbing.onNetEvent(options.netStubbingState, this, ...args)
            case 'exec':
              return exec.run(config.projectRoot, args[0])
            case 'task':
              return task.run(config.pluginsFile, args[0])
            default:
              throw new Error(
                `You requested a backend event we cannot handle: ${eventName}`,
              )
          }
        }

        return Promise.try(backendRequest)
        .then((resp) => {
          return cb({ response: resp })
        }).catch((err) => {
          return cb({ error: errors.clone(err) })
        })
      })

      socket.on('get:existing:run:state', (cb) => {
        let s

        s = existingState

        if (s) {
          existingState = null

          return cb(s)
        }

        return cb()
      })

      socket.on('save:app:state', (state, cb) => {
        options.onSavedStateChanged(state)

        // we only use the 'ack' here in tests
        if (cb) {
          return cb()
        }
      })

      socket.on('external:open', (url) => {
        debug('received external:open %o', { url })

        return require('electron').shell.openExternal(url)
      })

<<<<<<< HEAD
      socket.on('test:before:run:async', () => {
        netStubbing.onBeforeTestRun(options.netStubbingState)
=======
      socket.on('get:user:editor', (cb) => {
        editors.getUserEditor(false)
        .then(cb)
      })

      socket.on('set:user:editor', (editor) => {
        editors.setUserEditor(editor)
      })

      socket.on('open:file', (fileDetails) => {
        openFile(fileDetails)
>>>>>>> 0cc80f31
      })

      reporterEvents.forEach((event) => {
        return socket.on(event, (data) => {
          return this.toRunner(event, data)
        })
      })

      return runnerEvents.forEach((event) => {
        return socket.on(event, (data) => {
          return this.toReporter(event, data)
        })
      })
    })
  }

  end () {
    this.ended = true

    // TODO: we need an 'ack' from this end
    // event from the other side
    return this.io && this.io.emit('tests:finished')
  }

  changeToUrl (url) {
    return this.toRunner('change:to:url', url)
  }

  close () {
    preprocessor.emitter.removeListener('file:updated', this.onTestFileChange)

    return (this.io != null ? this.io.close() : undefined)
  }
}

module.exports = Socket<|MERGE_RESOLUTION|>--- conflicted
+++ resolved
@@ -443,10 +443,10 @@
         return require('electron').shell.openExternal(url)
       })
 
-<<<<<<< HEAD
       socket.on('test:before:run:async', () => {
         netStubbing.onBeforeTestRun(options.netStubbingState)
-=======
+      })
+
       socket.on('get:user:editor', (cb) => {
         editors.getUserEditor(false)
         .then(cb)
@@ -458,7 +458,6 @@
 
       socket.on('open:file', (fileDetails) => {
         openFile(fileDetails)
->>>>>>> 0cc80f31
       })
 
       reporterEvents.forEach((event) => {
