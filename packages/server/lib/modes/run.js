--- conflicted
+++ resolved
@@ -463,12 +463,8 @@
 const createAndOpenProject = function (socketId, options) {
   const { projectRoot, projectId } = options
 
-<<<<<<< HEAD
-  return Project.ensureExists(projectRoot)
-=======
   return Project
   .ensureExists(projectRoot, options)
->>>>>>> f134e76c
   .then(() => {
     // open this project without
     // adding it to the global cache
@@ -1209,18 +1205,6 @@
 
     // ensure the project exists
     // and open up the project
-<<<<<<< HEAD
-    return createAndOpenProject(socketId, options).then(
-      ({ project, projectId, config }) => {
-        // if we have a project id and a key but record hasnt been given
-        recordMode.warnIfProjectIdButNoRecordOption(projectId, options)
-        recordMode.throwIfRecordParamsWithoutRecording(
-          record,
-          ciBuildId,
-          parallel,
-          group
-        )
-=======
     return createAndOpenProject(socketId, options)
     .then(({ project, projectId, config }) => {
       debug('project created and opened with config %o', config)
@@ -1234,7 +1218,6 @@
         recordMode.throwIfIncorrectCiBuildIdUsage(ciBuildId, parallel, group)
         recordMode.throwIfIndeterminateCiBuildId(ciBuildId, parallel, group)
       }
->>>>>>> f134e76c
 
         if (record) {
           recordMode.throwIfNoProjectId(projectId)
