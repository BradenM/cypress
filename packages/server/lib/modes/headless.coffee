--- conflicted
+++ resolved
@@ -495,13 +495,9 @@
         })
 
   ready: (options = {}) ->
-<<<<<<< HEAD
-    log("headless mode ready with options %j", Object.keys(options))
+    log("headless mode ready with options %j", options)
     if options.spec
       log("spec", options.spec)
-=======
-    debug("headless mode ready with options %j", options)
->>>>>>> 150edb61
 
     id = @getId()
 
