{
  "name": "@packages/server",
  "productName": "Cypress",
  "version": "0.0.0",
  "private": true,
  "main": "index.js",
  "scripts": {
    "start": "node index.js",
    "server": "node index.js --mode server",
    "repl": "node repl.js",
    "clean-deps": "rm -rf node_modules",
    "test": "./test/support/run",
    "test-watch": "./test/support/watch test",
    "test-unit": "./test/support/run test/unit",
    "test-unit-watch": "./test/support/watch test/unit",
    "test-integration": "./test/support/run test/integration",
<<<<<<< HEAD
    "test-integration-watch": "./test/support/watch test/integration",
    "test-e2e": "./test/support/run test/e2e",
=======
    "test-integration-watch": "./test/support/watch test-integration",
    "test-e2e": "node ./test/scripts/e2e.js",
>>>>>>> 69862e13
    "test-e2e-chrome": "./test/support/run test/e2e chrome",
    "test-cov": "NODE_COVERAGE=true NODE_ENV=test CYPRESS_ENV=test BLUEBIRD_DEBUG=1 xvfb-maybe istanbul cover node_modules/.bin/_mocha -- --opts ./test/support/mocha.opts",
    "test-cov-process": "NODE_COVERAGE=true NODE_ENV=test CYPRESS_ENV=test BLUEBIRD_DEBUG=1 istanbul cover --include-pid",
    "test-debug": "NODE_ENV=test NODE_DEBUG=request CYPRESS_ENV=test BLUEBIRD_DEBUG=1 DEBUG=nock.*,-nock.common,socket.io:* node --inspect --debug-brk ./node_modules/.bin/_mocha --opts test/support/mocha.opts --watch",
    "codecov": "codecov",
    "coveralls": "cat ./coverage/lcov.info | coveralls",
    "lint": "$(bin-up coffeelint) test/*.coffee test/unit/*.coffee test/integration/*.coffee"
  },
  "files": [
    "config",
    "timers",
    "lib"
  ],
  "devDependencies": {
    "@cypress/sinon-chai": "^1.0.0",
    "bin-up": "^1.0.1",
    "body-parser": "1.12.4",
    "chokidar-cli": "^1.2.0",
    "codecov": "^1.0.1",
    "coffee-coverage": "^1.0.1",
    "cors": "^2.8.3",
    "coveralls": "^2.11.8",
    "electron-osx-sign": "^0.3.0",
    "express-session": "^1.14.1",
    "express-useragent": "^1.0.4",
    "https-proxy-agent": "^1.0.0",
    "inquirer": "3.0.6",
    "istanbul": "^0.4.2",
    "mockery": "^1.4.0",
    "nock": "9.0.2",
    "nodemon": "^1.8.1",
    "obfuscator": "^0.5.0",
    "plist": "^1.1.0",
    "proxyquire": "1.7.4",
    "react": "^15.2.1",
    "repl.history": "^0.1.3",
    "run-sequence": "^1.0.2",
    "snap-shot-it": "^1.4.0",
    "stream-to-promise": "^1.1.0",
    "supertest": "^0.15.0",
    "supertest-as-promised": "^3.0.0",
    "supertest-session": "0.0.7",
    "through2": "0.6.3",
    "vagrant": "0.0.1",
    "ws": "^1.0.1",
    "xvfb": "cypress-io/node-xvfb#22e3783c31d81ebe64d8c0df491ea00cdc74726a",
    "xvfb-maybe": "cypress-io/xvfb-maybe#c4a810c42d603949cd63b8cf245f6c239331d370"
  },
  "dependencies": {
    "@cypress/icons": "0.5.4",
    "@cypress/mocha-teamcity-reporter": "^1.0.0",
    "@ffmpeg-installer/ffmpeg": "1.0.3",
    "ansi_up": "^1.3.0",
    "babel-plugin-add-module-exports": "^0.2.1",
    "babel-preset-latest": "^6.16.0",
    "babel-preset-react": "^6.16.0",
    "babelify": "^7.3.0",
    "bluebird": "3.4.7",
    "browserify": "^13.1.1",
    "bytes": "^2.4.0",
    "chai": "^1.9.2",
    "chalk": "^2.0.1",
    "check-more-types": "^2.24.0",
    "chokidar": "1.6.0",
    "cjsxify": "^0.3.0",
    "compression": "1.1.0",
    "concat-stream": "^1.5.1",
    "content-type": "^1.0.2",
    "cookie": "^0.2.3",
    "cookie-parser": "^1.3.3",
    "data-uri-to-buffer": "0.0.4",
    "debug": "^2.6.8",
    "electron-context-menu": "^0.8.0",
    "electron-positioner": "3.0.0",
    "errorhandler": "1.1.1",
    "evil-dns": "^0.2.0",
    "express": "4.12.3",
    "fluent-ffmpeg": "^2.1.0",
    "fs-extra": "2.1.2",
    "getos": "^2.8.2",
    "gift": "0.9.0",
    "glob": "7.1.2",
    "graceful-fs": "^4.1.11",
    "gulp-util": "^3.0.6",
    "hbs": "4.0.0",
    "http-accept": "^0.1.6",
    "http-proxy": "^1.13.2",
    "http-status-codes": "^1.0.6",
    "human-interval": "^0.1.5",
    "image-size": "^0.5.0",
    "js-beautify": "^1.5.10",
    "js-object-pretty-print": "^0.1.4",
    "jsonlint": "^1.6.2",
    "konfig": "^0.2.0",
    "lazy-ass": "^1.6.0",
    "lockfile": "^1.0.3",
    "lodash": "4.17.4",
    "md5": "^2.2.1",
    "method-override": "^2.3.1",
    "mime": "1.2.11",
    "minimatch": "^3.0.0",
    "minimist": "^1.1.2",
    "moment": "^2.14.1",
    "morgan": "1.3.0",
    "node-machine-id": "^1.1.4",
    "node-uuid": "1.4.1",
    "node-webkit-updater": "cypress-io/node-webkit-updater#e74623726f381487f543e373e71515177a32daeb",
    "opn": "cypress-io/opn#2f4e9a216ca7bdb95dfae9d46d99ddf004b3cbb5",
    "ospath": "^1.1.0",
    "p-queue": "^1.0.0",
    "parse-domain": "^0.2.1",
    "pluralize": "^3.0.0",
    "pretty-error": "^2.1.0",
    "progress": "^1.1.8",
    "ramda": "^0.24.0",
    "randomstring": "^1.1.5",
    "request": "2.79.0",
    "request-promise": "4.1.1",
    "sanitize-filename": "^1.6.1",
    "semver": "^5.3.0",
    "send": "^0.14.1",
    "server-destroy": "1.0.1",
    "signal-exit": "^3.0.2",
    "sinon": "1.17.7",
    "sinon-as-promised": "3.0.1",
    "string-to-stream": "^1.0.1",
    "strip-ansi": "^3.0.1",
    "syntax-error": "^1.1.4",
    "tar-fs": "^1.11.1",
    "through": "2.3.6",
    "tough-cookie": "2.3.0",
    "trash": "4.0.0",
    "underscore": "^1.8.3",
    "underscore.string": "3.3.4",
    "url-parse": "^1.1.7",
    "watchify": "^3.9.0",
    "winston": "^0.9.0"
  }
}<|MERGE_RESOLUTION|>--- conflicted
+++ resolved
@@ -14,13 +14,8 @@
     "test-unit": "./test/support/run test/unit",
     "test-unit-watch": "./test/support/watch test/unit",
     "test-integration": "./test/support/run test/integration",
-<<<<<<< HEAD
-    "test-integration-watch": "./test/support/watch test/integration",
-    "test-e2e": "./test/support/run test/e2e",
-=======
     "test-integration-watch": "./test/support/watch test-integration",
     "test-e2e": "node ./test/scripts/e2e.js",
->>>>>>> 69862e13
     "test-e2e-chrome": "./test/support/run test/e2e chrome",
     "test-cov": "NODE_COVERAGE=true NODE_ENV=test CYPRESS_ENV=test BLUEBIRD_DEBUG=1 xvfb-maybe istanbul cover node_modules/.bin/_mocha -- --opts ./test/support/mocha.opts",
     "test-cov-process": "NODE_COVERAGE=true NODE_ENV=test CYPRESS_ENV=test BLUEBIRD_DEBUG=1 istanbul cover --include-pid",
