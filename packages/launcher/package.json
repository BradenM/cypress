--- conflicted
+++ resolved
@@ -35,13 +35,9 @@
     "@types/node": "^7.0.18",
     "bin-up": "^1.1.0",
     "chai": "^3.5.0",
-<<<<<<< HEAD
     "prettier": "^1.7.0",
-=======
     "deps-ok": "^1.2.1",
-    "prettier": "^1.4.2",
     "shelljs": "^0.7.8",
->>>>>>> 52120be0
     "sinon": "^1.17.3",
     "sinon-chai": "^2.8.0",
     "tslint": "5.7.0",
