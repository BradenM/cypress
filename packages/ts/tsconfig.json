{
  "compilerOptions": {
    /* Basic Options */
<<<<<<< HEAD
    "target": "ES2020",                          /* Specify ECMAScript target version: 'ES3' (default), 'ES5', 'ES2015', 'ES2016', 'ES2017', or 'ESNEXT'. */
=======
    "target": "es6",                          /* Specify ECMAScript target version: 'ES3' (default), 'ES5', 'ES2015', 'ES2016', 'ES2017', or 'ESNEXT'. */
>>>>>>> 94015023
    "module": "commonjs",                     /* Specify module code generation: 'commonjs', 'amd', 'system', 'umd' or 'es2015'. */
    // "lib": [],                             /* Specify library files to be included in the compilation:  */
    // "allowJs": true,                       /* Allow javascript files to be compiled. */
    // "checkJs": true,                       /* Report errors in .js files. */
    "jsx": "react",                     /* Specify JSX code generation: 'preserve', 'react-native', or 'react'. */
    // "declaration": true,                   /* Generates corresponding '.d.ts' file. */
    // "sourceMap": true,                     /* Generates corresponding '.map' file. */
    // "outFile": "./",                       /* Concatenate and emit output to single file. */
    // "outDir": "./",                        /* Redirect output structure to the directory. */
    // "rootDir": "./",                       /* Specify the root directory of input files. Use to control the output directory structure with --outDir. */
    // "removeComments": true,                /* Do not emit comments to output. */
    // "noEmit": true,                        /* Do not emit outputs. */
    // "importHelpers": true,                 /* Import emit helpers from 'tslib'. */
    // "downlevelIteration": true,            /* Provide full support for iterables in 'for-of', spread, and destructuring when targeting 'ES5' or 'ES3'. */
    // "isolatedModules": true,               /* Transpile each file as a separate module (similar to 'ts.transpileModule'). */

    /* Strict Type-Checking Options */
    "strict": true,                           /* Enable all strict type-checking options. */
    "noImplicitAny": false,                 /* Raise error on expressions and declarations with an implied 'any' type. */
    // "strictNullChecks": true,              /* Enable strict null checks. */
    // "noImplicitThis": true,                /* Raise error on 'this' expressions with an implied 'any' type. */
    // "alwaysStrict": true,                  /* Parse in strict mode and emit "use strict" for each source file. */

    /* Additional Checks */
    "noUnusedLocals": true,                /* Report errors on unused locals. */
    "noUnusedParameters": false,            /* Report errors on unused parameters. */
    "noImplicitReturns": true,             /* Report error when not all code paths in function return a value. */
    "noFallthroughCasesInSwitch": true,    /* Report errors for fallthrough cases in switch statement. */

    /* Module Resolution Options */
    "moduleResolution": "node",               /* Specify module resolution strategy: 'node' (Node.js) or 'classic' (TypeScript pre-1.6). */
    // "baseUrl": "./",                       /* Base directory to resolve non-absolute module names. */
    // "paths": {},                           /* A series of entries which re-map imports to lookup locations relative to the 'baseUrl'. */
    // "rootDirs": [],                        /* List of root folders whose combined content represents the structure of the project at runtime. */
    //"typeRoots": [],                        /* List of folders to include type definitions from. */
    "types": ["mocha", "node"],                /* Type declaration files to be included in compilation. */
    "allowSyntheticDefaultImports": true,  /* Allow default imports from modules with no default export. This does not affect code emit, just typechecking. */
    "esModuleInterop": true,

    /* Source Map Options */
    // "sourceRoot": "./",                    /* Specify the location where debugger should locate TypeScript files instead of source locations. */
    // "mapRoot": "./",                       /* Specify the location where debugger should locate map files instead of generated locations. */
    // "inlineSourceMap": true,               /* Emit a single file with source maps instead of having a separate file. */
    // "inlineSources": true,                 /* Emit the source alongside the sourcemaps within a single file; requires '--inlineSourceMap' or '--sourceMap' to be set. */

    /* Experimental Options */
    "experimentalDecorators": true,        /* Enables experimental support for ES7 decorators. */
    // "emitDecoratorMetadata": true,         /* Enables experimental support for emitting type metadata for decorators. */
  }
}<|MERGE_RESOLUTION|>--- conflicted
+++ resolved
@@ -1,11 +1,7 @@
 {
   "compilerOptions": {
     /* Basic Options */
-<<<<<<< HEAD
-    "target": "ES2020",                          /* Specify ECMAScript target version: 'ES3' (default), 'ES5', 'ES2015', 'ES2016', 'ES2017', or 'ESNEXT'. */
-=======
     "target": "es6",                          /* Specify ECMAScript target version: 'ES3' (default), 'ES5', 'ES2015', 'ES2016', 'ES2017', or 'ESNEXT'. */
->>>>>>> 94015023
     "module": "commonjs",                     /* Specify module code generation: 'commonjs', 'amd', 'system', 'umd' or 'es2015'. */
     // "lib": [],                             /* Specify library files to be included in the compilation:  */
     // "allowJs": true,                       /* Allow javascript files to be compiled. */
