branches:
  only:
    - master
    - develop
<<<<<<< HEAD
    - v6.0-release
=======
    - sem-next-ver
>>>>>>> 6b515c77
    - /win*/
    - feature/cross-platform-wizard

# https://www.appveyor.com/docs/lang/nodejs-iojs/
environment:
  # use matching version of Node.js
  nodejs_version: "12.18.3"
  # encode secure variables which will NOT be used
  # in pull requests
  # https://www.appveyor.com/docs/build-configuration/#secure-variables
  # the variables can be encrypted at
  # https://ci.appveyor.com/tools/encrypt
  ci_json:
    secure: uOM7Bj+6MfQA/wiUzA4MolZDlcdhIqrOWLN0LdR+Lg4olc1onF3IpWfRf+3B6Q5uT98OTnIU71OOqSRY7inGQg==
  # for uploading built binary to S3 bucket
  aws_credentials_json:
    secure: ttGzd2/rW+i8H+pozcFxzZKU07B5INL8+LjD4vCOKes+tI6EaKhrLvAQ9xT7r+e1p8My8f4LrqvT+i37kbRCUPY4DHmUgagj3aj0OghsT0eX/Vr/6T4v1yndB7SX7FnG07eVcGb63r9f5kT7xu7ElJ9WXh1Ok5K69W0zDPsa1RGCCYqsTi4tH2h5EAZwjY1b
  # CDN control
  CF_TOKEN:
    secure: nVGxcWxXGvrT621HmgMf9Mwm84dqo+cKHZj94OvyyWEGIZOJJkbWHsD/l2/r4a6Y
  CF_ZONEID:
    secure: SrZnd4BYW9PILEEi7y9VyXuC16C+qMEDT3QuV1PZZJa47TRkjcaYpAXhAHz0j0jT
  # authenticate as Cypress bot when posting commit status checks
  GH_APP_ID:
    secure: oR0RVDbv6GKej4wwjkz7Zw==
  GH_INSTALLATION_ID:
    secure: tAoqu4zIgZUxOfW0u9YQgw==
  GH_PRIVATE_KEY:
    secure: msLmlIBnkNovqrqTeCqa7ZPjETyS8Xn4JLuiRMWYK7gZBTO66pNnFaoeqwPFwH+ooO0cDFhAOPTToLisgTLXCo4hnw38zuBuKq+ywCh5mtk5uZn4x4F8G2XyRLD/ViZm+VuD2yZzaTWF11upDqC4xbXDe32yD6OSLKhA5ms5F5ke83zEuWSLTqVVCIpVH12rVTJHl3QHaWPwZbBBE3SFN8D6uiclvI06y3pEg2bVShU8YqlwearYTRuErsYXNCUmT0SrDd2kHznlYf08edQDHpydnQvvTViZMgomvYp5wDCXFD+/FxtTMuTptJFpspirXL8w/xjYy1/JaTd/K01oUUD2Xwl/v0cS28OpdcraETyrQxQhEgTCXfg9ONbZ5mRvQlkaRROaTqDSGMmEPs4N91zarpA7RLxu7PPvxXQcbDW4GiJvH5BhVWu8lY/QBZsr8It1dhLYSzTPNIh9ey8xNaUbZ3oQhPBoreRi36B+FSPBsrZpB8Q8aa97gd+lCa8br2RfaEpzx8gA0pSK44odqcGuJe7T8MHOqYo0cUEUb2UypPPG7mWyjGip+x3Z9P/vSrZzDV+YFFvEzQAMoyRMp/456V+YL8iduryMRIadkJcB4ZVZz2hsxY5Gv6Eeh9NhwzyM64Rz5NP5fJ9Kw8E5Vm+ddEmft8Ec6dajcURoVN0i+s8t7h/e3Hzrr62UjWr0FpUx5fPBC/Tldn3+h4Rr9/HFI2RCZAI5wHOrx/aQ/HknA9UCEdqdod8ix5yAdSpTxp3aCGEoS97STXU43CjLEiQFyLaReoHOOwFp5EqaAiAqiORJaKuShWoir+OqSk7rucU7kFvIlU9GDfLuKUpxcQoDq/8fKT3lcG3Pr4MVV79BJ6EcjcsEf4ukQ3IfwMY+2RbwYWEowsQP18k4HztZpMEOuYPlSCiAPL7Cz4dcE5oybSURr9QQbSqVMoiCKZBn344KxpvH59KW90wt8CYyoeLSlPpM9s73g9My4fwbB3W9lcbw/AteRGer01VYEHY+1MyQwhqgHoXQ//op4gztFbpSLcli88v1IOopcr0Dw5NrylcjCTKuVWmQs0uIAfOr7zxqCZ8DCXG6spdipjF1jx+bxp318ZgH56pmmTOTMbj5Cmdpr3KlCFbYB4JI7lexnZmti1NcHtOglDSq+XT4092myAiarSzQLA6smB+gk68M50W492+QNuc+6LAOfev+Da4geLiErqMpuIqfA3jw4h5+9Ns6mf3JnOLZd1c/X/xvnV3JjBzSJ6f9xGMLBcMTQm/wVfkHM9tO1oZrHswDiBlE1AkQrj6kqT9Kznu/rbAUGRnWL65FoCwdMbYVEhQQvLbLvVCRGBJfB01oD2xs80jyZ2YYZFRZCl/d0lGrVVVZsq6XM7CsxR5WlpJy5JLxCQ4kliG8cjexh0GkVYJoRYneJifw8yThMlyAnMQ88iNS2p2MnYk0WZgTJOIHliIhPRFY4z6BtrxmL8SR1no1vhaQCdbE5RI/rYbk8NpOmQunkjcDwp7nTKn1d8bMTfKGUH+DzhvmqwxA5PW37P84FFSK+3ePY9+oKXcInkAaxiXUpzcZJ4KzUGEZaZCB6irU+sxs6QLDzsq05PprwVz2DGtEn1TcY8qQ6ezeMGxJMRgDvEGq2J0nEgOEZ98CJ7XiPJRlnvUjGUzBlcjnbfFH8zzl/0p189YtENhE6Fyr5bD9MAI6NpVHjLLlg3yjmQ6X95fUtiNCmSpCUveEqIQCRtHCY2E/RrulGqTWE+vCvbM6IJV3WnatPOtWZfXEntWHmS08j6aUkUDM9TodBuzG8TRhW2Kgv8b4pfoejuMa4WkvwRAUU7V+clTWG26dT9UHdk+QuOIQDUiCewWk3PmpIJI4WdcxpBWwDvIgojob7uaGzhkabFKi77RJRc5/Ulxm6yM2MX79jgJxrQprWxxkjlsQnJk186nQZQqpuwziH/ZxV82n1bmI9zCqMXgE1Yr86gvyZpk2UbWhlFdtXEPapge9Cfo/fWUBCIbVcd77Bk98E88Y5Y372YWW+D8oHZed8l+0tCeyZmoHQNCYykcf6w77C+8C+bVdJplPns96vyLgbWIr0cpqZBK4qmkAxHuKZoG0AKRw4U379lnXOsI+02TaTzGOMlFTg4ME5miCbxo/2pUnjrydyTE5evdImLzKAK50Fhy1XASaPxgLrkjhGZebwf1UD2kYg6A1NCHchQId25vSEwGRkMPWvY3a5KOmgsMmRoOUJ17uo/r57p7nLgZV9c1+YEdZxu+GmgwQDLNGpgW1cpEN6GSVpx8xhaGKeYSuqd4lh6H9U5/P8masNckrsz+EHv+w5plzx8nJ/Fx/H50OdOm1KUjo66m26aITX7EjJB/U1qtqNfiK6dt8EttJ5iRXlCbfOkj2biRYeKbXQ2Ezr+61/Mu/W/nhLqmLFDtM6K3xf2bSJnEXQFZOOXTRkKXnRDP7Y47ZgG3563fJQjSfoU4Hsw5xnegTOKlJsoEm95Rnq0esdMTA450Ki2wBOeIsOycljoApACBYLAlSe+ewxEaOjrLtnIR0LfzcKXlCRYbM31YWOCtMhMRehJbX9qWGNPTQHmjabYz7/IhLKtJuaMIpj3pfYgS/oQQ36g6ItCo7vLQAq+rgU99IUyQROOGXMUgK/8umL71oijA9dht0LmH9E7EGwih0WuLO2SndovTJODDfK9YrRTEocbo3B9S05O4fpGoQ32TK99mXjoQdlyxd/dn9Q9uDD27u/fGgUoYdt9VzAIigbRIQuRx430n33V0ZyXv90QuD4ESOLxVI1vnLj6JKAS4PGRz66rouYG6U+1syDWpf5Y6DzC/2KOfdLPwmuwjMQxuhf+6+tGeJbeotNX/eJF0LkRfyieRwEGKxIo0PaxdmVwsF7vKR6ZnOpr5BuLm/+44Rg3bQdJ4bcRW6i6dIhOyHWniLvsAPLu1NZDVN6jA13KTChhcrNnSGddjRFLekawl80E3KhG1p+KvItIZX3kzG4QjJ

platform:
  - x64
  - x86

# https://www.appveyor.com/docs/build-cache/
# hmm, seems there is NPM on windows problem
# with installing over cached folder
# https://github.com/npm/npm/issues/17747
# cache:
#   - node_modules -> yarn.lock
#   - '%LOCALAPPDATA%/Yarn -> yarn.lock'
#   # todo: cache node_modules in each package

# Install scripts. (runs after repo cloning)
install:
  - ps: Install-Product node $env:nodejs_version $env:platform
  # upgrade npm
  - yarn global add @bahmutov/print-env@1
  # Output useful info for debugging.
  - node --version
  - node --print process.arch
  - yarn --version
  # prints all public variables relevant to the build
  - print-env Platform
  - yarn check-node-version
  - print-env APPVEYOR
  # prints if we have sensitive variables that start with a prefix GH
  # which are used to trigger other projects
  # ignore errors - forked pull requests will NOT have these variables set
  - has-env GH || true
  # clean cache to prevent install permission issues
  - yarn cache clean
  - yarn --frozen-lockfile || yarn --frozen-lockfile || yarn --frozen-lockfile
  - yarn build-prod
  - .\node_modules\.bin\print-arch

# Post-install test scripts.
test_script:
  # Output useful info for debugging.
  # beware of echo-ing environment variables that may have batch syntax (e.g. commit messages)
  - node --version
  - yarn --version
  - 7z
  - echo *** System info ***
  - node cli/bin/cypress info --dev

  - echo *** Kitchensink tests run on Chrome browser ***
  - npm run dev -- --run-project %CD%/packages/example --browser chrome
  - echo *** Kitchensink tests run on Edge browser ***
  - npm run dev -- --run-project %CD%/packages/example --browser edge

  # make sure mocha runs
  - yarn test-mocha
  # make sure our snapshots are compared correctly
  # - npm run test-mocha-snapshot
  # the other larger tests
  - echo *** Building Windows NPM package ***
  - yarn get-next-version --npm
  - cd cli
  - yarn
  - yarn build
  - cd build
  - yarn pack
  - cd ../..

  - node ./scripts/win-appveyor-build.js

# Don't actually build.
build: off<|MERGE_RESOLUTION|>--- conflicted
+++ resolved
@@ -2,11 +2,7 @@
   only:
     - master
     - develop
-<<<<<<< HEAD
-    - v6.0-release
-=======
     - sem-next-ver
->>>>>>> 6b515c77
     - /win*/
     - feature/cross-platform-wizard
 
