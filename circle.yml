--- conflicted
+++ resolved
@@ -865,71 +865,11 @@
     steps:
       - checkout
       - install-required-node
-<<<<<<< HEAD
-      - run:
-          name: Print working folder
-          command: echo $PWD
-      - run:
-          name: print global yarn cache path
-          command: echo $(yarn global bin)
-      - run:
-          name: print Node version
-          command: |
-            . ./scripts/load-nvm.sh
-            echo "nvm use default"
-            nvm use default
-            node -v
-      - run:
-          name: print yarn version
-          command: yarn -v
-      - run:
-          name: check Node version
-          command: |
-            . ./scripts/load-nvm.sh
-            yarn check-node-version
-
-      ## make sure the TERM is set to 'xterm' in node (Linux only)
-      ## else colors (and tests) will fail
-      ## See the following information
-      ##   * http://andykdocs.de/development/Docker/Fixing+the+Docker+TERM+variable+issue
-      ##   * https://unix.stackexchange.com/questions/43945/whats-the-difference-between-various-term-variables
-      - run:
-          name: Check terminal
-          command: |
-            . ./scripts/load-nvm.sh
-            yarn check-terminal
-
-      - run:
-          name: Stop .only
-          command: |
-            . ./scripts/load-nvm.sh
-            yarn stop-only-all
-
-      - restore_cache:
-          name: Restore yarn cache
-          keys: 
-            - v{{ .Environment.CACHE_VERSION }}-{{ arch }}-deps-root-{{ checksum "yarn.lock" }}
-            - v{{ .Environment.CACHE_VERSION }}-{{ arch }}-deps-root
-
-      # show what is already cached globally
-      - run: ls $(yarn global bin)
-      - run: ls $(yarn global bin)/../lib/node_modules
-
-      # try several times, because flaky NPM installs ...
-      - run:
-          name: install and build
-          command: |
-            . ./scripts/load-nvm.sh
-            yarn --frozen-lockfile || yarn --frozen-lockfile
-            yarn build-prod
-          no_output_timeout: 20m
-=======
       - install-build-setup
       - caching-dependency-installer:
           arch: << parameters.arch >>
           is-mac: <<parameters.is-mac>>
       - store-npm-logs
->>>>>>> 7b55863b
 
   ## restores node_modules from previous step & builds if first step skipped
   build:
