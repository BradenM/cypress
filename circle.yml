version: 2.1

# usually we don't build Mac app - it takes a long time
# but sometimes we want to really confirm we are doing the right thing
# so just add your branch to the list here to build and test on Mac
macBuildFilters: &macBuildFilters
  filters:
    branches:
      only:
        - develop
<<<<<<< HEAD
        - combine-artifact-steps
        - include-electron-node-version
=======
        - v6.0-release
        - feat/component-testing
        - include-electron-node-version
        - sem-next-ver
>>>>>>> af26fbeb

defaults: &defaults
  parallelism: 1
  working_directory: ~/cypress
  parameters:
    executor:
      type: executor
      default: cy-doc
  executor: <<parameters.executor>>
  environment:
    ## set specific timezone
    TZ: "/usr/share/zoneinfo/America/New_York"

    ## store artifacts here
    CIRCLE_ARTIFACTS: /tmp/artifacts

    ## set so that e2e tests are consistent
    COLUMNS: 100
    LINES: 24

# filters and requires for testing binary with Firefox
testBinaryFirefox: &testBinaryFirefox
  filters:
    branches:
      only:
        - develop
<<<<<<< HEAD
        - combine-artifact-steps
=======
        - v6.0-release
        - feat/component-testing
        - sem-next-ver
>>>>>>> af26fbeb
  requires:
    - create-build-artifacts

executors:
  # the Docker image with Cypress dependencies and Chrome browser
  cy-doc:
    docker:
      - image: cypress/browsers:node12.18.3-chrome83-ff77
    environment:
      PLATFORM: linux

  # Docker image with non-root "node" user
  non-root-docker-user:
    docker:
      - image: cypress/browsers:node12.18.3-chrome83-ff77
        user: node
    environment:
      PLATFORM: linux

  # executor to run on Mac OS
  # https://circleci.com/docs/2.0/executor-types/#using-macos
  # https://circleci.com/docs/2.0/testing-ios/#supported-xcode-versions
  mac:
    macos:
      # Executor should have Node >= required version
      xcode: "11.3.1"
    environment:
      PLATFORM: mac

commands:
  install-required-node:
    # https://discuss.circleci.com/t/switch-nodejs-version-on-machine-executor-solved/26675/2
    description: Install Node version matching .node-version
    steps:
      - run:
          name: Install NVM
          # TODO: determine why we get the missing .nvmrc file error
          command: |
            export NODE_VERSION=$(cat .node-version)
            echo "Installing Node $NODE_VERSION"
            cp .node-version .nvmrc
            curl -o- https://raw.githubusercontent.com/creationix/nvm/v0.35.3/install.sh | bash
      - run:
          # https://github.com/nvm-sh/nvm#nvmrc
          name: Install Node
          command: |
            . ./scripts/load-nvm.sh
            echo "before nvm install"
            nvm install
            echo "before nvm use"
            nvm use
            echo "before nvm alias default"
            nvm alias default
            node --version

  install-latest-chrome:
    description: Install latest Google Chrome (stable)
    parameters:
      browser:
        default: "electron"
        description: browser shortname to target
        type: string
    steps:
      - run:
          name: Install latest Google Chrome (stable)
          command: |
            if [ <<parameters.browser>> == "chrome" ]; then
              echo "**** Running Chrome tests.  Installing latest stable version of Google Chrome. ****"
              apt-get update
              apt-get install google-chrome-stable -y
              echo "**** Location of Google Chrome Installation: "`which google-chrome`" ****"
              echo "**** Google Chrome Version: "`google-chrome --version`" ****"
            else
              echo "**** Not updating Chrome. Running tests in '<<parameters.browser>>' ****"
            fi

  run-driver-integration-tests:
    parameters:
      browser:
        description: browser shortname to target
        type: string
    steps:
      - attach_workspace:
          at: ~/
      - check-conditional-ci
      - run:
          environment:
            CYPRESS_KONFIG_ENV: production
          command: |
            echo Current working directory is $PWD
            echo Total containers $CIRCLE_NODE_TOTAL

            if [[ -v PACKAGES_RECORD_KEY ]]; then
              # internal PR
              CYPRESS_RECORD_KEY=$PACKAGES_RECORD_KEY \
              yarn cypress:run --record --parallel --group 5x-driver-<<parameters.browser>> --browser <<parameters.browser>>
            else
              # external PR
              TESTFILES=$(circleci tests glob "cypress/integration/**/*_spec.*" | circleci tests split --total=$CIRCLE_NODE_TOTAL)
              echo "Test files for this machine are $TESTFILES"

              if [[ -z "$TESTFILES" ]]; then
                echo "Empty list of test files"
              fi
              yarn cypress:run --browser <<parameters.browser>> --spec $TESTFILES
            fi
          working_directory: packages/driver
      - verify-mocha-results
      - store_test_results:
          path: /tmp/cypress
      - store_artifacts:
          path: /tmp/artifacts
      - store-npm-logs

  run-runner-integration-tests:
    parameters:
      browser:
        description: browser shortname to target
        type: string
      percy:
        description: enable percy
        type: boolean
        default: false
    steps:
      - attach_workspace:
          at: ~/
      - check-conditional-ci
      - run:
          command: |
            cmd=$([[ <<parameters.percy>> == 'true' ]] && echo 'yarn percy exec --') || true

            CYPRESS_KONFIG_ENV=production \
            CYPRESS_RECORD_KEY=$PACKAGES_RECORD_KEY \
            PERCY_PARALLEL_NONCE=$CIRCLE_WORKFLOW_ID \
            PERCY_PARALLEL_TOTAL=-1 \
            $cmd yarn workspace @packages/runner cypress:run --record --parallel --group runner-integration-<<parameters.browser>> --browser <<parameters.browser>>
      - store_test_results:
          path: /tmp/cypress
      - store_artifacts:
          path: /tmp/artifacts
      - store-npm-logs

  run-e2e-tests:
    parameters:
      browser:
        description: browser shortname to target
        type: string
    steps:
      - attach_workspace:
          at: ~/
      - check-conditional-ci
      - run:
          command: yarn workspace @packages/server test ./test/e2e/$(( $CIRCLE_NODE_INDEX ))_*spec* --browser <<parameters.browser>>
      - verify-mocha-results
      - store_test_results:
          path: /tmp/cypress
      - store_artifacts:
          path: /tmp/artifacts
      - store-npm-logs

  store-npm-logs:
    description: Saves any NPM debug logs as artifacts in case there is a problem
    steps:
      - store_artifacts:
          path: ~/.npm/_logs

  post-install-comment:
    description: Post GitHub comment with a blurb on how to install pre-release version
    steps:
      - run: ls -la
      - run: ls -la binary-url.json npm-package-url.json
      - run: cat binary-url.json
      - run: cat npm-package-url.json
      - run:
          name: Post pre-release install comment
          command: |
            node scripts/add-install-comment.js \
              --npm npm-package-url.json \
              --binary binary-url.json

  verify-mocha-results:
    description: Double-check that Mocha tests ran as expected.
    parameters:
      expectedResultCount:
        description: The number of result files to expect, ie, the number of Mocha test suites that ran.
        type: integer
        ## by default, assert that at least 1 test ran
        default: 0
    steps:
      - run: yarn verify:mocha:results <<parameters.expectedResultCount>>

  clone-repo-and-checkout-release-branch:
    description: |
      Clones an external repo and then checks out the branch that matches the next version otherwise uses 'master' branch.
    parameters:
      repo:
        description: "Name of the github repo to clone like: cypress-example-kitchensink"
        type: string
    steps:
      - attach_workspace:
          at: ~/
      - check-conditional-ci
      - run:
          name: "Cloning test project: <<parameters.repo>>"
          command: |
            git clone --depth 1 --no-single-branch https://github.com/cypress-io/<<parameters.repo>>.git /tmp/<<parameters.repo>>
            cd /tmp/<<parameters.repo>> && (git checkout $(node ./scripts/get-next-version) || true)

  test-binary-against-repo:
    description: |
      Takes the built binary and NPM package, clones given example repo
      and runs the new version of Cypress against it.
    parameters:
      repo:
        description: "Name of the github repo to clone like: cypress-example-kitchensink"
        type: string
      browser:
        description: Name of the browser to use, like "electron", "chrome", "firefox"
        type: enum
        enum: ["", "electron", "chrome", "firefox"]
        default: ""
      command:
        description: Test command to run to start Cypress tests
        type: string
        default: "npm run e2e"
      # if the repo to clone and test is a monorepo, you can
      # run tests inside a specific subfolder
      folder:
        description: Subfolder to test in
        type: string
        default: ""
      # you can test new features in the test runner against recipes or other repos
      # by opening a pull request in those repos and running this test job
      # against a pull request number in the example repo
      pull_request_id:
        description: Pull request number to check out before installing and testing
        type: integer
        default: 0
      wait-on:
        description: Whether to use wait-on to wait on a server to be booted
        type: string
        default: ""
      server-start-command:
        description: Server start command for repo
        type: string
        default: "npm start --if-present"
    steps:
      - attach_workspace:
          at: ~/
      - check-conditional-ci
      # make sure the binary and NPM package files are present
      - run: ls -l
      - run: ls -l cypress.zip cypress.tgz
      - clone-repo-and-checkout-release-branch:
          repo: <<parameters.repo>>
      - when:
          condition: <<parameters.pull_request_id>>
          steps:
            - run:
                name: Check out PR <<parameters.pull_request_id>>
                working_directory: /tmp/<<parameters.repo>>
                command: |
                  git fetch origin pull/<<parameters.pull_request_id>>/head:pr-<<parameters.pull_request_id>>
                  git checkout pr-<<parameters.pull_request_id>>
                  git log -n 2
      - run:
          command: npm install
          working_directory: /tmp/<<parameters.repo>>
      - run:
          name: Install Cypress
          working_directory: /tmp/<<parameters.repo>>
          # force installing the freshly built binary
          command: CYPRESS_INSTALL_BINARY=~/cypress/cypress.zip npm i ~/cypress/cypress.tgz
      - run:
          name: Print Cypress version
          working_directory: /tmp/<<parameters.repo>>
          command: npx cypress version
      - run:
          name: Types check 🧩 (maybe)
          working_directory: /tmp/<<parameters.repo>>
          command: npm run types --if-present
      - run:
          name: Build 🏗 (maybe)
          working_directory: /tmp/<<parameters.repo>>
          command: npm run build --if-present
      - run:
          working_directory: /tmp/<<parameters.repo>>
          command: <<parameters.server-start-command>>
          background: true
      - run:
          condition: <<parameters.wait-on>>
          name: "Waiting on server to boot: <<parameters.wait-on>>"
          command: "npx wait-on <<parameters.wait-on>> --timeout 120000"
      - when:
          condition: <<parameters.folder>>
          steps:
            - when:
                condition: <<parameters.browser>>
                steps:
                  - run:
                      name: Run tests using browser "<<parameters.browser>>"
                      working_directory: /tmp/<<parameters.repo>>/<<parameters.folder>>
                      command: |
                        <<parameters.command>> -- --browser <<parameters.browser>>
            - unless:
                condition: <<parameters.browser>>
                steps:
                  - run:
                      name: Run tests using command
                      working_directory: /tmp/<<parameters.repo>>/<<parameters.folder>>
                      command: <<parameters.command>>

            - store_artifacts:
                name: screenshots
                path: /tmp/<<parameters.repo>>/<<parameters.folder>>/cypress/screenshots
            - store_artifacts:
                name: videos
                path: /tmp/<<parameters.repo>>/<<parameters.folder>>/cypress/videos
      - unless:
          condition: <<parameters.folder>>
          steps:
            - when:
                condition: <<parameters.browser>>
                steps:
                  - run:
                      name: Run tests using browser "<<parameters.browser>>"
                      working_directory: /tmp/<<parameters.repo>>
                      command: <<parameters.command>> -- --browser <<parameters.browser>>
            - unless:
                condition: <<parameters.browser>>
                steps:
                  - run:
                      name: Run tests using command
                      working_directory: /tmp/<<parameters.repo>>
                      command: <<parameters.command>>
            - store_artifacts:
                name: screenshots
                path: /tmp/<<parameters.repo>>/cypress/screenshots
            - store_artifacts:
                name: videos
                path: /tmp/<<parameters.repo>>/cypress/videos
      - store-npm-logs

  wait-on-circle-jobs:
    description: Polls certain Circle CI jobs until they finish
    parameters:
      job-names:
        description: comma separated list of circle ci job names to wait for
        type: string
    steps:
      - run:
          name: "Waiting on Circle CI jobs: <<parameters.job-names>>"
          command: node ./scripts/wait-on-circle-jobs.js --job-names="<<parameters.job-names>>"

  check-conditional-ci:
    description: Halt CI if the package that this job corresponds to is unchanged
    steps:
      - run:
          name: Check if job should run
          command: node scripts/check-conditional-ci.js

  build-binary:
    steps:
      - run:
          name: Check environment variables before code sign (if on Mac)
          # NOTE
          # our Mac code sign works via electron-builder
          # by default, electron-builder will NOT sign app built in a pull request
          # even our internal one (!)
          # Usually this is not a problem, since we only build and test binary
          # built on "develop" and "master" branches
          # but if you need to really build and sign a Mac binary in a PR
          # set variable CSC_FOR_PULL_REQUEST=true
          command: |
            set -e
            if [[ "$OSTYPE" == "darwin"* ]]; then
              if [ -z "$CSC_LINK" ]; then
                echo "Need to provide environment variable CSC_LINK"
                  echo "with base64 encoded certificate .p12 file"
                exit 1
              fi
              if [ -z "$CSC_KEY_PASSWORD" ]; then
                echo "Need to provide environment variable CSC_KEY_PASSWORD"
                  echo "with password for unlocking certificate .p12 file"
                exit 1
              fi
            else
              echo "Not Mac platform, skipping code sign setup"
            fi
      - install-required-node
      - run:
          environment:
            DEBUG: electron-builder,electron-osx-sign*
          # notarization on Mac can take a while
          no_output_timeout: "45m"
          command: |
            . ./scripts/load-nvm.sh
            node --version
            yarn binary-build --platform $PLATFORM --version $(node ./scripts/get-next-version.js)
      - run:
          name: Zip the binary
          command: |
            . ./scripts/load-nvm.sh
            yarn binary-zip --platform $PLATFORM
      - store-npm-logs
      - persist_to_workspace:
          root: ~/
          paths:
            - cypress/cypress.zip

  upload-binary:
    steps:
      - run:
          name: upload unique binary
          command: |
            node scripts/binary.js upload-unique-binary \
              --file cypress.zip \
              --version $(node ./scripts/get-next-version.js)
      - run: cat binary-url.json
      - store-npm-logs
      - persist_to_workspace:
          root: ~/
          paths:
            - cypress/binary-url.json

  build-npm-package:
    steps:
      - run:
          name: bump NPM version
          command: yarn get-next-version --npm
      - run:
          name: build NPM package
          command: |
            . ./scripts/load-nvm.sh
            yarn build --scope cypress
      - run:
          command: ls -la types
          working_directory: cli/build
      - run:
          name: list NPM package contents
          command: yarn workspace cypress size
      - run:
          name: pack NPM package
          working_directory: cli/build
          command: yarn pack
      - run:
          name: list created NPM package
          working_directory: cli/build
          command: ls -l
      # created file should have filename cypress-<version>.tgz
      - run: cp cli/build/cypress-v*.tgz cypress.tgz
      - store-npm-logs
      - run: pwd
      - run: ls -l
      - persist_to_workspace:
          root: ~/
          paths:
            - cypress/cypress.tgz

  upload-npm-package:
    steps:
      - run: ls -l
      - run:
          name: upload NPM package
          command: |
            node scripts/binary.js upload-npm-package \
              --file cypress.tgz \
              --version $(node ./scripts/get-next-version.js)
      - store-npm-logs
      - run: ls -l
      - run: cat npm-package-url.json
      - persist_to_workspace:
          root: ~/
          paths:
            - cypress/npm-package-url.json

jobs:
  ## code checkout and yarn installs
  build:
    <<: *defaults
    steps:
      - checkout
      - install-required-node
      - run:
          name: Print working folder
          command: echo $PWD
      - run:
          name: print global yarn cache path
          command: echo $(yarn global bin)
      - run:
          name: print Node version
          command: |
            . ./scripts/load-nvm.sh
            echo "nvm use default"
            nvm use default
            node -v
      - run:
          name: print yarn version
          command: yarn -v
      - run:
          name: check Node version
          command: |
            . ./scripts/load-nvm.sh
            yarn check-node-version

      ## make sure the TERM is set to 'xterm' in node (Linux only)
      ## else colors (and tests) will fail
      ## See the following information
      ##   * http://andykdocs.de/development/Docker/Fixing+the+Docker+TERM+variable+issue
      ##   * https://unix.stackexchange.com/questions/43945/whats-the-difference-between-various-term-variables
      - run:
          name: Check terminal
          command: |
            . ./scripts/load-nvm.sh
            yarn check-terminal

      - run:
          name: Stop .only
          command: |
            . ./scripts/load-nvm.sh
            yarn stop-only-all

      - restore_cache:
          name: Restore yarn cache
          key: v{{ .Environment.CACHE_VERSION }}-{{ arch }}-deps-root-{{ checksum "yarn.lock" }}

      # show what is already cached globally
      - run: ls $(yarn global bin)
      - run: ls $(yarn global bin)/../lib/node_modules

      # try several times, because flaky NPM installs ...
      - run:
          name: install and build
          command: |
            . ./scripts/load-nvm.sh
            yarn --frozen-lockfile || yarn --frozen-lockfile
            yarn build-prod
      - run:
          name: Top level packages
          command: yarn list --depth=0 || true

      - store-npm-logs

      - save_cache:
          name: Save yarn cache
          key: v{{ .Environment.CACHE_VERSION }}-{{ arch }}-deps-root-{{ checksum "yarn.lock" }}
          paths:
            - ~/.cache

      ## save entire folder as artifact for other jobs to run without reinstalling
      - persist_to_workspace:
          root: ~/
          paths:
            - cypress
            - .ssh

  lint:
    <<: *defaults
    steps:
      - attach_workspace:
          at: ~/
      - install-required-node
      ## this will catch ".only"s in js/coffee as well
      - run:
          name: Linting 🧹
          command: |
            . ./scripts/load-nvm.sh
            git clean -df
            yarn lint
      - run:
          name: cypress info (dev)
          command: node cli/bin/cypress info --dev
      - store-npm-logs

  list-changed-packages:
    <<: *defaults
    steps:
      - attach_workspace:
          at: ~/
      - run:
          name: List changed packages
          command: node scripts/changed-packages.js

  # a special job that keeps polling Circle and when all
  # individual jobs are finished, it closes the Percy build
  percy-finalize:
    <<: *defaults
    executor: cy-doc
    parameters:
      required_env_var:
        type: env_var_name
    steps:
      - attach_workspace:
          at: ~/
      - run:
          # if this is an external pull request, the environment variables
          # are NOT set for security reasons, thus no need to poll -
          # and no need to finalize Percy, since there will be no visual tests
          name: Check if <<parameters.required_env_var>> is set
          command: |
            if [[ -v <<parameters.required_env_var>> ]]; then
              echo "Internal PR, good to go"
            else
              echo "This is an external PR, cannot access other services"
              circleci-agent step halt
            fi
      - wait-on-circle-jobs:
          job-names: >
            desktop-gui-integration-tests-2x,
            desktop-gui-component-tests,
            cli-visual-tests,
            runner-integration-tests-chrome,
            reporter-integration-tests,
      - run: npx percy finalize --all

  cli-visual-tests:
    <<: *defaults
    parallelism: 1
    steps:
      - attach_workspace:
          at: ~/
      - check-conditional-ci
      - run: mkdir -p cli/visual-snapshots
      - run:
          command: node cli/bin/cypress info --dev | yarn --silent term-to-html | node scripts/sanitize --type cli-info > cli/visual-snapshots/cypress-info.html
          environment:
            FORCE_COLOR: 2
      - run:
          command: node cli/bin/cypress help | yarn --silent term-to-html > cli/visual-snapshots/cypress-help.html
          environment:
            FORCE_COLOR: 2
      - store_artifacts:
          path: cli/visual-snapshots
      - run:
          name: Upload CLI snapshots for diffing
          command: |
            PERCY_PARALLEL_NONCE=$CIRCLE_WORKFLOW_ID \
            PERCY_PARALLEL_TOTAL=-1 \
            yarn percy snapshot ./cli/visual-snapshots

  unit-tests:
    <<: *defaults
    parallelism: 1
    steps:
      - attach_workspace:
          at: ~/
      - check-conditional-ci
      # make sure mocha runs
      - run: yarn test-mocha
      # test binary build code
      - run: yarn test-scripts
      # make sure our snapshots are compared correctly
      - run: yarn test-mocha-snapshot
      # make sure packages with TypeScript can be transpiled to JS
      - run: yarn lerna run build-prod --stream
      # run unit tests from each individual package
      - run: yarn test
      - verify-mocha-results:
          expectedResultCount: 9
      - store_test_results:
          path: /tmp/cypress
      # CLI tests generate HTML files with sample CLI command output
      - store_artifacts:
          path: cli/test/html
      - store-npm-logs

  lint-types:
    <<: *defaults
    parallelism: 1
    steps:
      - attach_workspace:
          at: ~/
      - run:
          command: ls -la types
          working_directory: cli
      - run:
          command: ls -la chai
          working_directory: cli/types
      - run:
          name: "Lint types 🧹"
          command: yarn workspace cypress dtslint
      - run:
          name: "TypeScript check 🧩"
          command: yarn type-check --ignore-progress
      - store-npm-logs

  build-system-unit-tests:
    <<: *defaults
    parallelism: 1
    steps:
      - attach_workspace:
          at: ~/
      - check-conditional-ci
      - install-required-node
      - run:
          name: Mocha tests
          command: |
            . ./scripts/load-nvm.sh
            yarn test-mocha
      # test binary build code
      - run:
          name: Test scripts
          command: |
            . ./scripts/load-nvm.sh
            yarn test-scripts

  server-unit-tests:
    <<: *defaults
    parallelism: 1
    steps:
      - attach_workspace:
          at: ~/
      - check-conditional-ci
      - run: yarn test-unit --scope @packages/server
      - verify-mocha-results:
          expectedResultCount: 1
      - store_test_results:
          path: /tmp/cypress
      - store-npm-logs

  server-ct-unit-tests:
    <<: *defaults
    parallelism: 1
    steps:
      - attach_workspace:
          at: ~/
      - check-conditional-ci
      - run: yarn test-unit --scope @packages/server-ct
      - verify-mocha-results:
          expectedResultCount: 1
      - store_test_results:
          path: /tmp/cypress
      - store-npm-logs

  server-integration-tests:
    <<: *defaults
    parallelism: 1
    steps:
      - attach_workspace:
          at: ~/
      - check-conditional-ci
      - run: yarn test-integration --scope @packages/server
      - verify-mocha-results:
          expectedResultCount: 1
      - store_test_results:
          path: /tmp/cypress
      - store-npm-logs

  server-performance-tests:
    <<: *defaults
    steps:
      - attach_workspace:
          at: ~/
      - check-conditional-ci
      - run:
          command: yarn workspace @packages/server test-performance
      - verify-mocha-results:
          expectedResultCount: 1
      - store_test_results:
          path: /tmp/cypress
      - store_artifacts:
          path: /tmp/artifacts
      - store-npm-logs

  server-e2e-tests-chrome:
    <<: *defaults
    parallelism: 8
    steps:
      - run-e2e-tests:
          browser: chrome

  server-e2e-tests-electron:
    <<: *defaults
    parallelism: 8
    steps:
      - run-e2e-tests:
          browser: electron

  server-e2e-tests-firefox:
    <<: *defaults
    parallelism: 8
    steps:
      - run-e2e-tests:
          browser: firefox

  server-e2e-tests-non-root:
    <<: *defaults
    steps:
      - attach_workspace:
          at: ~/
      - run:
          command: yarn workspace @packages/server test ./test/e2e/non_root*spec* --browser electron
      - verify-mocha-results
      - store_test_results:
          path: /tmp/cypress
      - store_artifacts:
          path: /tmp/artifacts
      - store-npm-logs

  runner-integration-tests-chrome:
    <<: *defaults
    parallelism: 2
    steps:
      - run-runner-integration-tests:
          browser: chrome
          percy: true

  runner-integration-tests-firefox:
    <<: *defaults
    parallelism: 2
    steps:
      - run-runner-integration-tests:
          browser: firefox

  driver-integration-tests-chrome:
    <<: *defaults
    parallelism: 5
    steps:
      - run-driver-integration-tests:
          browser: chrome

  driver-integration-tests-firefox:
    <<: *defaults
    parallelism: 5
    steps:
      - run-driver-integration-tests:
          browser: firefox

  desktop-gui-integration-tests-2x:
    <<: *defaults
    parallelism: 2
    steps:
      - attach_workspace:
          at: ~/
      - check-conditional-ci
      - run:
          command: yarn build-prod
          working_directory: packages/desktop-gui
      - run:
          command: |
            CYPRESS_KONFIG_ENV=production \
            CYPRESS_RECORD_KEY=$PACKAGES_RECORD_KEY \
            PERCY_PARALLEL_NONCE=$CIRCLE_WORKFLOW_ID \
            PERCY_PARALLEL_TOTAL=-1 \
            yarn percy exec -- \
            yarn cypress:run --record --parallel --group 2x-desktop-gui
          working_directory: packages/desktop-gui
      - verify-mocha-results
      - store_test_results:
          path: /tmp/cypress
      - store_artifacts:
          path: /tmp/artifacts
      - store-npm-logs

  desktop-gui-component-tests:
    <<: *defaults
    parallelism: 1
    steps:
      - attach_workspace:
          at: ~/
      - check-conditional-ci
      - run:
          # builds JS and CSS, and we need the app CSS
          # to correctly apply component styles
          command: |
            yarn build-prod
            ls -la dist
          working_directory: packages/desktop-gui
      # for now, because we have baseUrl in cypress.json
      # we must start it, even if we don't use it for component tests
      # https://github.com/cypress-io/cypress/issues/7800
      - run:
          name: Unnecessary Desktop GUI server
          command: yarn start
          working_directory: packages/desktop-gui
          background: true
      - run:
          # will use PERCY_TOKEN environment variable if available
          command: |
            CYPRESS_KONFIG_ENV=production \
            PERCY_PARALLEL_NONCE=$CIRCLE_WORKFLOW_ID \
            PERCY_PARALLEL_TOTAL=-1 \
            yarn percy exec -- \
            yarn cypress:run --spec 'src/**/*_spec.jsx'
          working_directory: packages/desktop-gui
      - verify-mocha-results
      # we don't really need any artifacts - we are only interested in visual screenshots
      - store-npm-logs

  reporter-integration-tests:
    <<: *defaults
    steps:
      - attach_workspace:
          at: ~/
      - check-conditional-ci
      - run:
          command: yarn build-for-tests
          working_directory: packages/reporter
      - run:
          command: |
            CYPRESS_KONFIG_ENV=production \
            CYPRESS_RECORD_KEY=$PACKAGES_RECORD_KEY \
            PERCY_PARALLEL_NONCE=$CIRCLE_WORKFLOW_ID \
            PERCY_PARALLEL_TOTAL=-1 \
            yarn percy exec -- \
            yarn cypress:run --record --parallel --group reporter
          working_directory: packages/reporter
      - verify-mocha-results
      - store_test_results:
          path: /tmp/cypress
      - store_artifacts:
          path: /tmp/artifacts
      - store-npm-logs

  ui-components-integration-tests:
    <<: *defaults
    steps:
      - attach_workspace:
          at: ~/
      - check-conditional-ci
      - run:
          command: yarn build-for-tests
          working_directory: packages/ui-components
      - run:
          command: |
            CYPRESS_KONFIG_ENV=production \
            CYPRESS_RECORD_KEY=$PACKAGES_RECORD_KEY \
            yarn cypress:run --record --parallel --group ui-components
          working_directory: packages/ui-components
      - verify-mocha-results
      - store_test_results:
          path: /tmp/cypress
      - store_artifacts:
          path: /tmp/artifacts
      - store-npm-logs

  run-launcher:
    <<: *defaults
    steps:
      - attach_workspace:
          at: ~/
      - check-conditional-ci
      - run:
          command: node index.js
          working_directory: packages/launcher

  npm-webpack-preprocessor:
    <<: *defaults
    steps:
      - attach_workspace:
          at: ~/
      - check-conditional-ci
      - run:
          name: Build
          command: yarn workspace @cypress/webpack-preprocessor build
      - run:
          name: Run tests
          command: yarn workspace @cypress/webpack-preprocessor test
      - run:
          name: Test babelrc
          command: yarn test
          working_directory: npm/webpack-preprocessor/examples/use-babelrc
      - run:
          name: Build ts-loader
          command: yarn install
          working_directory: npm/webpack-preprocessor/examples/use-ts-loader
      - run:
          name: Types ts-loader
          command: yarn types
          working_directory: npm/webpack-preprocessor/examples/use-ts-loader
      - run:
          name: Test ts-loader
          command: yarn test
          working_directory: npm/webpack-preprocessor/examples/use-ts-loader
      - run:
          name: Start React app
          command: yarn start
          background: true
          working_directory: npm/webpack-preprocessor/examples/react-app
      - run:
          name: Test React app
          command: yarn test
          working_directory: npm/webpack-preprocessor/examples/react-app
      - store-npm-logs

  npm-webpack-dev-server:
    <<: *defaults
    steps:
      - attach_workspace:
          at: ~/
      - check-conditional-ci
      - run:
          name: Run tests
          command: yarn workspace @cypress/webpack-dev-server test

  npm-webpack-batteries-included-preprocessor:
    <<: *defaults
    steps:
      - attach_workspace:
          at: ~/
      - check-conditional-ci
      - run:
          name: Run tests
          command: yarn workspace @cypress/webpack-batteries-included-preprocessor test

  npm-vue:
    <<: *defaults
    steps:
      - attach_workspace:
          at: ~/
      - check-conditional-ci
      - run:
          name: Build
          command: yarn workspace @cypress/vue build
      - run:
          name: Run tests
          command: yarn test
          working_directory: npm/vue
      - store-npm-logs

  npm-react:
    <<: *defaults
    steps:
      - attach_workspace:
          at: ~/
      - check-conditional-ci
      - run:
          name: Build
          command: yarn workspace @cypress/react build
      - run:
          name: Run tests
          command: yarn workspace @cypress/react test
      - store-npm-logs
      - persist_to_workspace:
          root: ~/
          paths: cypress/npm/react

  npm-react-e2e-example:
    <<: *defaults
    description: Run react component testing end-to-end examples
    parameters:
      executor:
        description: Executor name to use
        type: executor
        default: cy-doc
      path:
        description: relative to npm/react path of example
        type: string
    steps:
      - attach_workspace:
          at: ~/
      - check-conditional-ci
      - restore_cache:
          name: Restore Cache
          keys:
            - yarn-packages-{{ checksum "npm/react/<<parameters.path>>/yarn.lock" }}
      - run:
          name: Install Dependencies
          command: yarn install --frozen-lockfile
          working_directory: npm/react/<<parameters.path>>
      - save_cache:
          name: Save Cache
          key: yarn-packages-{{ checksum "npm/react/<<parameters.path>>/yarn.lock" }}
          paths:
            - ~/.cache
      - run:
          name: Run e2e example tests
          command: yarn test
          working_directory: npm/react/<<parameters.path>>

  npm-eslint-plugin-dev:
    <<: *defaults
    steps:
      - attach_workspace:
          at: ~/
      - check-conditional-ci
      - run:
          name: Run tests
          command: yarn workspace @cypress/eslint-plugin-dev test

  npm-release:
    <<: *defaults
    steps:
      - attach_workspace:
          at: ~/
      - run:
          name: Release packages
          command: yarn npm-release

  create-build-artifacts:
    <<: *defaults
    shell: /bin/bash --login
    steps:
      - attach_workspace:
          at: ~/
      - check-conditional-ci
      - build-binary
      - build-npm-package
      - run:
          name: Check current branch to persist artifacts
          command: |
            if [[ "$CIRCLE_BRANCH" != "develop" && "$CIRCLE_BRANCH" != "combine-artifact-steps" ]]; then
              echo "Not uploading artifacts or posting install comment for this branch."
              circleci-agent step halt
            fi
      - upload-binary
      - upload-npm-package
      - post-install-comment

  test-kitchensink:
    <<: *defaults
    steps:
      - clone-repo-and-checkout-release-branch:
          repo: cypress-example-kitchensink
      - install-required-node
      - run:
          name: Install prod dependencies
          command: yarn --production
          working_directory: /tmp/cypress-example-kitchensink
      - run:
          name: Example server
          command: yarn start
          working_directory: /tmp/cypress-example-kitchensink
          background: true
      - run:
          name: Run Kitchensink example project
          command: |
            . ./scripts/load-nvm.sh
            yarn cypress:run --project /tmp/cypress-example-kitchensink
      - store_artifacts:
          path: /tmp/cypress-example-kitchensink/cypress/screenshots
      - store_artifacts:
          path: /tmp/cypress-example-kitchensink/cypress/videos
      - store-npm-logs

  "test-kitchensink-against-staging":
    <<: *defaults
    steps:
      - clone-repo-and-checkout-release-branch:
          repo: cypress-example-kitchensink
      - run:
          name: Install prod dependencies
          command: yarn --production
          working_directory: /tmp/cypress-example-kitchensink
      - run:
          name: Example server
          command: yarn start
          working_directory: /tmp/cypress-example-kitchensink
          background: true
      - run:
          name: Run Kitchensink example project
          command: |
            CYPRESS_PROJECT_ID=$TEST_KITCHENSINK_PROJECT_ID \
            CYPRESS_RECORD_KEY=$TEST_KITCHENSINK_RECORD_KEY \
            CYPRESS_INTERNAL_ENV=staging \
            CYPRESS_video=false \
            yarn cypress:run --project /tmp/cypress-example-kitchensink --record
      - store-npm-logs

  "test-against-staging":
    <<: *defaults
    steps:
      - clone-repo-and-checkout-release-branch:
          repo: cypress-test-tiny
      - run:
          name: Run test project
          command: |
            CYPRESS_PROJECT_ID=$TEST_TINY_PROJECT_ID \
            CYPRESS_RECORD_KEY=$TEST_TINY_RECORD_KEY \
            CYPRESS_INTERNAL_ENV=staging \
            yarn cypress:run --project /tmp/cypress-test-tiny --record
      - store-npm-logs

  "test-binary-and-npm-against-other-projects":
    <<: *defaults
    steps:
      # needs uploaded NPM and test binary
      - attach_workspace:
          at: ~/
      - check-conditional-ci
      - run: ls -la
      # make sure JSON files with uploaded urls are present
      - run: ls -la binary-url.json npm-package-url.json
      - run: cat binary-url.json
      - run: cat npm-package-url.json
      - run: mkdir /tmp/testing
      - run:
          name: create dummy package
          working_directory: /tmp/testing
          command: npm init -y
      - run:
          # install NPM from unique urls
          name: Install Cypress
          command: |
            node scripts/test-unique-npm-and-binary.js \
              --npm npm-package-url.json \
              --binary binary-url.json \
              --cwd /tmp/testing
      - run:
          name: Verify Cypress binary
          working_directory: /tmp/testing
          command: $(yarn bin)/cypress verify
      - run:
          name: Running other test projects with new NPM package and binary
          command: |
            node scripts/test-other-projects.js \
              --npm npm-package-url.json \
              --binary binary-url.json \
              --provider circle
      - store-npm-logs

  "test-npm-module-and-verify-binary":
    <<: *defaults
    steps:
      - attach_workspace:
          at: ~/
      - check-conditional-ci
      # make sure we have cypress.zip received
      - run: ls -l
      - run: ls -l cypress.zip cypress.tgz
      - run: mkdir test-binary
      - run:
          name: Create new NPM package
          working_directory: test-binary
          command: npm init -y
      - run:
          # install NPM from built NPM package folder
          name: Install Cypress
          working_directory: test-binary
          # force installing the freshly built binary
          command: CYPRESS_INSTALL_BINARY=/root/cypress/cypress.zip npm i /root/cypress/cypress.tgz
      - run:
          name: Cypress version
          working_directory: test-binary
          command: $(yarn bin)/cypress version
      - run:
          name: Verify Cypress binary
          working_directory: test-binary
          command: $(yarn bin)/cypress verify
      - run:
          name: Cypress help
          working_directory: test-binary
          command: $(yarn bin)/cypress help
      - run:
          name: Cypress info
          working_directory: test-binary
          command: $(yarn bin)/cypress info
      - store-npm-logs

  test-npm-module-on-minimum-node-version:
    <<: *defaults
    docker:
      - image: cypress/base:10.0.0
    steps:
      - attach_workspace:
          at: ~/
      - check-conditional-ci
      # make sure we have cypress.zip received
      - run: ls -l
      - run: ls -l cypress.zip cypress.tgz
      - run: mkdir test-binary
      - run: node --version
      - run: npm --version
      - run:
          name: Create new NPM package
          working_directory: test-binary
          command: npm init -y
      - run:
          name: Install Cypress
          working_directory: test-binary
          command: CYPRESS_INSTALL_BINARY=/root/cypress/cypress.zip npm install /root/cypress/cypress.tgz
      - run:
          name: Verify Cypress binary
          working_directory: test-binary
          command: $(npm bin)/cypress verify
      - run:
          name: Print Cypress version
          working_directory: test-binary
          command: $(npm bin)/cypress version
      - run:
          name: Cypress info
          working_directory: test-binary
          command: $(npm bin)/cypress info

  test-types-cypress-and-jest:
    parameters:
      executor:
        description: Executor name to use
        type: executor
        default: cy-doc
      wd:
        description: Working directory, should be OUTSIDE cypress monorepo folder
        type: string
        default: /root/test-cypress-and-jest
    <<: *defaults
    steps:
      - attach_workspace:
          at: ~/
      - check-conditional-ci
      # make sure we have cypress.zip received
      - run: ls -l
      - run: ls -l cypress.zip cypress.tgz
      - run: mkdir <<parameters.wd>>
      - run: node --version
      - run: npm --version
      - run:
          name: Create new NPM package ⚗️
          working_directory: <<parameters.wd>>
          command: npm init -y
      - run:
          name: Install dependencies 📦
          working_directory: <<parameters.wd>>
          environment:
            CYPRESS_INSTALL_BINARY: /root/cypress/cypress.zip
          # let's install Cypress, Jest and any other package that might conflict
          # https://github.com/cypress-io/cypress/issues/6690
          command: |
            npm install /root/cypress/cypress.tgz \
              typescript jest @types/jest enzyme @types/enzyme
      - run:
          name: Test types clash ⚔️
          working_directory: <<parameters.wd>>
          command: |
            echo "console.log('hello world')" > hello.ts
            npx tsc hello.ts --noEmit

  # testing scaffolding examples and running them
  # against example.cypress.io
  test-cypress-scaffold:
    parameters:
      executor:
        description: Executor name to use
        type: executor
        default: cy-doc
      wd:
        description: Working directory, should be OUTSIDE cypress monorepo folder
        type: string
        default: /root/test-scaffold
    <<: *defaults
    steps:
      - attach_workspace:
          at: ~/
      - check-conditional-ci
      # make sure we have cypress.zip received
      - run: ls -l
      - run: ls -l cypress.zip cypress.tgz
      - run: mkdir <<parameters.wd>>
      - run: node --version
      - run: npm --version
      - run:
          name: Create new NPM package ⚗️
          working_directory: <<parameters.wd>>
          command: npm init -y
      - run:
          name: Install dependencies 📦
          working_directory: <<parameters.wd>>
          environment:
            CYPRESS_INSTALL_BINARY: /root/cypress/cypress.zip
          # let's install Cypress, Jest and any other package that might conflict
          # https://github.com/cypress-io/cypress/issues/6690
          command: |
            npm install /root/cypress/cypress.tgz \
              typescript jest @types/jest enzyme @types/enzyme
      - run:
          name: Scaffold and test examples 🏗
          working_directory: <<parameters.wd>>
          environment:
            CYPRESS_INTERNAL_FORCE_SCAFFOLD: "1"
          command: |
            echo '{}' > cypress.json
            npx cypress run

  test-full-typescript-project:
    parameters:
      executor:
        description: Executor name to use
        type: executor
        default: cy-doc
      wd:
        description: Working directory, should be OUTSIDE cypress monorepo folder
        type: string
        default: /root/test-full-typescript
    <<: *defaults
    steps:
      - attach_workspace:
          at: ~/
      - check-conditional-ci
      # make sure we have cypress.zip received
      - run: ls -l
      - run: ls -l cypress.zip cypress.tgz
      - run: mkdir <<parameters.wd>>
      - run: node --version
      - run: npm --version
      - run:
          name: Create new NPM package ⚗️
          working_directory: <<parameters.wd>>
          command: npm init -y
      - run:
          name: Install dependencies 📦
          working_directory: <<parameters.wd>>
          environment:
            CYPRESS_INSTALL_BINARY: /root/cypress/cypress.zip
          command: |
            npm install /root/cypress/cypress.tgz typescript
      - run:
          name: Scaffold full TypeScript project 🏗
          working_directory: <<parameters.wd>>
          command: npx @bahmutov/cly@1 init --typescript
      - run:
          name: Run project tests 🗳
          working_directory: <<parameters.wd>>
          command: npx cypress run

  # install NPM + binary zip and run against staging API
  "test-binary-against-staging":
    <<: *defaults
    steps:
      - attach_workspace:
          at: ~/
      - check-conditional-ci
      - run: ls -l
      # make sure we have the binary and NPM package
      - run: ls -l cypress.zip cypress.tgz
      - clone-repo-and-checkout-release-branch:
          repo: cypress-test-tiny
      - run:
          name: Install Cypress
          working_directory: /tmp/cypress-test-tiny
          # force installing the freshly built binary
          command: CYPRESS_INSTALL_BINARY=~/cypress/cypress.zip npm i ~/cypress/cypress.tgz
      - run:
          name: Run test project
          working_directory: /tmp/cypress-test-tiny
          command: |
            CYPRESS_PROJECT_ID=$TEST_TINY_PROJECT_ID \
            CYPRESS_RECORD_KEY=$TEST_TINY_RECORD_KEY \
            CYPRESS_INTERNAL_ENV=staging \
            $(yarn bin)/cypress run --record
      - store-npm-logs

  "test-binary-against-recipes-firefox":
    <<: *defaults
    steps:
      - test-binary-against-repo:
          repo: cypress-example-recipes
          command: npm run test:ci:firefox

  # This is a special job. It allows you to test the current
  # built test runner against a pull request in the repo
  # cypress-example-recipes.
  # Imagine you are working on a feature and want to show / test a recipe
  # You would need to run the built test runner before release
  # against a PR that cannot be merged until the new version
  # of the test runner is released.
  # Use:
  #   specify pull request number
  #   and the recipe folder
  test-binary-against-recipe-pull-request:
    <<: *defaults
    steps:
      # test a specific pull request by number from cypress-example-recipes
      - test-binary-against-repo:
          repo: cypress-example-recipes
          command: npm run test:ci
          pull_request_id: 515
          folder: examples/fundamentals__typescript
      - test-binary-against-repo:
          repo: cypress-example-recipes
          command: npm test
          pull_request_id: 513
          folder: examples/fundamentals__module-api-wrap

  "test-binary-against-kitchensink":
    <<: *defaults
    steps:
      - test-binary-against-repo:
          repo: cypress-example-kitchensink
          browser: "electron"

  test-binary-against-awesome-typescript-loader:
    <<: *defaults
    steps:
      - test-binary-against-repo:
          repo: cypress-test-awesome-typescript-loader
          browser: "electron"

  "test-binary-against-kitchensink-firefox":
    <<: *defaults
    steps:
      - test-binary-against-repo:
          repo: cypress-example-kitchensink
          browser: firefox

  "test-binary-against-kitchensink-chrome":
    <<: *defaults
    steps:
      - test-binary-against-repo:
          repo: cypress-example-kitchensink
          browser: chrome

  "test-binary-against-todomvc-firefox":
    <<: *defaults
    steps:
      - test-binary-against-repo:
          repo: cypress-example-todomvc
          browser: firefox

  "test-binary-against-documentation-firefox":
    <<: *defaults
    steps:
      - test-binary-against-repo:
          repo: cypress-documentation
          browser: firefox
          command: "npm run cypress:run"
          wait-on: http://localhost:2222

  "test-binary-against-realworld-firefox":
    <<: *defaults
    steps:
      - test-binary-against-repo:
          repo: cypress-example-realworld
          browser: firefox
          command: "npm run cypress:run"

  "test-binary-against-api-testing-firefox":
    <<: *defaults
    steps:
      - test-binary-against-repo:
          repo: cypress-example-api-testing
          browser: firefox
          command: "npm run cy:run"

  "test-binary-against-piechopper-firefox":
    <<: *defaults
    steps:
      - test-binary-against-repo:
          repo: cypress-example-piechopper
          browser: firefox
          command: "npm run cypress:run"

  "test-binary-against-cypress-realworld-app":
    <<: *defaults
    steps:
      - test-binary-against-repo:
          repo: cypress-realworld-app
          browser: chrome
          server-start-command: "npm run start:ci"
          command: "npm run cypress:run"
          wait-on: http://localhost:3000

  test-binary-as-specific-user:
    <<: *defaults
    steps:
      - attach_workspace:
          at: ~/
      - check-conditional-ci
      # the user should be "node"
      - run: whoami
      - run: pwd
      # prints the current user's effective user id
      # for root it is 0
      # for other users it is a positive integer
      - run: node -e 'console.log(process.geteuid())'
      # make sure the binary and NPM package files are present
      - run: ls -l
      - run: ls -l cypress.zip cypress.tgz
      - run: mkdir test-binary
      - run:
          name: Create new NPM package
          working_directory: test-binary
          command: npm init -y
      - run:
          # install NPM from built NPM package folder
          name: Install Cypress
          working_directory: test-binary
          # force installing the freshly built binary
          command: CYPRESS_INSTALL_BINARY=~/cypress/cypress.zip npm i ~/cypress/cypress.tgz
      - run:
          name: Cypress help
          working_directory: test-binary
          command: $(yarn bin)/cypress help
      - run:
          name: Cypress info
          working_directory: test-binary
          command: $(yarn bin)/cypress info
      - run:
          name: Add Cypress demo
          working_directory: test-binary
          command: npx @bahmutov/cly init
      - run:
          name: Verify Cypress binary
          working_directory: test-binary
          command: DEBUG=cypress:cli $(yarn bin)/cypress verify
      - run:
          name: Run Cypress binary
          working_directory: test-binary
          command: DEBUG=cypress:cli $(yarn bin)/cypress run
      - store-npm-logs

linux-workflow: &linux-workflow
  jobs:
    - build
    - lint:
        name: Linux lint
        requires:
          - build
    - list-changed-packages:
        requires:
          - build
    - percy-finalize:
        context: test-runner:poll-circle-workflow
        required_env_var: PERCY_TOKEN # skips job if not defined (external PR)
        requires:
          - build
    - lint-types:
        requires:
          - build
    # unit, integration and e2e tests
    - cli-visual-tests:
        requires:
          - build
    - build-system-unit-tests:
        requires:
          - build
    - unit-tests:
        requires:
          - build
    - server-unit-tests:
        requires:
          - build
    - server-integration-tests:
        requires:
          - build
    - server-performance-tests:
        requires:
          - build
    - server-e2e-tests-chrome:
        requires:
          - build
    - server-e2e-tests-electron:
        requires:
          - build
    - server-e2e-tests-firefox:
        requires:
          - build
    - server-e2e-tests-non-root:
        executor: non-root-docker-user
        requires:
          - build
    - driver-integration-tests-chrome:
        requires:
          - build
    - driver-integration-tests-firefox:
        requires:
          - build
    - runner-integration-tests-chrome:
        requires:
          - build
    - runner-integration-tests-firefox:
        requires:
          - build

    ## TODO: add these back in when flaky tests are fixed
    # - driver-integration-tests-electron:
    #     requires:
    #       - build
    - desktop-gui-integration-tests-2x:
        requires:
          - build
    - desktop-gui-component-tests:
        requires:
          - build
    - reporter-integration-tests:
        requires:
          - build
    - ui-components-integration-tests:
        requires:
          - build
    - run-launcher:
        requires:
          - build

    - npm-webpack-dev-server:
        requires:
          - build
    - npm-webpack-preprocessor:
        requires:
          - build
    - npm-webpack-batteries-included-preprocessor:
        requires:
          - build
    - npm-vue:
        requires:
          - build
    - npm-react:
        requires:
          - build
    # Run tests for end-to-end react component tests examples
    - npm-react-e2e-example:
        name: npm-react-axe
        path: examples/a11y
        requires:
          - npm-react
    - npm-react-e2e-example:
        name: npm-react-next
        path: examples/nextjs
        requires:
          - npm-react
    - npm-react-e2e-example:
        name: npm-react-cra
        path: examples/react-scripts
        requires:
          - npm-react
    - npm-react-e2e-example:
        name: npm-react-cra-folder
        path: examples/react-scripts-folder
        requires:
          - npm-react
    - npm-react-e2e-example:
        name: npm-react-rollup
        path: examples/rollup
        requires:
          - npm-react
    - npm-react-e2e-example:
        name: npm-react-sass-ts
        path: examples/sass-and-ts
        requires:
          - npm-react
    - npm-react-e2e-example:
        name: npm-react-snapshots
        path: examples/snapshots
        requires:
          - npm-react
    - npm-react-e2e-example:
        name: npm-react-tailwind
        path: examples/tailwind
        requires:
          - npm-react
    # Requires Applitools key in the env
    # - npm-react-e2e-example:
    #     name: React + Applitools component testing
    #     path: examples/visual-testing-with-applitools
    #     requires:
    #       - npm-react
    - npm-react-e2e-example:
        name: npm-react-percy
        path: examples/visual-testing-with-percy
        requires:
          - npm-react
    # Requires Happo api key in the env vars
    # - npm-react-e2e-example:
    #     name: React + Happo component testing
    #     path: examples/visual-testing-with-happo
    #     requires:
    #       - npm-react
    - npm-react-e2e-example:
        name: npm-react-webpack-file
        path: examples/webpack-file
        requires:
          - npm-react
    - npm-react-e2e-example:
        name: npm-react-webpack-options
        path: examples/webpack-options
        requires:
          - npm-react

    - npm-eslint-plugin-dev:
        requires:
          - build

    - npm-release:
        requires:
          - build

    # various testing scenarios, like building full binary
    # and testing it on a real project
    - test-against-staging:
        context: test-runner:record-tests
        filters:
          branches:
            only:
              - develop
<<<<<<< HEAD
              - combine-artifact-steps
=======
              - v6.0-release
              - feat/component-testing
              - sem-next-ver
>>>>>>> af26fbeb
        requires:
          - build
    - test-kitchensink:
        requires:
          - build
        filters:
          branches:
            ignore:
              ## TODO: remove this upon merging the PR
              - rename-blacklisthosts
              - pull/7622
    - test-kitchensink-against-staging:
        context: test-runner:record-tests
        filters:
          branches:
            only:
              - develop
<<<<<<< HEAD
              - combine-artifact-steps
        requires:
          - build
    - create-build-artifacts:
        context: 
          - test-runner:upload
          - test-runner:commit-status-checks
        requires:
          - build
=======
              - v6.0-release
              - feat/component-testing
              - sem-next-ver
        requires:
          - build
    - build-npm-package:
        requires:
          - build
    - upload-npm-package:
        context: test-runner:upload
        filters:
          branches:
            only:
              - develop
              - v6.0-release
              - feat/component-testing
              - sem-next-ver
        requires:
          - build-npm-package
    - build-binary:
        requires:
          - build
    - upload-binary:
        context: test-runner:upload
        filters:
          branches:
            only:
              - develop
              - v6.0-release
              - feat/component-testing
              - sem-next-ver
        requires:
          - build-binary
>>>>>>> af26fbeb
    - test-npm-module-on-minimum-node-version:
        requires:
          - create-build-artifacts
    - test-types-cypress-and-jest:
        requires:
          - create-build-artifacts
    - test-cypress-scaffold:
        requires:
          - create-build-artifacts
    - test-full-typescript-project:
        requires:
          - create-build-artifacts
    - test-binary-against-kitchensink:
        requires:
          - create-build-artifacts
        filters:
          branches:
            ignore:
              ## TODO: remove this upon merging the PR
              - rename-blacklisthosts
              - pull/7622
    # when working on a feature or a fix,
    # you are probably working in a branch
    # and you want to run a specific PR in the cypress-example-recipes
    # against this branch. This workflow job includes
    # the job but only when it runs on specific branch
    # DO NOT DELETE THIS JOB BEFORE MERGING TO DEVELOP
    # on "develop" this branch will be ignored anyway
    # and someone else might use this job definition for another
    # feature branch and would just update the branch filter
    - test-binary-against-recipe-pull-request:
        name: Test cypress run parsing
        filters:
          branches:
            only:
              - cli-to-module-api-7760
        requires:
          - create-build-artifacts
    - test-binary-against-awesome-typescript-loader:
        requires:
<<<<<<< HEAD
          - create-build-artifacts
=======
          - build-binary
          - build-npm-package
    - post-pre-release-install-comment:
        context: test-runner:commit-status-checks
        filters:
          branches:
            only:
              - develop
              - v6.0-release
              - feat/component-testing
              - sem-next-ver
        requires:
          - upload-npm-package
          - upload-binary
>>>>>>> af26fbeb
    - test-binary-and-npm-against-other-projects:
        context: test-runner:trigger-test-jobs
        filters:
          branches:
            only:
              - develop
<<<<<<< HEAD
              - combine-artifact-steps
=======
              - v6.0-release
              - feat/component-testing
              - sem-next-ver
>>>>>>> af26fbeb
        requires:
          - create-build-artifacts
    - test-npm-module-and-verify-binary:
        filters:
          branches:
            only:
              - develop
<<<<<<< HEAD
              - combine-artifact-steps
=======
              - v6.0-release
              - feat/component-testing
              - sem-next-ver
>>>>>>> af26fbeb
        requires:
          - create-build-artifacts
    - test-binary-against-staging:
        context: test-runner:record-tests
        filters:
          branches:
            only:
              - develop
<<<<<<< HEAD
              - combine-artifact-steps
=======
              - v6.0-release
              - feat/component-testing
              - sem-next-ver
>>>>>>> af26fbeb
        requires:
          - create-build-artifacts

    - test-binary-against-recipes-firefox:
        <<: *testBinaryFirefox
    - test-binary-against-kitchensink-firefox:
        <<: *testBinaryFirefox
    - test-binary-against-kitchensink-chrome:
        <<: *testBinaryFirefox
    - test-binary-against-todomvc-firefox:
        <<: *testBinaryFirefox
    - test-binary-against-documentation-firefox:
        <<: *testBinaryFirefox
    - test-binary-against-api-testing-firefox:
        <<: *testBinaryFirefox
    - test-binary-against-realworld-firefox:
        <<: *testBinaryFirefox
    - test-binary-against-piechopper-firefox:
        <<: *testBinaryFirefox
    - test-binary-against-cypress-realworld-app:
        filters:
          branches:
            only:
              - develop
<<<<<<< HEAD
              - combine-artifact-steps
=======
              - v6.0-release
              - feat/component-testing
              - sem-next-ver
>>>>>>> af26fbeb
        requires:
          - create-build-artifacts

    - test-binary-as-specific-user:
        name: "test binary as a non-root user"
        executor: non-root-docker-user
        requires:
          - create-build-artifacts
    - test-binary-as-specific-user:
        name: "test binary as a root user"
        requires:
          - create-build-artifacts

mac-workflow: &mac-workflow
  jobs:
    - build:
        name: darwin-build
        executor: mac
        <<: *macBuildFilters

    - lint:
        name: darwin-lint
        executor: mac
        <<: *macBuildFilters
        requires:
          - darwin-build

    - build-system-unit-tests:
        name: darwin-build-system-unit-tests
        executor: mac
        requires:
          - darwin-build
        <<: *macBuildFilters

    # maybe run all unit tests?

    - create-build-artifacts:
        name: darwin-create-build-artifacts
        context: 
          - test-runner:sign-mac-binary
          - test-runner:upload
          - test-runner:commit-status-checks
        executor: mac
        <<: *macBuildFilters
        requires:
          - darwin-build

    - test-kitchensink:
        name: darwin-test-kitchensink
        executor: mac
        <<: *macBuildFilters
        requires:
          - darwin-build

    - test-binary-against-kitchensink:
        name: darwin-test-binary-against-kitchensink
        executor: mac
        <<: *macBuildFilters
        requires:
          - darwin-create-build-artifacts

    - test-binary-against-staging:
        context: test-runner:record-tests
<<<<<<< HEAD
        name: darwin-test-binary-against-staging
=======
        name: Test Mac binary against staging
        executor: mac
        filters:
          branches:
            only:
              - develop
              - v6.0-release
              - feat/component-testing
              - sem-next-ver
        requires:
          - Mac NPM package
          - Mac binary

    - post-pre-release-install-comment:
        context: test-runner:commit-status-checks
        name: Post Mac pre-release install comment
>>>>>>> af26fbeb
        executor: mac
        filters:
          branches:
            only:
              - develop
<<<<<<< HEAD
              - combine-artifact-steps
=======
              - v6.0-release
              - feat/component-testing
              - sem-next-ver
>>>>>>> af26fbeb
        requires:
          - darwin-create-build-artifacts

    - test-binary-and-npm-against-other-projects:
        context: test-runner:trigger-test-jobs
        name: darwin-test-binary-and-npm-against-other-projects
        executor: mac
        filters:
          branches:
            only:
              - develop
<<<<<<< HEAD
              - combine-artifact-steps
=======
              - v6.0-release
              - feat/component-testing
              - sem-next-ver
>>>>>>> af26fbeb
        requires:
          - darwin-create-build-artifacts

workflows:
  linux:
    <<: *linux-workflow
  mac:
    <<: *mac-workflow<|MERGE_RESOLUTION|>--- conflicted
+++ resolved
@@ -8,15 +8,8 @@
     branches:
       only:
         - develop
-<<<<<<< HEAD
         - combine-artifact-steps
         - include-electron-node-version
-=======
-        - v6.0-release
-        - feat/component-testing
-        - include-electron-node-version
-        - sem-next-ver
->>>>>>> af26fbeb
 
 defaults: &defaults
   parallelism: 1
@@ -43,13 +36,7 @@
     branches:
       only:
         - develop
-<<<<<<< HEAD
         - combine-artifact-steps
-=======
-        - v6.0-release
-        - feat/component-testing
-        - sem-next-ver
->>>>>>> af26fbeb
   requires:
     - create-build-artifacts
 
@@ -1832,13 +1819,7 @@
           branches:
             only:
               - develop
-<<<<<<< HEAD
               - combine-artifact-steps
-=======
-              - v6.0-release
-              - feat/component-testing
-              - sem-next-ver
->>>>>>> af26fbeb
         requires:
           - build
     - test-kitchensink:
@@ -1856,7 +1837,6 @@
           branches:
             only:
               - develop
-<<<<<<< HEAD
               - combine-artifact-steps
         requires:
           - build
@@ -1866,41 +1846,6 @@
           - test-runner:commit-status-checks
         requires:
           - build
-=======
-              - v6.0-release
-              - feat/component-testing
-              - sem-next-ver
-        requires:
-          - build
-    - build-npm-package:
-        requires:
-          - build
-    - upload-npm-package:
-        context: test-runner:upload
-        filters:
-          branches:
-            only:
-              - develop
-              - v6.0-release
-              - feat/component-testing
-              - sem-next-ver
-        requires:
-          - build-npm-package
-    - build-binary:
-        requires:
-          - build
-    - upload-binary:
-        context: test-runner:upload
-        filters:
-          branches:
-            only:
-              - develop
-              - v6.0-release
-              - feat/component-testing
-              - sem-next-ver
-        requires:
-          - build-binary
->>>>>>> af26fbeb
     - test-npm-module-on-minimum-node-version:
         requires:
           - create-build-artifacts
@@ -1941,37 +1886,14 @@
           - create-build-artifacts
     - test-binary-against-awesome-typescript-loader:
         requires:
-<<<<<<< HEAD
           - create-build-artifacts
-=======
-          - build-binary
-          - build-npm-package
-    - post-pre-release-install-comment:
-        context: test-runner:commit-status-checks
-        filters:
-          branches:
-            only:
-              - develop
-              - v6.0-release
-              - feat/component-testing
-              - sem-next-ver
-        requires:
-          - upload-npm-package
-          - upload-binary
->>>>>>> af26fbeb
     - test-binary-and-npm-against-other-projects:
         context: test-runner:trigger-test-jobs
         filters:
           branches:
             only:
               - develop
-<<<<<<< HEAD
               - combine-artifact-steps
-=======
-              - v6.0-release
-              - feat/component-testing
-              - sem-next-ver
->>>>>>> af26fbeb
         requires:
           - create-build-artifacts
     - test-npm-module-and-verify-binary:
@@ -1979,13 +1901,7 @@
           branches:
             only:
               - develop
-<<<<<<< HEAD
               - combine-artifact-steps
-=======
-              - v6.0-release
-              - feat/component-testing
-              - sem-next-ver
->>>>>>> af26fbeb
         requires:
           - create-build-artifacts
     - test-binary-against-staging:
@@ -1994,13 +1910,7 @@
           branches:
             only:
               - develop
-<<<<<<< HEAD
               - combine-artifact-steps
-=======
-              - v6.0-release
-              - feat/component-testing
-              - sem-next-ver
->>>>>>> af26fbeb
         requires:
           - create-build-artifacts
 
@@ -2025,13 +1935,7 @@
           branches:
             only:
               - develop
-<<<<<<< HEAD
               - combine-artifact-steps
-=======
-              - v6.0-release
-              - feat/component-testing
-              - sem-next-ver
->>>>>>> af26fbeb
         requires:
           - create-build-artifacts
 
@@ -2095,38 +1999,13 @@
 
     - test-binary-against-staging:
         context: test-runner:record-tests
-<<<<<<< HEAD
         name: darwin-test-binary-against-staging
-=======
-        name: Test Mac binary against staging
         executor: mac
         filters:
           branches:
             only:
               - develop
-              - v6.0-release
-              - feat/component-testing
-              - sem-next-ver
-        requires:
-          - Mac NPM package
-          - Mac binary
-
-    - post-pre-release-install-comment:
-        context: test-runner:commit-status-checks
-        name: Post Mac pre-release install comment
->>>>>>> af26fbeb
-        executor: mac
-        filters:
-          branches:
-            only:
-              - develop
-<<<<<<< HEAD
               - combine-artifact-steps
-=======
-              - v6.0-release
-              - feat/component-testing
-              - sem-next-ver
->>>>>>> af26fbeb
         requires:
           - darwin-create-build-artifacts
 
@@ -2138,13 +2017,7 @@
           branches:
             only:
               - develop
-<<<<<<< HEAD
               - combine-artifact-steps
-=======
-              - v6.0-release
-              - feat/component-testing
-              - sem-next-ver
->>>>>>> af26fbeb
         requires:
           - darwin-create-build-artifacts
 
