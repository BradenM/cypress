version: 2.1

defaults: &defaults
  parallelism: 1
  working_directory: ~/cypress
  parameters:
    executor:
      type: executor
      default: cy-doc
  executor: <<parameters.executor>>
  environment:
    ## set specific timezone
    TZ: "/usr/share/zoneinfo/America/New_York"

    ## store artifacts here
    CIRCLE_ARTIFACTS: /tmp/artifacts

    ## set so that e2e tests are consistent
    COLUMNS: 100
    LINES: 24

executors:
  # the Docker image with Cypress dependencies and Chrome browser
  cy-doc:
    docker:
<<<<<<< HEAD
      - image: cypress/browsers:chrome69
=======
      - image: cypress/browsers:node8.9.3-chrome73
>>>>>>> f679ced9
    environment:
      PLATFORM: linux

  # executor to run on Mac OS
  # https://circleci.com/docs/2.0/executor-types/#using-macos
  # https://circleci.com/docs/2.0/testing-ios/#supported-xcode-versions
  mac:
    macos:
      xcode: "10.1.0"
    environment:
      PLATFORM: mac

jobs:
  ## code checkout and NPM installs
  build:
    <<: *defaults
    steps:
      - checkout
      - run:
          name: Print working folder
          command: echo $PWD
      - run:
          name: print global NPM cache path
          command: echo $(npm -g bin)
      - run:
          name: print Node version
          command: node -v
      - run:
          name: print NPM version
          command: npm -v
      - run: npm run check-node-version

      ## make sure the TERM is set to 'xterm' in node (Linux only)
      ## else colors (and tests) will fail
      ## See the following information
      ##   * http://andykdocs.de/development/Docker/Fixing+the+Docker+TERM+variable+issue
      ##   * https://unix.stackexchange.com/questions/43945/whats-the-difference-between-various-term-variables
      - run: npm run check-terminal

      # need to restore a separate cache for each package.json
      - restore_cache:
          key: v8-{{ arch }}-{{ .Branch }}-cli-deps
      - restore_cache:
          key: v5-{{ arch }}-{{ .Branch }}-root-deps
      - restore_cache:
          key: v5-{{ arch }}-{{ .Branch }}-deps-coffee
      - restore_cache:
          key: v5-{{ arch }}-{{ .Branch }}-deps-desktop-gui
      - restore_cache:
          key: v6-{{ arch }}-{{ .Branch }}-deps-driver
      - restore_cache:
          key: v5-{{ arch }}-{{ .Branch }}-deps-example
      - restore_cache:
          key: v7-{{ arch }}-{{ .Branch }}-deps-electron
      - restore_cache:
          key: v5-{{ arch }}-{{ .Branch }}-deps-extension
      - restore_cache:
          key: v5-{{ arch }}-{{ .Branch }}-deps-https-proxy
      - restore_cache:
          key: v5-{{ arch }}-{{ .Branch }}-deps-launcher
      - restore_cache:
          key: v1-{{ arch }}-{{ .Branch }}-deps-network
      - restore_cache:
          key: v8-{{ arch }}-{{ .Branch }}-deps-reporter
      - restore_cache:
          key: v8-{{ arch }}-{{ .Branch }}-deps-runner
      - restore_cache:
          key: v8-{{ arch }}-{{ .Branch }}-deps-server
      - restore_cache:
          key: v5-{{ arch }}-{{ .Branch }}-deps-socket
      - restore_cache:
          key: v5-{{ arch }}-{{ .Branch }}-deps-static
      - restore_cache:
          key: v5-{{ arch }}-{{ .Branch }}-deps-ts

      # show what is already cached globally
      - run: ls $(npm -g bin)
      - run: ls $(npm -g bin)/../lib/node_modules

      # only installs the root dependencies, without going into packages
      # via postinstall script
      - run: npm install --ignore-scripts
      - run:
          name: Top level packages
          command: npm ls --depth=0 || true

      ## symlink all of our sub packages in node_modules
      - run: npm run link

      ## now install all of the sub packages node_modules
      - run: npm run all install -- --serial
      - run: npm run all prune

      # save each node_modules folder per package
      - save_cache:
          key: v8-{{ arch }}-{{ .Branch }}-cli-deps-{{ checksum "cli/package.json" }}
          paths:
            - cli/node_modules
      - save_cache:
          key: v5-{{ arch }}-{{ .Branch }}-root-deps-{{ checksum "package.json" }}
          paths:
            - node_modules
      - save_cache:
          key: v5-{{ arch }}-{{ .Branch }}-deps-coffee-{{ checksum "packages/coffee/package.json" }}
          paths:
            - packages/coffee/node_modules
      - save_cache:
          key: v5-{{ arch }}-{{ .Branch }}-deps-desktop-gui-{{ checksum "packages/desktop-gui/package.json" }}
          paths:
            - packages/desktop-gui/node_modules
      - save_cache:
          key: v6-{{ arch }}-{{ .Branch }}-deps-driver-{{ checksum "packages/driver/package.json" }}
          paths:
            - packages/driver/node_modules
      - save_cache:
          key: v5-{{ arch }}-{{ .Branch }}-deps-example-{{ checksum "packages/example/package.json" }}
          paths:
            - packages/example/node_modules
      - save_cache:
          key: v7-{{ arch }}-{{ .Branch }}-deps-electron-{{ checksum "packages/electron/package.json" }}
          paths:
            - packages/electron/node_modules
            - ~/.cache/electron
            - ~/.electron
      - save_cache:
          key: v5-{{ arch }}-{{ .Branch }}-deps-extension-{{ checksum "packages/extension/package.json" }}
          paths:
            - packages/extension/node_modules
      - save_cache:
          key: v5-{{ arch }}-{{ .Branch }}-deps-https-proxy-{{ checksum "packages/https-proxy/package.json" }}
          paths:
            - packages/https-proxy/node_modules
      - save_cache:
          key: v5-{{ arch }}-{{ .Branch }}-deps-launcher-{{ checksum "packages/launcher/package.json" }}
          paths:
            - packages/launcher/node_modules
      - save_cache:
          key: v1-{{ arch }}-{{ .Branch }}-deps-network-{{ checksum "packages/network/package.json" }}
          paths:
            - packages/network/node_modules
      - save_cache:
          key: v8-{{ arch }}-{{ .Branch }}-deps-reporter-{{ checksum "packages/reporter/package.json" }}
          paths:
            - packages/reporter/node_modules
      - save_cache:
          key: v8-{{ arch }}-{{ .Branch }}-deps-runner-{{ checksum "packages/runner/package.json" }}
          paths:
            - packages/runner/node_modules
      - save_cache:
          key: v8-{{ arch }}-{{ .Branch }}-deps-server-{{ checksum "packages/server/package.json" }}
          paths:
            - packages/server/node_modules
      - save_cache:
          key: v5-{{ arch }}-{{ .Branch }}-deps-socket-{{ checksum "packages/socket/package.json" }}
          paths:
            - packages/socket/node_modules
      - save_cache:
          key: v5-{{ arch }}-{{ .Branch }}-deps-static-{{ checksum "packages/static/package.json" }}
          paths:
            - packages/static/node_modules
      - save_cache:
          key: v5-{{ arch }}-{{ .Branch }}-deps-ts-{{ checksum "packages/ts/package.json" }}
          paths:
            - packages/ts/node_modules

      - run: npm run stop-only
      ## now go build all of subpackages
      - run: npm run prebuild -- --serial
      - run: npm run build -- --serial

      ## save entire folder as artifact for other jobs to run without reinstalling
      - persist_to_workspace:
          root: ~/
          paths:
            - cypress

  lint:
    <<: *defaults
    steps:
      - attach_workspace:
          at: ~/
      - run: npm run lint
      - run: npm run all lint

  unit-tests:
    <<: *defaults
    parallelism: 1
    steps:
      - attach_workspace:
          at: ~/
      # make sure mocha runs
      - run: npm run test-mocha
      # test binary build code
      - run: npm run test-scripts
      # make sure our snapshots are compared correctly
      - run: npm run test-mocha-snapshot
      # make sure packages with TypeScript can be transpiled to JS
      - run: npm run all build-js
      # run unit tests from individual packages
      - run: npm run all test -- --package cli
      - run: npm run all test -- --package electron
      - run: npm run all test -- --package extension
      - run: npm run all test -- --package https-proxy
      - run: npm run all test -- --package launcher
      - run: npm run all test -- --package network
      # how to pass Mocha reporter through zunder?
      - run: npm run all test -- --package reporter
      - run: npm run all test -- --package runner
      - run: npm run all test -- --package socket
      - run: npm run all test -- --package static
      - store_test_results:
          path: /tmp/cypress

  lint-typescript:
    <<: *defaults
    parallelism: 1
    steps:
      - attach_workspace:
          at: ~/
      - run:
          command: ls -la types
          working_directory: cli
      - run:
          command: ls -la chai
          working_directory: cli/types
      - run:
          command: npm run dtslint
          working_directory: cli

  "server-unit-tests":
    <<: *defaults
    parallelism: 2
    steps:
      - attach_workspace:
          at: ~/
      - run: npm run all test-unit -- --package server
      - store_test_results:
          path: /tmp/cypress

  "server-integration-tests":
    <<: *defaults
    parallelism: 2
    steps:
      - attach_workspace:
          at: ~/
      - run: npm run all test-integration -- --package server
      - store_test_results:
          path: /tmp/cypress

  "server-performance-tests":
      <<: *defaults
      steps:
      - attach_workspace:
          at: ~/
      - run:
          command: |
            set +e # don't exit on non-0 status code - performance tests can be spurious
            npm run all test-performance -- --package server
            echo "exited with code: $?"
            exit 0
      - store_test_results:
          path: /tmp/cypress
      - store_artifacts:
          path: /tmp/artifacts

  "server-e2e-tests-1":
    <<: *defaults
    steps:
      - attach_workspace:
          at: ~/
      - run:
          command: npm run test-e2e -- --chunk 1
          working_directory: packages/server
      - store_test_results:
          path: /tmp/cypress

  "server-e2e-tests-2":
    <<: *defaults
    steps:
      - attach_workspace:
          at: ~/
      - run:
          command: npm run test-e2e -- --chunk 2
          working_directory: packages/server
      - store_test_results:
          path: /tmp/cypress

  "server-e2e-tests-3":
    <<: *defaults
    steps:
      - attach_workspace:
          at: ~/
      - run:
          command: npm run test-e2e -- --chunk 3
          working_directory: packages/server
      - store_test_results:
          path: /tmp/cypress

  "server-e2e-tests-4":
    <<: *defaults
    steps:
      - attach_workspace:
          at: ~/
      - run:
          command: npm run test-e2e -- --chunk 4
          working_directory: packages/server
      - store_test_results:
          path: /tmp/cypress

  "server-e2e-tests-5":
    <<: *defaults
    steps:
      - attach_workspace:
          at: ~/
      - run:
          command: npm run test-e2e -- --chunk 5
          working_directory: packages/server
      - store_test_results:
          path: /tmp/cypress

  "server-e2e-tests-6":
    <<: *defaults
    steps:
      - attach_workspace:
          at: ~/
      - run:
          command: npm run test-e2e -- --chunk 6
          working_directory: packages/server
      - store_test_results:
          path: /tmp/cypress

  "server-e2e-tests-7":
    <<: *defaults
    steps:
      - attach_workspace:
          at: ~/
      - run:
          command: npm run test-e2e -- --chunk 7
          working_directory: packages/server
      - store_test_results:
          path: /tmp/cypress

  "server-e2e-tests-8":
      <<: *defaults
      steps:
      - attach_workspace:
          at: ~/
      - run:
          command: npm run test-e2e -- --chunk 8
          working_directory: packages/server
      - store_test_results:
          path: /tmp/cypress

  "driver-integration-tests-3x":
    <<: *defaults
    parallelism: 3
    steps:
      - attach_workspace:
          at: ~/
      - run:
          command: npm start
          background: true
          working_directory: packages/driver
      - run:
          command: $(npm bin)/wait-on http://localhost:3500
          working_directory: packages/driver
      - run:
          command: |
            CYPRESS_KONFIG_ENV=production \
            CYPRESS_RECORD_KEY=$PACKAGES_RECORD_KEY \
            npm run cypress:run -- --record --parallel --group 3x-driver-chrome --browser chrome
          working_directory: packages/driver
      - store_test_results:
          path: /tmp/cypress
      - store_artifacts:
          path: /tmp/artifacts

  "desktop-gui-integration-tests-2x":
    <<: *defaults
    parallelism: 2
    steps:
      - attach_workspace:
          at: ~/
      - run:
          command: npm run build-prod
          working_directory: packages/desktop-gui
      - run:
          command: |
            CYPRESS_KONFIG_ENV=production \
            CYPRESS_RECORD_KEY=$PACKAGES_RECORD_KEY \
            npm run cypress:run -- --record --parallel --group 2x-desktop-gui
          working_directory: packages/desktop-gui
      - store_test_results:
          path: /tmp/cypress
      - store_artifacts:
          path: /tmp/artifacts

  "reporter-integration-tests":
    <<: *defaults
    steps:
      - attach_workspace:
          at: ~/
      - run:
          command: npm run build-prod
          working_directory: packages/reporter
      - run:
          command: |
            CYPRESS_KONFIG_ENV=production \
            CYPRESS_RECORD_KEY=$PACKAGES_RECORD_KEY \
            npm run cypress:run -- --record --parallel --group reporter
          working_directory: packages/reporter
      - store_test_results:
          path: /tmp/cypress
      - store_artifacts:
          path: /tmp/artifacts

  "run-launcher":
    <<: *defaults
    steps:
      - attach_workspace:
          at: ~/
      - run:
          command: node index.js
          working_directory: packages/launcher

  build-binary:
    <<: *defaults
    shell: /bin/bash --login
    steps:
      - run:
          name: Check environment variables before code sign (if on Mac)
          # NOTE
          # our Mac code sign works via electron-builder
          # by default, electron-builder will NOT sign app built in a pull request
          # even our internal one (!)
          # Usually this is not a problem, since we only build and test binary
          # built on "develop" and "master" branches
          # but if you need to really build and sign a Mac binary in a PR
          # set variable CSC_FOR_PULL_REQUEST=true
          command: |
            set -e
            if [[ "$OSTYPE" == "darwin"* ]]; then
              if [ -z "$CSC_LINK" ]; then
                echo "Need to provide environment variable CSC_LINK"
                  echo "with base64 encoded certificate .p12 file"
                exit 1
              fi
              if [ -z "$CSC_KEY_PASSWORD" ]; then
                echo "Need to provide environment variable CSC_KEY_PASSWORD"
                  echo "with password for unlocking certificate .p12 file"
                exit 1
              fi
            else
              echo "Not Mac platform, skipping code sign setup"
            fi

      - attach_workspace:
          at: ~/
      - run: $(npm bin)/print-arch
      - run:
          environment:
            DEBUG: electron-builder,electron-osx-sign*
          command: npm run binary-build -- --platform $PLATFORM --version $NEXT_DEV_VERSION
      - run: npm run binary-zip -- --platform $PLATFORM
      - run: ls -l *.zip
      - run:
          name: upload unique binary
          command: |
            node scripts/binary.js upload-unique-binary \
              --file cypress.zip \
              --version $NEXT_DEV_VERSION
      - run: cat binary-url.json
      - run: mkdir /tmp/urls
      - run: cp binary-url.json /tmp/urls
      - run: cp cypress.zip /tmp/urls
      - run: ls /tmp/urls
      - persist_to_workspace:
          root: /tmp/urls
          paths:
            - binary-url.json
            - cypress.zip

  "test-kitchensink-against-staging":
    <<: *defaults
    steps:
      - attach_workspace:
          at: ~/
      - run:
          name: Cloning test project
          command: git clone https://github.com/cypress-io/cypress-example-kitchensink.git /tmp/repo
      - run:
          name: Install prod dependencies
          command: npm install --production
          working_directory: /tmp/repo
      - run:
          name: Example server
          command: npm start
          working_directory: /tmp/repo
          background: true
      - run:
          name: Run Kitchensink example project
          command: |
            CYPRESS_PROJECT_ID=$TEST_KITCHENSINK_PROJECT_ID \
            CYPRESS_RECORD_KEY=$TEST_KITCHENSINK_RECORD_KEY \
            CYPRESS_ENV=staging \
            CYPRESS_video=false \
            npm run cypress:run -- --project /tmp/repo --record

  "test-against-staging":
    <<: *defaults
    steps:
      - attach_workspace:
          at: ~/
      - run:
          name: Cloning test project
          command: git clone https://github.com/cypress-io/cypress-test-tiny.git /tmp/repo
      - run:
          name: Run test project
          command: |
            CYPRESS_PROJECT_ID=$TEST_TINY_PROJECT_ID \
            CYPRESS_RECORD_KEY=$TEST_TINY_RECORD_KEY \
            CYPRESS_ENV=staging \
            npm run cypress:run -- --project /tmp/repo --record

  "build-npm-package":
    <<: *defaults
    steps:
      - attach_workspace:
          at: ~/
      - run:
          name: bump NPM version
          command: npm --no-git-tag-version version $NEXT_DEV_VERSION
      - run:
          name: build NPM package
          working_directory: cli
          command: npm run build
      - run:
          command: ls -la types
          working_directory: cli/build
      - run:
          name: list NPM package contents
          working_directory: cli/build
          command: npm run size
      - run:
          name: pack NPM package
          working_directory: cli/build
          command: npm pack
      - run:
          name: list created NPM package
          working_directory: cli/build
          command: ls -l
      # created file should have filename cypress-<version>.tgz
      - run:
          name: upload NPM package
          command: |
            node scripts/binary.js upload-npm-package \
              --file cli/build/cypress-$NEXT_DEV_VERSION.tgz \
              --version $NEXT_DEV_VERSION
      - run: cat npm-package-url.json
      - run: mkdir /tmp/urls
      - run: cp cli/build/cypress-$NEXT_DEV_VERSION.tgz /tmp/urls/cypress.tgz
      - run: cp npm-package-url.json /tmp/urls
      - run: ls /tmp/urls
      - persist_to_workspace:
          root: /tmp/urls
          paths:
            - npm-package-url.json
            - cypress.tgz

  "test-binary-and-npm-against-other-projects":
    <<: *defaults
    steps:
      - attach_workspace:
          at: ~/
      - attach_workspace:
          at: /tmp/urls
      - run: ls -la /tmp/urls
      - run: cat /tmp/urls/*.json
      - run: mkdir /tmp/testing
      - run:
          name: create dummy package
          working_directory: /tmp/testing
          command: npm init -y
      - run:
          # install NPM from unique urls
          name: Install Cypress
          command: |
            node scripts/test-unique-npm-and-binary.js \
              --npm /tmp/urls/npm-package-url.json \
              --binary /tmp/urls/binary-url.json \
              --cwd /tmp/testing
      - run:
          name: Verify Cypress binary
          working_directory: /tmp/testing
          command: $(npm bin)/cypress verify
      - run:
          name: Running other test projects with new NPM package and binary
          command: |
            node scripts/test-other-projects.js \
              --npm /tmp/urls/npm-package-url.json \
              --binary /tmp/urls/binary-url.json \
              --provider circle

  "test-npm-module-and-verify-binary":
    <<: *defaults
    steps:
      - attach_workspace:
          at: ~/
      - attach_workspace:
          at: /tmp/urls
      # make sure we have cypress.zip received
      - run: ls -l /tmp/urls/cypress.zip
      # build NPM package
      - run:
          command: npm run build
          working_directory: cli
      - run: mkdir test-binary
      - run:
          name: Create new NPM package
          working_directory: test-binary
          command: npm init -y
      - run:
          # install NPM from built NPM package folder
          name: Install Cypress
          working_directory: test-binary
          # force installing the freshly built binary
          command: CYPRESS_INSTALL_BINARY=/tmp/urls/cypress.zip npm i /tmp/urls/cypress.tgz
      - run:
          name: Verify Cypress binary
          working_directory: test-binary
          command: $(npm bin)/cypress verify

  # install NPM + binary zip and run against staging API
  "test-binary-against-staging":
    <<: *defaults
    steps:
      - attach_workspace:
          at: ~/
      - attach_workspace:
          at: /tmp/urls
      # make sure we have the binary
      - run: ls -l /tmp/urls/cypress.zip
      # make sure we have the NPM package
      - run: ls -l /tmp/urls/cypress.tgz
      - run:
          name: Cloning test project
          command: git clone https://github.com/cypress-io/cypress-test-tiny.git /tmp/cypress-test-tiny
      - run:
          name: Install Cypress
          working_directory: /tmp/cypress-test-tiny
          # force installing the freshly built binary
          command: CYPRESS_INSTALL_BINARY=/tmp/urls/cypress.zip npm i /tmp/urls/cypress.tgz
      - run:
          name: Run test project
          working_directory: /tmp/cypress-test-tiny
          command: |
            CYPRESS_PROJECT_ID=$TEST_TINY_PROJECT_ID \
            CYPRESS_RECORD_KEY=$TEST_TINY_RECORD_KEY \
            CYPRESS_ENV=staging \
            $(npm bin)/cypress run --record

  "test-binary-against-kitchensink":
    <<: *defaults
    steps:
      - attach_workspace:
          at: ~/
      - attach_workspace:
          at: /tmp/urls
      - run:
          name: Cloning kitchensink project
          command: git clone --depth 1 https://github.com/cypress-io/cypress-example-kitchensink.git /tmp/kitchensink
      - run:
          command: npm install
          working_directory: /tmp/kitchensink
      - run:
          name: Install Cypress
          working_directory: /tmp/kitchensink
          # force installing the freshly built binary
          command: CYPRESS_INSTALL_BINARY=/tmp/urls/cypress.zip npm i /tmp/urls/cypress.tgz
      - run:
          working_directory: /tmp/kitchensink
          command: npm run build
      - run:
          working_directory: /tmp/kitchensink
          command: npm start
          background: true
      - run:
          working_directory: /tmp/kitchensink
          command: npm run e2e

linux-workflow: &linux-workflow
  jobs:
    - build
    - lint:
        name: Linux lint
        requires:
          - build
    - lint-typescript:
        requires:
          - build
    # unit, integration and e2e tests
    - unit-tests:
        requires:
          - build
    - server-unit-tests:
        requires:
          - build
    - server-integration-tests:
        requires:
          - build
    - server-performance-tests:
        requires:
          - build
    - server-e2e-tests-1:
        requires:
          - build
    - server-e2e-tests-2:
        requires:
          - build
    - server-e2e-tests-3:
        requires:
          - build
    - server-e2e-tests-4:
        requires:
          - build
    - server-e2e-tests-5:
        requires:
          - build
    - server-e2e-tests-6:
        requires:
          - build
    - server-e2e-tests-7:
        requires:
          - build
    - server-e2e-tests-8:
        requires:
          - build
    - driver-integration-tests-3x:
        requires:
          - build
    - desktop-gui-integration-tests-2x:
        requires:
          - build
    - reporter-integration-tests:
        requires:
          - build
    - run-launcher:
        requires:
          - build
    # various testing scenarios, like building full binary
    # and testing it on a real project
    - test-against-staging:
        filters:
          branches:
            only:
              - develop
        requires:
          - build
    - test-kitchensink-against-staging:
        filters:
          branches:
            only:
              - develop
        requires:
          - build
    - build-npm-package:
        filters:
          branches:
            only:
              - develop
              - binary-metadata
        requires:
          - build
    - build-binary:
        filters:
          branches:
            only:
              - develop
              - binary-metadata
        requires:
          - build
    - test-binary-and-npm-against-other-projects:
        filters:
          branches:
            only:
              - develop
              - binary-metadata
        requires:
          - build-npm-package
          - build-binary
    - test-npm-module-and-verify-binary:
        filters:
          branches:
            only:
              - develop
        requires:
          - build-npm-package
          - build-binary
    - test-binary-against-staging:
        filters:
          branches:
            only:
              - develop
        requires:
          - build-npm-package
          - build-binary
    - test-binary-against-kitchensink:
        filters:
          branches:
            only:
              - develop
        requires:
          - build-npm-package
          - build-binary

mac-workflow: &mac-workflow
  jobs:
    - build:
        name: Mac build
        executor: mac
    - lint:
        name: Mac lint
        executor: mac
        requires:
          - Mac build

    # maybe run unit tests?

    - build-npm-package:
        name: Mac NPM package
        executor: mac
        filters:
          branches:
            only:
              - develop
        requires:
          - Mac build

    - build-binary:
        name: Mac binary
        executor: mac
        context: org-global
        filters:
          branches:
            only:
              - develop
              - binary-metadata
        requires:
          - Mac build

    - test-binary-against-kitchensink:
        name: Test Mac binary against kitchensink
        executor: mac
        filters:
          branches:
            only:
              - develop
        requires:
          - Mac NPM package
          - Mac binary

    - test-binary-against-staging:
        name: Test Mac binary against staging
        executor: mac
        filters:
          branches:
            only:
              - develop
        requires:
          - Mac NPM package
          - Mac binary
workflows:
  linux:
    <<: *linux-workflow
  mac:
    <<: *mac-workflow<|MERGE_RESOLUTION|>--- conflicted
+++ resolved
@@ -23,11 +23,7 @@
   # the Docker image with Cypress dependencies and Chrome browser
   cy-doc:
     docker:
-<<<<<<< HEAD
       - image: cypress/browsers:chrome69
-=======
-      - image: cypress/browsers:node8.9.3-chrome73
->>>>>>> f679ced9
     environment:
       PLATFORM: linux
 
