--- conflicted
+++ resolved
@@ -14,10 +14,7 @@
     "clean-deps": "rm -rf node_modules",
     "convert": "node ./cy_scripts/convert.js",
     "deploy": "npm run build && hexo deploy",
-<<<<<<< HEAD
     "build-prod": "hexo clean && hexo generate && gulp prep",
-=======
->>>>>>> e0ac3109
     "start": "hexo server --port 2222"
   },
   "devDependencies": {
