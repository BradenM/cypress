# Hexo Configuration
## Docs: https://hexo.io/docs/configuration.html
## Source: https://github.com/hexojs/hexo/

# Site
title: Cypress.io Documentation
subtitle: Testing, the way it should be.
description: Cypress is a test engine that runs unit and integration tests in your browser. It makes it easy to write and debug web application tests.
author: Cypress.io
language: en

# URL
## If your site is put in a subdirectory, set url as 'http://yoursite.com/child' and root as '/child/'
url: https://docs.cypress.io
root: /
permalink: :year/:month/:day/:title/
permalink_defaults:

logo: img/logo.png
github: cypress-io/cypress-documentation

# Directory
source_dir: source
public_dir: public
i18n_dir: :lang
skip_render:

# Include/Exclude Files/Folders
include:
  - api/utilities/**

# Writing
new_post_name: :title.md # File name of new posts
default_layout: post
titlecase: false # Transform title into titlecase
external_link: true # Open external links in new tab
filename_case: 0
render_drafts: false
post_asset_folder: false
relative_link: false
future: true
highlight:
  enable: true
  line_number: false
  auto_detect: true

# Category & Tag
default_category: uncategorized
category_map:
tag_map:

# Date / Time format
## Hexo uses Moment.js to parse and display date
## You can customize the date format as defined in
## http://momentjs.com/docs/#/displaying/format/
date_format: MM-DD-YYYY
time_format: HH:mm:ss

# Pagination
## Set per_page to 0 to disable pagination
per_page: 10
pagination_dir: page

twitter_username: Cypress_io
facebook_username: cypressio
github_username: cypress-io
github_main_repo: cypress-io/cypress
email: support@cypress.io
gitter: cypress-io/cypress
facebook_admin_id: 22600147
facebook_app_id: 446223215719535

# Disqus settings
# _your_disqus_short_name_
disqus_shortname: cypress-documentation

# Google Plugins
google:
  analytics_id: UA-59606812-3
  optimize_id: GTM-MVNP9PH
  tag_manager_id: GTM-KNKBWLD

## Algolia Search
## https://github.com/LouisBarranqueiro/hexo-algoliasearch
algolia:
  en:
    api_key: "8baa384b1e9cbf317e714aa0df1a2576"
    index_name: "cypress"

# Extensions
## Plugins: https://hexo.io/plugins/
## Themes: https://hexo.io/themes/
theme: cypress

## https://github.com/mamboer/hexo-renderer-scss
node_sass:
  outputStyle: nested
  precision: 5
  sourceComments: false

## https://github.com/ludoviclefevre/hexo-generator-seo-friendly-sitemap
sitemap:
  path: sitemap.xml

## https://github.com/mamboer/hexo-filter-cleanup
hfc_useref:
  enable: true
  concat: true
  exclude:
hfc_html:
  enable: true
  exclude:
hfc_css:
  enable: true
  exclude:
    - '*.min.css'
hfc_js:
  enable: true
  mangle: true
  output:
  compress:
  exclude:
    - '*.min.js'
hfc_img:
  enable: true
  interlaced: false
  multipass: false
  optimizationLevel: 2
  pngquant: false
  progressive: false
  webp: true
  webpQuality: 75
  gifslice: true
  jpegtran: true
  jpegrecompress: false
  jpegrecompressQuality: 'medium'
  optipng: true
  svgo: true
hfc_favicons:
  enable: false

# Deployment
## Docs: https://hexo.io/docs/deployment.html
deploy:
  type: git
<<<<<<< HEAD
  repo: https://github.com/cypress-io/cypress-documentation
  branch: gh-pages
  message: '[skip ci] deploying docs'
=======
  repo: git@github.com:cypress-io/cypress-monorepo
  branch: gh-pages
>>>>>>> 8cadfe54
<|MERGE_RESOLUTION|>--- conflicted
+++ resolved
@@ -143,11 +143,6 @@
 ## Docs: https://hexo.io/docs/deployment.html
 deploy:
   type: git
-<<<<<<< HEAD
-  repo: https://github.com/cypress-io/cypress-documentation
-  branch: gh-pages
-  message: '[skip ci] deploying docs'
-=======
   repo: git@github.com:cypress-io/cypress-monorepo
   branch: gh-pages
->>>>>>> 8cadfe54
+  message: '[skip ci] deploying docs'