$Cypress.Dom = do ($Cypress, _, $) ->

  fixedOrAbsoluteRe = /(fixed|absolute)/

  return obj = {
    isVisible: $.expr.filters.visible = (el) ->
      !$Cypress.Dom.isHidden(el, "isVisible()")

    ## assign this fn to jquery and to our revealing module
    ## at the same time. #pro
    isHidden: $.expr.filters.hidden = (el, filter) ->
      if not $Cypress.Utils.hasElement(el)
        $Cypress.Utils.throwErrByPath("dom.non_dom_is_hidden", {
          args: { el, filter: filter || "isHidden()" }
        })

      $el = $(el)

      ## in Cypress-land we consider the element hidden if
      ## either its offsetHeight or offsetWidth is 0 because
      ## it is impossible for the user to interact with this element
      ## offsetHeight / offsetWidth includes the ef
      obj.elHasNoEffectiveWidthOrHeight($el) or

        ## additionally if the effective visibility of the element
        ## is hidden (which includes any parent nodes) then the user
        ## cannot interact with this element and thus it is hidden
        obj.elHasVisibilityHidden($el) or

          ## we do some calculations taking into account the parents
          ## to see if its hidden by a parent
          obj.elIsHiddenByAncestors($el) or

            obj.elIsOutOfBoundsOfAncestorsOverflow($el)

    elHasNoEffectiveWidthOrHeight: ($el) ->
      @elOffsetWidth($el) <= 0 or @elOffsetHeight($el) <= 0 or $el[0].getClientRects().length <= 0

    elOffsetWidth: ($el) ->
      $el[0].offsetWidth

    elOffsetHeight: ($el) ->
      $el[0].offsetHeight

    elHasVisibilityHidden: ($el) ->
      $el.css("visibility") is "hidden"

    elHasDisplayNone: ($el) ->
      $el.css("display") is "none"

    elHasOverflowHidden: ($el) ->
      $el.css("overflow") is "hidden"

    canClipContent: ($el) ->
      elStyle    = getComputedStyle($el[0])
      elOverflow = elStyle.overflow

      ##: if overflow-x, overflow-y hidden, then overflow is auto
      (elOverflow is 'hidden') or
      (elOverflow is 'scroll') or
      (elOverflow is 'auto')

    elDescendentsHavePositionFixedOrAbsolute: ($parent, $child) ->
      ## create an array of all elements between $parent and $child
      ## including child but excluding parent
      ## and check if these have position fixed|absolute
      $els = $child.parentsUntil($parent).add($child)

      _.any $els.get(), (el) ->
        fixedOrAbsoluteRe.test $(el).css("position")

    elIsOutOfBoundsOfAncestorsOverflow: ($el) ->
      el = $el[0]
      ## get some offset positions for el
      elTop = el.offsetTop ## Top corner position number
      elLeft = el.offsetLeft ## Left corner position number
      elWidth = el.offsetWidth ## el width
      elHeight = el.offsetHeight ## el height
      elBottom = elTop + elHeight ## Bottom corner position number
      elRight = elLeft + elWidth ## Right corner position number

      @isInBounds($el, elTop, elRight, elBottom, elLeft, elWidth, elHeight)

    isInBounds: ($el, elTop, elRight, elBottom, elLeft, elWidth, elHeight) ->
      if not $parent = $el.parent()
        return false

      ## if we've reached the top parent, which is document
      ## then we're in bounds all the way up, return false
      return false if $parent.is("body,html") or $Cypress.Utils.hasDocument($parent)

      parent = $parent[0]

      ## if the current element's offset parent IS the
      ## parent, we want to add that offset to the element
      ## so we can make correct comparisons of the boundaries.
      if parent is $el[0].offsetParent
        elLeft += parent.offsetLeft
        elTop += parent.offsetTop

      ## hidden, scroll, or auto can all chip children elements
      if @canClipContent($parent)
        parentTop         = parent.offsetTop
        parentLeft        = parent.offsetLeft
        parentScrollTop   = parent.scrollTop
        parentScrollLeft  = parent.scrollLeft
        parentWidth       = parent.offsetWidth
        parentHeight      = parent.offsetHeight

        ## Our target el is out of bounds
        return true if (
          ## target el is to the right of the parent el's visible area
          elLeft > parentWidth + parentLeft + parentScrollLeft or

          ## target el is to the left of the parent el visible area
          elLeft + elWidth < parentLeft or

          ## target el is under the parent el visible area
          elTop > parentHeight + parentTop + parentScrollTop or

          ## target el is above the parent el visible area
          elTop + elHeight < parentTop
        )

      @isInBounds($parent, elTop, elRight, elBottom, elLeft, elWidth, elHeight)

    elIsHiddenByAncestors: ($el, $origEl) ->
      ## store the original $el
      $origEl ?= $el

      ## walk up to each parent until we reach the body
      ## if any parent has an effective offsetHeight of 0
      ## and its set overflow: hidden then our child element
      ## is effectively hidden
      ## -----UNLESS------
      ## the parent or a descendent has position: absolute|fixed
      $parent = $el.parent()

      ## stop if we've reached the body or html
      ## in case there is no body
      ## or if parent is the document which can
      ## happen if we already have an <html> element
      return false if $parent.is("body,html") or $Cypress.Utils.hasDocument($parent)

<<<<<<< HEAD
      if @elHasOverflowHidden($parent)
        if @elHasNoOffsetWidthOrHeight($parent)
          ## if any of the elements between the parent and origEl
          ## have fixed or position absolute
          if @elDescendentsHavePositionFixedOrAbsolute($parent, $origEl)
            ## then they are not hidden
            return false
          else
            ## else they are
            return true
=======
      if @elHasOverflowHidden($parent) and @elHasNoEffectiveWidthOrHeight($parent)
        ## if any of the elements between the parent and origEl
        ## have fixed or position absolute
        if @elDescendentsHavePositionFixedOrAbsolute($parent, $origEl)
          ## then they are not hidden
          return false
        else
          ## else they are
          return true
>>>>>>> 669816e3

      ## continue to recursively walk up the chain until we reach body or html
      @elIsHiddenByAncestors($parent, $origEl)

    parentHasNoOffsetWidthOrHeightAndOverflowHidden: ($el) ->
      ## if we've walked all the way up to body or html then return false
      return false if not $el.length or $el.is("body,html")

      ## if we have overflow hidden and no effective width or height
      if @elHasOverflowHidden($el) and @elHasNoEffectiveWidthOrHeight($el)
        return $el
      else
        ## continue walking
        return @parentHasNoOffsetWidthOrHeightAndOverflowHidden($el.parent())

    parentHasDisplayNone: ($el) ->
      ## if we have no $el or we've walked all the way up to document
      ## then return false
      return false if not $el.length or $Cypress.Utils.hasDocument($el)

      ## if we have display none then return the $el
      if @elHasDisplayNone($el)
        return $el
      else
        ## continue walking
        return @parentHasDisplayNone($el.parent())

    parentHasVisibilityNone: ($el) ->
      ## if we've walked all the way up to document then return false
      return false if not $el.length or $Cypress.Utils.hasDocument($el)

      ## if we have display none then return the $el
      if @elHasVisibilityHidden($el)
        return $el
      else
        ## continue walking
        return @parentHasVisibilityNone($el.parent())

    getReasonElIsHidden: ($el) ->
      node = $Cypress.Utils.stringifyElement($el, "short")

      ## returns the reason in human terms why an element is considered not visible
      switch
        when @elHasDisplayNone($el)
          "This element: #{node} is not visible because it has CSS property: 'display: none'"

        when $parent = @parentHasDisplayNone($el.parent())
          parentNode = $Cypress.Utils.stringifyElement($parent, "short")
          "This element: #{node} is not visible because it's parent: #{parentNode} has CSS property: 'display: none'"

        when $parent = @parentHasVisibilityNone($el.parent())
          parentNode = $Cypress.Utils.stringifyElement($parent, "short")
          "This element: #{node} is not visible because it's parent: #{parentNode} has CSS property: 'visibility: hidden'"

        when @elHasVisibilityHidden($el)
          "This element: #{node} is not visible because it has CSS property: 'visibility: hidden'"

        when @elHasNoEffectiveWidthOrHeight($el)
          width  = @elOffsetWidth($el)
          height = @elOffsetHeight($el)
          "This element: #{node} is not visible because it has an effective width and height of: '#{width} x #{height}' pixels."

        when $parent = @parentHasNoOffsetWidthOrHeightAndOverflowHidden($el.parent())
          parentNode  = $Cypress.Utils.stringifyElement($parent, "short")
          width       = @elOffsetWidth($parent)
          height      = @elOffsetHeight($parent)
          "This element: #{node} is not visible because it's parent: #{parentNode} has CSS property: 'overflow: hidden' and an effective width and height of: '#{width} x #{height}' pixels."

        when @elIsOutOfBoundsOfAncestorsOverflow($el)
          "This element: #{node} is not visible because it's content is being clipped by one of it's parent elements, which has a CSS property of overflow: 'hidden', 'scroll' or 'auto'"

        else
          "Cypress could not determine why this element: #{node} is not visible."

  }<|MERGE_RESOLUTION|>--- conflicted
+++ resolved
@@ -142,18 +142,6 @@
       ## happen if we already have an <html> element
       return false if $parent.is("body,html") or $Cypress.Utils.hasDocument($parent)
 
-<<<<<<< HEAD
-      if @elHasOverflowHidden($parent)
-        if @elHasNoOffsetWidthOrHeight($parent)
-          ## if any of the elements between the parent and origEl
-          ## have fixed or position absolute
-          if @elDescendentsHavePositionFixedOrAbsolute($parent, $origEl)
-            ## then they are not hidden
-            return false
-          else
-            ## else they are
-            return true
-=======
       if @elHasOverflowHidden($parent) and @elHasNoEffectiveWidthOrHeight($parent)
         ## if any of the elements between the parent and origEl
         ## have fixed or position absolute
@@ -163,7 +151,6 @@
         else
           ## else they are
           return true
->>>>>>> 669816e3
 
       ## continue to recursively walk up the chain until we reach body or html
       @elIsHiddenByAncestors($parent, $origEl)
