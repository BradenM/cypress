--- conflicted
+++ resolved
@@ -11,7 +11,6 @@
 }
 
 const parseOpts = (opts) => {
-<<<<<<< HEAD
   opts = _.pick(
     opts,
     'project',
@@ -29,19 +28,13 @@
     'browser',
     'detached',
     'headed',
+    'dev',
     'group',
     'groupId',
     'global',
     'parallel',
     'parallelId'
   )
-=======
-  opts = _.pick(opts,
-    'project', 'spec', 'reporter', 'reporterOptions', 'path', 'destination',
-    'port', 'env', 'cypressVersion', 'config', 'record', 'key',
-    'browser', 'detached', 'headed',
-    'group', 'groupId', 'global', 'dev')
->>>>>>> 5e0e5aab
 
   if (opts.project) {
     opts.project = path.resolve(opts.project)
@@ -70,8 +63,10 @@
   global: 'force Cypress into global mode as if its globally installed',
   version: 'Prints Cypress version',
   headed: 'displays the Electron browser instead of running headlessly',
-  group: 'flag to group individual runs by using common --group-id',
-  groupId: 'optional common id to group runs by, extracted from CI environment variables by default',
+  group: 'flag to group separte runs in the dashboard',
+  groupId: 'optional id to pass to group runs. by default uses environment variables found in CI',
+  parallel: 'flag to run specs in parallel',
+  parallelId: 'optional id to pass to associate machines to the parallel run plan. by default uses environment variables found in CI',
   dev: 'runs cypress in development and bypasses binary check',
 }
 
@@ -106,7 +101,10 @@
 
 function showVersions () {
   debug('printing Cypress version')
-  return require('./exec/versions').getVersions().then((versions = {}) => {
+
+  return require('./exec/versions')
+  .getVersions()
+  .then((versions = {}) => {
     logger.log('Cypress package version:', versions.package)
     logger.log('Cypress binary version:', versions.binary)
     process.exit(0)
@@ -147,10 +145,7 @@
     .option('-k, --key <record-key>', text('key'))
     .option('-s, --spec <spec>', text('spec'))
     .option('-r, --reporter <reporter>', text('reporter'))
-    .option(
-      '-o, --reporter-options <reporter-options>',
-      text('reporterOptions')
-    )
+    .option('-o, --reporter-options <reporter-options>', text('reporterOptions'))
     .option('-p, --port <port>', text('port'))
     .option('-e, --env <env>', text('env'))
     .option('-c, --config <config>', text('config'))
@@ -158,14 +153,12 @@
     .option('-P, --project <project-path>', text('project'))
     .option('--group', text('group'), coerceFalse)
     .option('--group-id <group-id>', text('groupId'))
-<<<<<<< HEAD
     .option('--parallel', text('parallel'), coerceFalse)
     .option('--parallel-id <parallel-id>', text('parallelId'))
-=======
     .option('--dev', text('dev'), coerceFalse)
->>>>>>> 5e0e5aab
     .action((opts) => {
       debug('running Cypress')
+
       require('./exec/run')
       .start(parseOpts(opts))
       .then(util.exit)
@@ -185,14 +178,15 @@
     .option('--dev', text('dev'), coerceFalse)
     .action((opts) => {
       debug('opening Cypress')
-      require('./exec/open').start(parseOpts(opts)).catch(util.logErrorExit1)
+
+      require('./exec/open')
+      .start(parseOpts(opts))
+      .catch(util.logErrorExit1)
     })
 
     program
     .command('install')
-    .description(
-      'Installs the Cypress executable matching this package\'s version'
-    )
+    .description('Installs the Cypress executable matching this package\'s version')
     .action(() => {
       require('./tasks/install')
       .start({ force: true })
@@ -201,9 +195,7 @@
 
     program
     .command('verify')
-    .description(
-      'Verifies that Cypress is installed correctly and executable'
-    )
+    .description('Verifies that Cypress is installed correctly and executable')
     .action(() => {
       require('./tasks/verify')
       .start({ force: true, welcomeMessage: false })
@@ -222,6 +214,7 @@
     const firstCommand = args[2]
     if (!_.includes(knownCommands, firstCommand)) {
       debug('unknwon command %s', firstCommand)
+
       logger.error('Unknown command', `"${firstCommand}"`)
       program.outputHelp()
       return util.exit(1)
@@ -234,7 +227,9 @@
       // so we have to manually catch '-v, --version'
       return showVersions()
     }
+
     debug('program parsing arguments')
+
     return program.parse(args)
   },
 }
