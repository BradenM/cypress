const _ = require('lodash')
const R = require('ramda')
const os = require('os')
const crypto = require('crypto')
const la = require('lazy-ass')
const is = require('check-more-types')
const tty = require('tty')
const path = require('path')
const isCi = require('is-ci')
const execa = require('execa')
const getos = require('getos')
const chalk = require('chalk')
const Promise = require('bluebird')
const cachedir = require('cachedir')
const logSymbols = require('log-symbols')
const executable = require('executable')
const { stripIndent } = require('common-tags')
const supportsColor = require('supports-color')
const isInstalledGlobally = require('is-installed-globally')
const pkg = require(path.join(__dirname, '..', 'package.json'))
const logger = require('./logger')
const debug = require('debug')('cypress:cli')
const fs = require('./fs')

const issuesUrl = 'https://github.com/cypress-io/cypress/issues'

const getosAsync = Promise.promisify(getos)

/**
 * Returns SHA512 of a file
 *
 * Implementation lifted from https://github.com/sindresorhus/hasha
 * but without bringing that dependency (since hasha is Node v8+)
 */
const getFileChecksum = (filename) => {
  la(is.unemptyString(filename), 'expected filename', filename)

  const hashStream = () => {
    const s = crypto.createHash('sha512')

    s.setEncoding('hex')

    return s
  }

  return new Promise((resolve, reject) => {
    const stream = fs.createReadStream(filename)

    stream.on('error', reject)
    .pipe(hashStream())
    .on('error', reject)
    .on('finish', function () {
      resolve(this.read())
    })
  })
}

const getFileSize = (filename) => {
  la(is.unemptyString(filename), 'expected filename', filename)

  return fs.statAsync(filename).get('size')
}

const isBrokenGtkDisplayRe = /Gtk: cannot open display/

const stringify = (val) => {
  return _.isObject(val) ? JSON.stringify(val) : val
}

function normalizeModuleOptions (options = {}) {
  return _.mapValues(options, stringify)
}

/**
 * Returns true if the platform is Linux. We do a lot of different
 * stuff on Linux (like Xvfb) and it helps to has readable code
 */
const isLinux = () => {
  return os.platform() === 'linux'
}

/**
   * If the DISPLAY variable is set incorrectly, when trying to spawn
   * Cypress executable we get an error like this:
  ```
  [1005:0509/184205.663837:WARNING:browser_main_loop.cc(258)] Gtk: cannot open display: 99
  ```
   */
const isBrokenGtkDisplay = (str) => {
  return isBrokenGtkDisplayRe.test(str)
}

const isPossibleLinuxWithIncorrectDisplay = () => {
  return isLinux() && process.env.DISPLAY
}

const logBrokenGtkDisplayWarning = () => {
  debug('Cypress exited due to a broken gtk display because of a potential invalid DISPLAY env... retrying after starting Xvfb')

  // if we get this error, we are on Linux and DISPLAY is set
  logger.warn(stripIndent`

    ${logSymbols.warning} Warning: Cypress failed to start.

    This is likely due to a misconfigured DISPLAY environment variable.

    DISPLAY was set to: "${process.env.DISPLAY}"

    Cypress will attempt to fix the problem and rerun.
  `)

  logger.warn()
}

function stdoutLineMatches (expectedLine, stdout) {
  const lines = stdout.split('\n').map(R.trim)
  const lineMatches = R.equals(expectedLine)

  return lines.some(lineMatches)
}

/**
 * Confirms if given value is a valid CYPRESS_ENV value. Undefined values
 * are valid, because the system can set the default one.
 *
 * @param {string} value
 * @example util.isValidCypressEnvValue(process.env.CYPRESS_ENV)
 */
function isValidCypressEnvValue (value) {
  if (_.isUndefined(value)) {
    // will get default value
    return true
  }

  // names of config environments, see "packages/server/config/app.yml"
  const names = ['development', 'test', 'staging', 'production']

  return _.includes(names, value)
}

/**
 * Prints NODE_OPTIONS using debug() module, but only
 * if DEBUG=cypress... is set
 */
function printNodeOptions (log = debug) {
  if (!log.enabled) {
    return
  }

  if (process.env.NODE_OPTIONS) {
    log('NODE_OPTIONS=%s', process.env.NODE_OPTIONS)
  } else {
    log('NODE_OPTIONS is not set')
  }
}

/**
 * Removes double quote characters
 * from the start and end of the given string IF they are both present
 *
 * @param {string} str Input string
 * @returns {string} Trimmed string or the original string if there are no double quotes around it.
 * @example
  ```
  dequote('"foo"')
  // returns string 'foo'
  dequote('foo')
  // returns string 'foo'
  ```
 */
const dequote = (str) => {
  la(is.string(str), 'expected a string to remove double quotes', str)
  if (str.length > 1 && str[0] === '"' && str[str.length - 1] === '"') {
    return str.substr(1, str.length - 2)
  }

  return str
}

const parseOpts = (opts) => {
  opts = _.pick(opts,
    'browser',
    'cachePath',
    'cacheList',
    'cacheClear',
    'ciBuildId',
    'config',
    'configFile',
    'cypressVersion',
    'destination',
    'detached',
<<<<<<< HEAD
    'headed',
    'headless',
    'global',
=======
>>>>>>> 9d239d2b
    'dev',
    'exit',
    'env',
    'force',
    'global',
    'group',
    'headed',
    'key',
    'path',
    'parallel',
    'port',
    'project',
    'reporter',
    'reporterOptions',
    'record',
    'spec',
    'tag')

  if (opts.exit) {
    opts = _.omit(opts, 'exit')
  }

  // some options might be quoted - which leads to unexpected results
  // remove double quotes from certain options
  const removeQuotes = {
    group: dequote,
    ciBuildId: dequote,
  }
  const cleanOpts = R.evolve(removeQuotes, opts)

  debug('parsed cli options %o', cleanOpts)

  return cleanOpts
}

const util = {
  normalizeModuleOptions,
  parseOpts,
  isValidCypressEnvValue,
  printNodeOptions,

  isCi () {
    return isCi
  },

  getEnvOverrides () {
    return _
    .chain({})
    .extend(util.getEnvColors())
    .extend(util.getForceTty())
    .omitBy(_.isUndefined) // remove undefined values
    .mapValues((value) => { // stringify to 1 or 0
      return value ? '1' : '0'
    })
    .value()
  },

  getForceTty () {
    return {
      FORCE_STDIN_TTY: util.isTty(process.stdin.fd),
      FORCE_STDOUT_TTY: util.isTty(process.stdout.fd),
      FORCE_STDERR_TTY: util.isTty(process.stderr.fd),
    }
  },

  getEnvColors () {
    const sc = util.supportsColor()

    return {
      FORCE_COLOR: sc,
      DEBUG_COLORS: sc,
      MOCHA_COLORS: sc ? true : undefined,
    }
  },

  isTty (fd) {
    return tty.isatty(fd)
  },

  supportsColor () {
    // if we've been explictly told not to support
    // color then turn this off
    if (process.env.NO_COLOR) {
      return false
    }

    // https://github.com/cypress-io/cypress/issues/1747
    // always return true in CI providers
    if (process.env.CI) {
      return true
    }

    // ensure that both stdout and stderr support color
    return Boolean(supportsColor.stdout) && Boolean(supportsColor.stderr)
  },

  cwd () {
    return process.cwd()
  },

  pkgVersion () {
    return pkg.version
  },

  exit (code) {
    process.exit(code)
  },

  logErrorExit1 (err) {
    logger.error(err.message)

    process.exit(1)
  },

  dequote,

  titleize (...args) {
    // prepend first arg with space
    // and pad so that all messages line up
    args[0] = _.padEnd(` ${args[0]}`, 24)

    // get rid of any falsy values
    args = _.compact(args)

    return chalk.blue(...args)
  },

  calculateEta (percent, elapsed) {
    // returns the number of seconds remaining

    // if we're at 100% already just return 0
    if (percent === 100) {
      return 0
    }

    // take the percentage and divide by one
    // and multiple that against elapsed
    // subtracting what's already elapsed
    return elapsed * (1 / (percent / 100)) - elapsed
  },

  convertPercentToPercentage (num) {
    // convert a percent with values between 0 and 1
    // with decimals, so that it is between 0 and 100
    // and has no decimal places
    return Math.round(_.isFinite(num) ? (num * 100) : 0)
  },

  secsRemaining (eta) {
    // calculate the seconds reminaing with no decimal places
    return (_.isFinite(eta) ? (eta / 1000) : 0).toFixed(0)
  },

  setTaskTitle (task, title, renderer) {
    // only update the renderer title when not running in CI
    if (renderer === 'default' && task.title !== title) {
      task.title = title
    }
  },

  isInstalledGlobally () {
    return isInstalledGlobally
  },

  isSemver (str) {
    return /^(\d+\.)?(\d+\.)?(\*|\d+)$/.test(str)
  },

  isExecutableAsync (filePath) {
    return Promise.resolve(executable(filePath))
  },

  isLinux,

  getOsVersionAsync () {
    return Promise.try(() => {
      if (isLinux()) {
        return getosAsync()
        .then((osInfo) => {
          return [osInfo.dist, osInfo.release].join(' - ')
        })
        .catch(() => {
          return os.release()
        })
      }

      return os.release()
    })
  },

  // attention:
  // when passing relative path to NPM post install hook, the current working
  // directory is set to the `node_modules/cypress` folder
  // the user is probably passing relative path with respect to root package folder
  formAbsolutePath (filename) {
    if (path.isAbsolute(filename)) {
      return filename
    }

    return path.join(process.cwd(), '..', '..', filename)
  },

  getEnv (varName, trim) {
    la(is.unemptyString(varName), 'expected environment variable name, not', varName)

    const envVar = process.env[varName]
    const configVar = process.env[`npm_config_${varName}`]
    const packageConfigVar = process.env[`npm_package_config_${varName}`]

    let result

    if (envVar) {
      debug(`Using ${varName} from environment variable`)

      result = envVar
    } else if (configVar) {
      debug(`Using ${varName} from npm config`)

      result = configVar
    } else if (packageConfigVar) {
      debug(`Using ${varName} from package.json config`)

      result = packageConfigVar
    }

    // environment variables are often set double quotes to escape characters
    // and on Windows it can lead to weird things: for example
    //  set FOO="C:\foo.txt" && node -e "console.log('>>>%s<<<', process.env.FOO)"
    // will print
    //    >>>"C:\foo.txt" <<<
    // see https://github.com/cypress-io/cypress/issues/4506#issuecomment-506029942
    // so for sanity sake we should first trim whitespace characters and remove
    // double quotes around environment strings if the caller is expected to
    // use this environment string as a file path
    return trim ? dequote(_.trim(result)) : result
  },

  getCacheDir () {
    return cachedir('Cypress')
  },

  isPostInstall () {
    return process.env.npm_lifecycle_event === 'postinstall'
  },

  exec: execa,

  stdoutLineMatches,

  issuesUrl,

  isBrokenGtkDisplay,

  logBrokenGtkDisplayWarning,

  isPossibleLinuxWithIncorrectDisplay,

  getGitHubIssueUrl (number) {
    la(is.positive(number), 'github issue should be a positive number', number)
    la(_.isInteger(number), 'github issue should be an integer', number)

    return `${issuesUrl}/${number}`
  },

  getFileChecksum,

  getFileSize,
}

module.exports = util<|MERGE_RESOLUTION|>--- conflicted
+++ resolved
@@ -189,12 +189,6 @@
     'cypressVersion',
     'destination',
     'detached',
-<<<<<<< HEAD
-    'headed',
-    'headless',
-    'global',
-=======
->>>>>>> 9d239d2b
     'dev',
     'exit',
     'env',
@@ -202,6 +196,7 @@
     'global',
     'group',
     'headed',
+    'headless',
     'key',
     'path',
     'parallel',
