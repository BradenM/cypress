const _ = require('lodash')
const R = require('ramda')
const os = require('os')
const tty = require('tty')
const path = require('path')
const isCi = require('is-ci')
const execa = require('execa')
const getos = require('getos')
const chalk = require('chalk')
const Promise = require('bluebird')
const cachedir = require('cachedir')
const executable = require('executable')
const supportsColor = require('supports-color')
const isInstalledGlobally = require('is-installed-globally')
const pkg = require(path.join(__dirname, '..', 'package.json'))
const logger = require('./logger')
const debug = require('debug')('cypress:cli')

const getosAsync = Promise.promisify(getos)
const joinWithEq = (x, y) => `${x}=${y}`

// converts an object (single level) into
// key1=value1,key2=value2,...
const objectToString = (obj) =>
  R.zipWith(joinWithEq, R.keys(obj), R.values(obj)).join(',')

const normalizeObject = (env) =>
  _.isPlainObject(env) ? objectToString(env) : env

const normalizeArray = (arr) =>
  _.isArray(arr) ? arr.join(',') : arr

function normalizeModuleOptions (options = {}) {
  return R.evolve({
    env: normalizeObject,
    config: normalizeObject,
    reporterOptions: normalizeObject,
    spec: normalizeArray,
  })(options)
}

function stdoutLineMatches (expectedLine, stdout) {
  const lines = stdout.split('\n').map(R.trim)
  const lineMatches = R.equals(expectedLine)
  return lines.some(lineMatches)
}

/**
 * Prints NODE_OPTIONS using debug() module, but only
 * if DEBUG=cypress... is set
 */
function printNodeOptions (log = debug) {
  if (!log.enabled) {
    return
  }

  if (process.env.NODE_OPTIONS) {
    log('NODE_OPTIONS=%s', process.env.NODE_OPTIONS)
  } else {
    log('NODE_OPTIONS is not set')
  }
}

const util = {
  normalizeModuleOptions,

  printNodeOptions,

  isCi () {
    return isCi
  },

<<<<<<< HEAD
  isTerminal () {
    // in redirected streams we should not show progress bars
    return process.stdout.columns > 0
=======
  getEnvOverrides () {
    return _
    .chain({})
    .extend(util.getEnvColors())
    .extend(util.getForceTty())
    .omitBy(_.isUndefined) // remove undefined values
    .mapValues((value) => { // stringify to 1 or 0
      return value ? '1' : '0'
    })
    .value()
  },

  getForceTty () {
    return {
      FORCE_STDIN_TTY: util.isTty(process.stdin.fd),
      FORCE_STDOUT_TTY: util.isTty(process.stdout.fd),
      FORCE_STDERR_TTY: util.isTty(process.stderr.fd),
    }
  },

  getEnvColors () {
    const sc = util.supportsColor()

    return {
      FORCE_COLOR: sc,
      DEBUG_COLORS: sc,
      MOCHA_COLORS: sc ? true : undefined,
    }
  },

  isTty (fd) {
    return tty.isatty(fd)
>>>>>>> 0a4740ad
  },

  supportsColor () {
    // if we've been explictly told not to support
    // color then turn this off
    if (process.env.NO_COLOR) {
      return false
    }

    // https://github.com/cypress-io/cypress/issues/1747
    // always return true in CI providers
    if (process.env.CI) {
      return true
    }

    // ensure that both stdout and stderr support color
    return Boolean(supportsColor.stdout) && Boolean(supportsColor.stderr)
  },

  cwd () {
    return process.cwd()
  },

  pkgVersion () {
    return pkg.version
  },

  exit (code) {
    process.exit(code)
  },

  logErrorExit1 (err) {
    logger.error(err.message)

    process.exit(1)
  },

  titleize (...args) {
    // prepend first arg with space
    // and pad so that all messages line up
    args[0] = _.padEnd(` ${args[0]}`, 24)

    // get rid of any falsy values
    args = _.compact(args)

    return chalk.blue(...args)
  },

  calculateEta (percent, elapsed) {
    // returns the number of seconds remaining

    // if we're at 100 already just return 0
    if (percent === 100) {
      return 0
    }

    // take the percentage and divide by one
    // and multiple that against elapsed
    // subtracting what's already elapsed
    return elapsed * (1 / (percent / 100)) - elapsed
  },

  secsRemaining (eta) {
    // calculate the seconds reminaing with no decimal places
    return (_.isFinite(eta) ? (eta / 1000) : 0).toFixed(0)
  },

  setTaskTitle (task, title, renderer) {
    // only update the renderer title when not running in CI
    if (renderer === 'default') {
      task.title = title
    }
  },

  isInstalledGlobally () {
    return isInstalledGlobally
  },

  isSemver (str) {
    return /^(\d+\.)?(\d+\.)?(\*|\d+)$/.test(str)
  },

  isExecutableAsync (filePath) {
    return Promise.resolve(executable(filePath))
  },

  getOsVersionAsync () {
    return Promise.try(() => {
      if (os.platform() === 'linux') {
        return getosAsync()
        .then((osInfo) => [osInfo.dist, osInfo.release].join(' - '))
        .catch(() => os.release())
      } else {
        return os.release()
      }
    })
  },

  // attention:
  // when passing relative path to NPM post install hook, the current working
  // directory is set to the `node_modules/cypress` folder
  // the user is probably passing relative path with respect to root package folder
  formAbsolutePath (filename) {
    if (path.isAbsolute(filename)) {
      return filename
    }
    return path.join(process.cwd(), '..', '..', filename)
  },

  getEnv (varName) {
    const envVar = process.env[varName]
    const configVar = process.env[`npm_config_${varName}`]
    const packageConfigVar = process.env[`npm_package_config_${varName}`]
    if (envVar) {
      debug(`Using ${varName} from environment variable`)
      return envVar
    }
    if (configVar) {
      debug(`Using ${varName} from npm config`)
      return configVar
    }
    if (packageConfigVar) {
      debug(`Using ${varName} from package.json config`)
      return packageConfigVar
    }
    return undefined

  },

  getCacheDir () {
    return cachedir('Cypress')
  },

  isPostInstall () {
    return process.env.npm_lifecycle_event === 'postinstall'
  },

  exec: execa,

  stdoutLineMatches,
}

module.exports = util<|MERGE_RESOLUTION|>--- conflicted
+++ resolved
@@ -70,11 +70,11 @@
     return isCi
   },
 
-<<<<<<< HEAD
   isTerminal () {
     // in redirected streams we should not show progress bars
     return process.stdout.columns > 0
-=======
+  },
+
   getEnvOverrides () {
     return _
     .chain({})
@@ -107,7 +107,6 @@
 
   isTty (fd) {
     return tty.isatty(fd)
->>>>>>> 0a4740ad
   },
 
   supportsColor () {
