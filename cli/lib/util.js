--- conflicted
+++ resolved
@@ -26,7 +26,6 @@
 
 const getosAsync = Promise.promisify(getos)
 
-<<<<<<< HEAD
 /**
  * Returns SHA512 of a file
  *
@@ -61,9 +60,8 @@
 
   return fs.statAsync(filename).get('size')
 }
-=======
+
 const isBrokenGtkDisplayRe = /Gtk: cannot open display/
->>>>>>> b6ece46c
 
 const stringify = (val) => {
   return _.isObject(val) ? JSON.stringify(val) : val
@@ -348,7 +346,6 @@
     return `${issuesUrl}/${number}`
   },
 
-<<<<<<< HEAD
   /**
    * If the DISPLAY variable is set incorrectly, when trying to spawn
    * Cypress executable we get an error like this:
@@ -363,8 +360,6 @@
   getFileChecksum,
 
   getFileSize,
-=======
->>>>>>> b6ece46c
 }
 
 module.exports = util