<<<<<<< HEAD
exports['shows help for open --foo 1'] = `

  command: bin/cypress open --foo
  code: 1
  failed: true
  killed: false
  signal: null
  timedOut: false

  stdout:
  -------
  error: unknown option: --foo


  Usage: open [options]

  Opens Cypress in the interactive GUI.

  Options:

    -p, --port <port>                runs Cypress on a specific port. overrides any value in cypress.json.
    -e, --env <env>                  sets environment variables. separate multiple values with a comma. overrides any value in cypress.json or cypress.env.json
    -c, --config <config>            sets configuration values. separate multiple values with a comma. overrides any value in cypress.json.
    -C, --config-file <config-file>  path to JSON file where configuration values are set. defaults to "cypress.json". pass "false" to disable.
    -d, --detached [bool]            runs Cypress application in detached mode
    -b, --browser <browser-path>     path to a custom browser to be added to the list of available browsers in Cypress
    -P, --project <project-path>     path to the project
    --global                         force Cypress into global mode as if its globally installed
    --dev                            runs cypress in development and bypasses binary check
    -h, --help                       output usage information
  -------
  stderr:
  -------
  
  -------
  
=======
exports['cli --version no binary version 1'] = `
Cypress package version: 1.2.3
Cypress binary version: not installed
>>>>>>> 9147e4f9
`

exports['cli -v no binary version 1'] = `
Cypress package version: 1.2.3
Cypress binary version: not installed
`

exports['cli cypress run warns with space-separated --specs 1'] = `
[33m⚠[39m Warning: It looks like you're passing --spec a space-separated list of files:

"a b c d e f g"

This will work, but it's not recommended.

The most common cause of this warning is using an unescaped glob pattern. If you are
trying to pass a glob pattern, escape it using quotes:
  cypress run --spec "**/*.spec.js"

<<<<<<< HEAD
    --record [bool]                            records the run. sends test results, screenshots and videos to your Cypress Dashboard.
    --headed                                   displays the Electron browser instead of running headlessly
    -k, --key <record-key>                     your secret Record Key. you can omit this if you set a CYPRESS_RECORD_KEY environment variable.
    -s, --spec <spec>                          runs a specific spec file. defaults to "all"
    -r, --reporter <reporter>                  runs a specific mocha reporter. pass a path to use a custom reporter. defaults to "spec"
    -o, --reporter-options <reporter-options>  options for the mocha reporter. defaults to "null"
    -p, --port <port>                          runs Cypress on a specific port. overrides any value in cypress.json.
    -e, --env <env>                            sets environment variables. separate multiple values with a comma. overrides any value in cypress.json or cypress.env.json
    -c, --config <config>                      sets configuration values. separate multiple values with a comma. overrides any value in cypress.json.
    -C, --config-file <config-file>            path to JSON file where configuration values are set. defaults to "cypress.json". pass "false" to disable.
    -b, --browser <browser-name-or-path>       runs Cypress in the browser with the given name. if a filesystem path is supplied, Cypress will attempt to use the browser at that path.
    -P, --project <project-path>               path to the project
    --parallel                                 enables concurrent runs and automatic load balancing of specs across multiple machines or processes
    --group <name>                             a named group for recorded runs in the Cypress dashboard
    --ci-build-id <id>                         the unique identifier for a run on your CI provider. typically a "BUILD_ID" env var. this value is automatically detected for most CI providers
    --no-exit                                  keep the browser open after tests finish
    --dev                                      runs cypress in development and bypasses binary check
    -h, --help                                 output usage information
  -------
  stderr:
  -------
  
  -------
  
=======
If you are trying to pass multiple spec filenames, separate them by commas instead:
  cypress run --spec spec1,spec2,spec3
>>>>>>> 9147e4f9
`

exports['cli help command shows help 1'] = `

  command: bin/cypress help
  code: 0
  failed: false
  killed: false
  signal: null
  timedOut: false

  stdout:
  -------
  Usage: cypress [options] [command]

  Options:

    -v, --version      prints Cypress version
    -h, --help         output usage information

  Commands:

    help               Shows CLI help and exits
    version            prints Cypress version
    run [options]      Runs Cypress tests from the CLI without the GUI
    open [options]     Opens Cypress in the interactive GUI.
    install [options]  Installs the Cypress executable matching this package's version
    verify [options]   Verifies that Cypress is installed correctly and executable
    cache [options]    Manages the Cypress binary cache
  -------
  stderr:
  -------
  
  -------
  
`

exports['cli help command shows help for --help 1'] = `

  command: bin/cypress --help
  code: 0
  failed: false
  killed: false
  signal: null
  timedOut: false

  stdout:
  -------
  Usage: cypress [options] [command]

  Options:

    -v, --version      prints Cypress version
    -h, --help         output usage information

  Commands:

    help               Shows CLI help and exits
    version            prints Cypress version
    run [options]      Runs Cypress tests from the CLI without the GUI
    open [options]     Opens Cypress in the interactive GUI.
    install [options]  Installs the Cypress executable matching this package's version
    verify [options]   Verifies that Cypress is installed correctly and executable
    cache [options]    Manages the Cypress binary cache
  -------
  stderr:
  -------
  
  -------
  
`

exports['cli help command shows help for -h 1'] = `

  command: bin/cypress -h
  code: 0
  failed: false
  killed: false
  signal: null
  timedOut: false

  stdout:
  -------
  Usage: cypress [options] [command]

  Options:

    -v, --version      prints Cypress version
    -h, --help         output usage information

  Commands:

    help               Shows CLI help and exits
    version            prints Cypress version
    run [options]      Runs Cypress tests from the CLI without the GUI
    open [options]     Opens Cypress in the interactive GUI.
    install [options]  Installs the Cypress executable matching this package's version
    verify [options]   Verifies that Cypress is installed correctly and executable
    cache [options]    Manages the Cypress binary cache
  -------
  stderr:
  -------
  
  -------
  
`

exports['cli unknown command shows usage and exits 1'] = `

  command: bin/cypress foo
  code: 1
  failed: true
  killed: false
  signal: null
  timedOut: false

  stdout:
  -------
  Unknown command "foo"

    Usage: cypress [options] [command]

    Options:

      -v, --version      prints Cypress version
      -h, --help         output usage information

    Commands:

      help               Shows CLI help and exits
      version            prints Cypress version
      run [options]      Runs Cypress tests from the CLI without the GUI
      open [options]     Opens Cypress in the interactive GUI.
      install [options]  Installs the Cypress executable matching this package's version
      verify [options]   Verifies that Cypress is installed correctly and executable
      cache [options]    Manages the Cypress binary cache
  -------
  stderr:
  -------
  
  -------
  
`

exports['cli unknown option shows help for cache command - no sub-command 1'] = `

  command: bin/cypress cache
  code: 1
  failed: true
  killed: false
  signal: null
  timedOut: false

  stdout:
  -------
  Usage: cache [command]

  Manages the Cypress binary cache

  Options:

    list        list cached binary versions
    path        print the path to the binary cache
    clear       delete all cached binaries
    -h, --help  output usage information
  -------
  stderr:
  -------
  
  -------
  
`

exports['cli unknown option shows help for cache command - unknown option --foo 1'] = `

  command: bin/cypress cache --foo
  code: 1
  failed: true
  killed: false
  signal: null
  timedOut: false

  stdout:
  -------
  error: unknown option: --foo


  Usage: cache [command]

  Manages the Cypress binary cache

  Options:

    list        list cached binary versions
    path        print the path to the binary cache
    clear       delete all cached binaries
    -h, --help  output usage information
  -------
  stderr:
  -------
  
  -------
  
`

exports['cli unknown option shows help for cache command - unknown sub-command foo 1'] = `

  command: bin/cypress cache foo
  code: 1
  failed: true
  killed: false
  signal: null
  timedOut: false

  stdout:
  -------
  error: unknown command: cache foo


  Usage: cache [command]

  Manages the Cypress binary cache

  Options:

    list        list cached binary versions
    path        print the path to the binary cache
    clear       delete all cached binaries
    -h, --help  output usage information
  -------
  stderr:
  -------
  
  -------
  
`

exports['cli version and binary version 1'] = `
Cypress package version: 1.2.3
Cypress binary version: X.Y.Z
`

exports['cli version and binary version 2'] = `
Cypress package version: 1.2.3
Cypress binary version: X.Y.Z
`

exports['cli version no binary version 1'] = `
Cypress package version: 1.2.3
Cypress binary version: not installed
`

exports['shows help for open --foo 1'] = `

  command: bin/cypress open --foo
  code: 1
  failed: true
  killed: false
  signal: null
  timedOut: false

  stdout:
  -------
  error: unknown option: --foo


  Usage: open [options]

  Opens Cypress in the interactive GUI.

  Options:

    -p, --port <port>             runs Cypress on a specific port. overrides any value in cypress.json.
    -e, --env <env>               sets environment variables. separate multiple values with a comma. overrides any value in cypress.json or cypress.env.json
    -c, --config <config>         sets configuration values. separate multiple values with a comma. overrides any value in cypress.json.
    -d, --detached [bool]         runs Cypress application in detached mode
    -b, --browser <browser-path>  path to a custom browser to be added to the list of available browsers in Cypress
    -P, --project <project-path>  path to the project
    --global                      force Cypress into global mode as if its globally installed
    --dev                         runs cypress in development and bypasses binary check
    -h, --help                    output usage information
  -------
  stderr:
  -------
  
  -------
  
`

exports['shows help for run --foo 1'] = `

  command: bin/cypress run --foo
  code: 1
  failed: true
  killed: false
  signal: null
  timedOut: false

  stdout:
  -------
  error: unknown option: --foo


  Usage: run [options]

  Runs Cypress tests from the CLI without the GUI

  Options:

    --record [bool]                            records the run. sends test results, screenshots and videos to your Cypress Dashboard.
    --headed                                   displays the Electron browser instead of running headlessly
    -k, --key <record-key>                     your secret Record Key. you can omit this if you set a CYPRESS_RECORD_KEY environment variable.
    -s, --spec <spec>                          runs a specific spec file. defaults to "all"
    -r, --reporter <reporter>                  runs a specific mocha reporter. pass a path to use a custom reporter. defaults to "spec"
    -o, --reporter-options <reporter-options>  options for the mocha reporter. defaults to "null"
    -p, --port <port>                          runs Cypress on a specific port. overrides any value in cypress.json.
    -e, --env <env>                            sets environment variables. separate multiple values with a comma. overrides any value in cypress.json or cypress.env.json
    -c, --config <config>                      sets configuration values. separate multiple values with a comma. overrides any value in cypress.json.
    -b, --browser <browser-name-or-path>       runs Cypress in the browser with the given name. if a filesystem path is supplied, Cypress will attempt to use the browser at that path.
    -P, --project <project-path>               path to the project
    --parallel                                 enables concurrent runs and automatic load balancing of specs across multiple machines or processes
    --group <name>                             a named group for recorded runs in the Cypress dashboard
    --ci-build-id <id>                         the unique identifier for a run on your CI provider. typically a "BUILD_ID" env var. this value is automatically detected for most CI providers
    --no-exit                                  keep the browser open after tests finish
    --dev                                      runs cypress in development and bypasses binary check
    -h, --help                                 output usage information
  -------
  stderr:
  -------
  
  -------
  
`<|MERGE_RESOLUTION|>--- conflicted
+++ resolved
@@ -1,4 +1,3 @@
-<<<<<<< HEAD
 exports['shows help for open --foo 1'] = `
 
   command: bin/cypress open --foo
@@ -35,30 +34,28 @@
   
   -------
   
-=======
-exports['cli --version no binary version 1'] = `
-Cypress package version: 1.2.3
-Cypress binary version: not installed
->>>>>>> 9147e4f9
-`
-
-exports['cli -v no binary version 1'] = `
-Cypress package version: 1.2.3
-Cypress binary version: not installed
-`
-
-exports['cli cypress run warns with space-separated --specs 1'] = `
-[33m⚠[39m Warning: It looks like you're passing --spec a space-separated list of files:
-
-"a b c d e f g"
-
-This will work, but it's not recommended.
-
-The most common cause of this warning is using an unescaped glob pattern. If you are
-trying to pass a glob pattern, escape it using quotes:
-  cypress run --spec "**/*.spec.js"
-
-<<<<<<< HEAD
+`
+
+exports['shows help for run --foo 1'] = `
+
+  command: bin/cypress run --foo
+  code: 1
+  failed: true
+  killed: false
+  signal: null
+  timedOut: false
+
+  stdout:
+  -------
+  error: unknown option: --foo
+
+
+  Usage: run [options]
+
+  Runs Cypress tests from the CLI without the GUI
+
+  Options:
+
     --record [bool]                            records the run. sends test results, screenshots and videos to your Cypress Dashboard.
     --headed                                   displays the Electron browser instead of running headlessly
     -k, --key <record-key>                     your secret Record Key. you can omit this if you set a CYPRESS_RECORD_KEY environment variable.
@@ -83,10 +80,99 @@
   
   -------
   
-=======
-If you are trying to pass multiple spec filenames, separate them by commas instead:
-  cypress run --spec spec1,spec2,spec3
->>>>>>> 9147e4f9
+`
+
+exports['cli unknown option shows help for cache command - unknown option --foo 1'] = `
+
+  command: bin/cypress cache --foo
+  code: 1
+  failed: true
+  killed: false
+  signal: null
+  timedOut: false
+
+  stdout:
+  -------
+  error: unknown option: --foo
+
+
+  Usage: cache [command]
+
+  Manages the Cypress binary cache
+
+  Options:
+
+    list        list cached binary versions
+    path        print the path to the binary cache
+    clear       delete all cached binaries
+    -h, --help  output usage information
+  -------
+  stderr:
+  -------
+  
+  -------
+  
+`
+
+exports['cli unknown option shows help for cache command - unknown sub-command foo 1'] = `
+
+  command: bin/cypress cache foo
+  code: 1
+  failed: true
+  killed: false
+  signal: null
+  timedOut: false
+
+  stdout:
+  -------
+  error: unknown command: cache foo
+
+
+  Usage: cache [command]
+
+  Manages the Cypress binary cache
+
+  Options:
+
+    list        list cached binary versions
+    path        print the path to the binary cache
+    clear       delete all cached binaries
+    -h, --help  output usage information
+  -------
+  stderr:
+  -------
+  
+  -------
+  
+`
+
+exports['cli unknown option shows help for cache command - no sub-command 1'] = `
+
+  command: bin/cypress cache
+  code: 1
+  failed: true
+  killed: false
+  signal: null
+  timedOut: false
+
+  stdout:
+  -------
+  Usage: cache [command]
+
+  Manages the Cypress binary cache
+
+  Options:
+
+    list        list cached binary versions
+    path        print the path to the binary cache
+    clear       delete all cached binaries
+    -h, --help  output usage information
+  -------
+  stderr:
+  -------
+  
+  -------
+  
 `
 
 exports['cli help command shows help 1'] = `
@@ -124,9 +210,9 @@
   
 `
 
-exports['cli help command shows help for --help 1'] = `
-
-  command: bin/cypress --help
+exports['cli help command shows help for -h 1'] = `
+
+  command: bin/cypress -h
   code: 0
   failed: false
   killed: false
@@ -159,9 +245,9 @@
   
 `
 
-exports['cli help command shows help for -h 1'] = `
-
-  command: bin/cypress -h
+exports['cli help command shows help for --help 1'] = `
+
+  command: bin/cypress --help
   code: 0
   failed: false
   killed: false
@@ -231,99 +317,6 @@
   
 `
 
-exports['cli unknown option shows help for cache command - no sub-command 1'] = `
-
-  command: bin/cypress cache
-  code: 1
-  failed: true
-  killed: false
-  signal: null
-  timedOut: false
-
-  stdout:
-  -------
-  Usage: cache [command]
-
-  Manages the Cypress binary cache
-
-  Options:
-
-    list        list cached binary versions
-    path        print the path to the binary cache
-    clear       delete all cached binaries
-    -h, --help  output usage information
-  -------
-  stderr:
-  -------
-  
-  -------
-  
-`
-
-exports['cli unknown option shows help for cache command - unknown option --foo 1'] = `
-
-  command: bin/cypress cache --foo
-  code: 1
-  failed: true
-  killed: false
-  signal: null
-  timedOut: false
-
-  stdout:
-  -------
-  error: unknown option: --foo
-
-
-  Usage: cache [command]
-
-  Manages the Cypress binary cache
-
-  Options:
-
-    list        list cached binary versions
-    path        print the path to the binary cache
-    clear       delete all cached binaries
-    -h, --help  output usage information
-  -------
-  stderr:
-  -------
-  
-  -------
-  
-`
-
-exports['cli unknown option shows help for cache command - unknown sub-command foo 1'] = `
-
-  command: bin/cypress cache foo
-  code: 1
-  failed: true
-  killed: false
-  signal: null
-  timedOut: false
-
-  stdout:
-  -------
-  error: unknown command: cache foo
-
-
-  Usage: cache [command]
-
-  Manages the Cypress binary cache
-
-  Options:
-
-    list        list cached binary versions
-    path        print the path to the binary cache
-    clear       delete all cached binaries
-    -h, --help  output usage information
-  -------
-  stderr:
-  -------
-  
-  -------
-  
-`
-
 exports['cli version and binary version 1'] = `
 Cypress package version: 1.2.3
 Cypress binary version: X.Y.Z
@@ -339,84 +332,27 @@
 Cypress binary version: not installed
 `
 
-exports['shows help for open --foo 1'] = `
-
-  command: bin/cypress open --foo
-  code: 1
-  failed: true
-  killed: false
-  signal: null
-  timedOut: false
-
-  stdout:
-  -------
-  error: unknown option: --foo
-
-
-  Usage: open [options]
-
-  Opens Cypress in the interactive GUI.
-
-  Options:
-
-    -p, --port <port>             runs Cypress on a specific port. overrides any value in cypress.json.
-    -e, --env <env>               sets environment variables. separate multiple values with a comma. overrides any value in cypress.json or cypress.env.json
-    -c, --config <config>         sets configuration values. separate multiple values with a comma. overrides any value in cypress.json.
-    -d, --detached [bool]         runs Cypress application in detached mode
-    -b, --browser <browser-path>  path to a custom browser to be added to the list of available browsers in Cypress
-    -P, --project <project-path>  path to the project
-    --global                      force Cypress into global mode as if its globally installed
-    --dev                         runs cypress in development and bypasses binary check
-    -h, --help                    output usage information
-  -------
-  stderr:
-  -------
-  
-  -------
-  
-`
-
-exports['shows help for run --foo 1'] = `
-
-  command: bin/cypress run --foo
-  code: 1
-  failed: true
-  killed: false
-  signal: null
-  timedOut: false
-
-  stdout:
-  -------
-  error: unknown option: --foo
-
-
-  Usage: run [options]
-
-  Runs Cypress tests from the CLI without the GUI
-
-  Options:
-
-    --record [bool]                            records the run. sends test results, screenshots and videos to your Cypress Dashboard.
-    --headed                                   displays the Electron browser instead of running headlessly
-    -k, --key <record-key>                     your secret Record Key. you can omit this if you set a CYPRESS_RECORD_KEY environment variable.
-    -s, --spec <spec>                          runs a specific spec file. defaults to "all"
-    -r, --reporter <reporter>                  runs a specific mocha reporter. pass a path to use a custom reporter. defaults to "spec"
-    -o, --reporter-options <reporter-options>  options for the mocha reporter. defaults to "null"
-    -p, --port <port>                          runs Cypress on a specific port. overrides any value in cypress.json.
-    -e, --env <env>                            sets environment variables. separate multiple values with a comma. overrides any value in cypress.json or cypress.env.json
-    -c, --config <config>                      sets configuration values. separate multiple values with a comma. overrides any value in cypress.json.
-    -b, --browser <browser-name-or-path>       runs Cypress in the browser with the given name. if a filesystem path is supplied, Cypress will attempt to use the browser at that path.
-    -P, --project <project-path>               path to the project
-    --parallel                                 enables concurrent runs and automatic load balancing of specs across multiple machines or processes
-    --group <name>                             a named group for recorded runs in the Cypress dashboard
-    --ci-build-id <id>                         the unique identifier for a run on your CI provider. typically a "BUILD_ID" env var. this value is automatically detected for most CI providers
-    --no-exit                                  keep the browser open after tests finish
-    --dev                                      runs cypress in development and bypasses binary check
-    -h, --help                                 output usage information
-  -------
-  stderr:
-  -------
-  
-  -------
-  
+exports['cli --version no binary version 1'] = `
+Cypress package version: 1.2.3
+Cypress binary version: not installed
+`
+
+exports['cli -v no binary version 1'] = `
+Cypress package version: 1.2.3
+Cypress binary version: not installed
+`
+
+exports['cli cypress run warns with space-separated --specs 1'] = `
+[33m⚠[39m Warning: It looks like you're passing --spec a space-separated list of files:
+
+"a b c d e f g"
+
+This will work, but it's not recommended.
+
+The most common cause of this warning is using an unescaped glob pattern. If you are
+trying to pass a glob pattern, escape it using quotes:
+  cypress run --spec "**/*.spec.js"
+
+If you are trying to pass multiple spec filenames, separate them by commas instead:
+  cypress run --spec spec1,spec2,spec3
 `