exports['cli --version no binary version 1'] = `
Cypress package version: 1.2.3
Cypress binary version: not installed
`

exports['cli -v no binary version 1'] = `
Cypress package version: 1.2.3
Cypress binary version: not installed
`

exports['cli cypress run warns with space-separated --specs 1'] = `
[33m⚠[39m Warning: It looks like you're passing --spec a space-separated list of files:

"a b c d e f g"

This will work, but it's not recommended.

The most common cause of this warning is using an unescaped glob pattern. If you are
trying to pass a glob pattern, escape it using quotes:
  cypress run --spec "**/*.spec.js"

If you are trying to pass multiple spec filenames, separate them by commas instead:
  cypress run --spec spec1,spec2,spec3
`

exports['cli help command shows help 1'] = `

  command: bin/cypress help
  code: 0
  failed: false
  killed: false
  signal: null
  timedOut: false

  stdout:
  -------
  Usage: cypress <command> [options]

  Options:
    -v, --version      prints Cypress version
    -h, --help         output usage information

  Commands:
    help               Shows CLI help and exits
    version            prints Cypress version
    run [options]      Runs Cypress tests from the CLI without the GUI
    open [options]     Opens Cypress in the interactive GUI.
    install [options]  Installs the Cypress executable matching this package's version
    verify [options]   Verifies that Cypress is installed correctly and executable
    cache [options]    Manages the Cypress binary cache
  -------
  stderr:
  -------
  
  -------
  
`

exports['cli help command shows help for --help 1'] = `

  command: bin/cypress --help
  code: 0
  failed: false
  killed: false
  signal: null
  timedOut: false

  stdout:
  -------
  Usage: cypress <command> [options]

  Options:
    -v, --version      prints Cypress version
    -h, --help         output usage information

  Commands:
    help               Shows CLI help and exits
    version            prints Cypress version
    run [options]      Runs Cypress tests from the CLI without the GUI
    open [options]     Opens Cypress in the interactive GUI.
    install [options]  Installs the Cypress executable matching this package's version
    verify [options]   Verifies that Cypress is installed correctly and executable
    cache [options]    Manages the Cypress binary cache
  -------
  stderr:
  -------
  
  -------
  
`

exports['cli help command shows help for -h 1'] = `

  command: bin/cypress -h
  code: 0
  failed: false
  killed: false
  signal: null
  timedOut: false

  stdout:
  -------
  Usage: cypress <command> [options]

  Options:
    -v, --version      prints Cypress version
    -h, --help         output usage information

  Commands:
    help               Shows CLI help and exits
    version            prints Cypress version
    run [options]      Runs Cypress tests from the CLI without the GUI
    open [options]     Opens Cypress in the interactive GUI.
    install [options]  Installs the Cypress executable matching this package's version
    verify [options]   Verifies that Cypress is installed correctly and executable
    cache [options]    Manages the Cypress binary cache
  -------
  stderr:
  -------
  
  -------
  
`

exports['cli unknown command shows usage and exits 1'] = `

  command: bin/cypress foo
  code: 1
  failed: true
  killed: false
  signal: null
  timedOut: false

  stdout:
  -------
  Unknown command "foo"
  Usage: cypress <command> [options]

  Options:
    -v, --version      prints Cypress version
    -h, --help         output usage information

  Commands:
    help               Shows CLI help and exits
    version            prints Cypress version
    run [options]      Runs Cypress tests from the CLI without the GUI
    open [options]     Opens Cypress in the interactive GUI.
    install [options]  Installs the Cypress executable matching this package's version
    verify [options]   Verifies that Cypress is installed correctly and executable
    cache [options]    Manages the Cypress binary cache
  -------
  stderr:
  -------
  
  -------
  
`

exports['cli unknown option shows help for cache command - no sub-command 1'] = `

  command: bin/cypress cache
  code: 1
  failed: true
  killed: false
  signal: null
  timedOut: false

  stdout:
  -------
  Usage: cache [command]

  Manages the Cypress binary cache

  Options:
    list        list cached binary versions
    path        print the path to the binary cache
    clear       delete all cached binaries
    -h, --help  output usage information
  -------
  stderr:
  -------
  
  -------
  
`

exports['cli unknown option shows help for cache command - unknown option --foo 1'] = `

  command: bin/cypress cache --foo
  code: 1
  failed: true
  killed: false
  signal: null
  timedOut: false

  stdout:
  -------
  error: unknown option: --foo

  Usage: cache [command]

  Manages the Cypress binary cache

  Options:
    list        list cached binary versions
    path        print the path to the binary cache
    clear       delete all cached binaries
    -h, --help  output usage information
  -------
  stderr:
  -------
  
  -------
  
`

exports['cli unknown option shows help for cache command - unknown sub-command foo 1'] = `

  command: bin/cypress cache foo
  code: 1
  failed: true
  killed: false
  signal: null
  timedOut: false

  stdout:
  -------
  error: unknown command: cache foo

  Usage: cache [command]

  Manages the Cypress binary cache

  Options:
    list        list cached binary versions
    path        print the path to the binary cache
    clear       delete all cached binaries
    -h, --help  output usage information
  -------
  stderr:
  -------
  
  -------
  
`

exports['cli version and binary version 1'] = `
Cypress package version: 1.2.3
Cypress binary version: X.Y.Z
`

exports['cli version and binary version 2'] = `
Cypress package version: 1.2.3
Cypress binary version: X.Y.Z
`

exports['cli version no binary version 1'] = `
Cypress package version: 1.2.3
Cypress binary version: not installed
`

exports['shows help for open --foo 1'] = `

  command: bin/cypress open --foo
  code: 1
  failed: true
  killed: false
  signal: null
  timedOut: false

  stdout:
  -------
  error: unknown option: --foo

  Usage: open [options]

  Opens Cypress in the interactive GUI.

  Options:
<<<<<<< HEAD
    -p, --port <port>             runs Cypress on a specific port. overrides any value in cypress.json.
    -e, --env <env>               sets environment variables. separate multiple values with a comma. overrides any value in cypress.json or cypress.env.json
    -c, --config <config>         sets configuration values. separate multiple values with a comma. overrides any value in cypress.json.
    -d, --detached [bool]         runs Cypress application in detached mode
    -b, --browser <browser-path>  path to a custom browser to be added to the list of available browsers in Cypress
    -P, --project <project-path>  path to the project
    --global                      force Cypress into global mode as if its globally installed
    --dev                         runs cypress in development and bypasses binary check
    -h, --help                    output usage information
=======

    -p, --port <port>                runs Cypress on a specific port. overrides any value in the configuration file.
    -e, --env <env>                  sets environment variables. separate multiple values with a comma. overrides any value in the configuration file or cypress.env.json
    -c, --config <config>            sets configuration values. separate multiple values with a comma. overrides any value in the configuration file.
    -C, --config-file <config-file>  path to JSON file where configuration values are set. defaults to "cypress.json". pass "false" to disable.
    -d, --detached [bool]            runs Cypress application in detached mode
    -b, --browser <browser-path>     path to a custom browser to be added to the list of available browsers in Cypress
    -P, --project <project-path>     path to the project
    --global                         force Cypress into global mode as if its globally installed
    --dev                            runs cypress in development and bypasses binary check
    -h, --help                       output usage information
>>>>>>> eb078974
  -------
  stderr:
  -------
  
  -------
  
`

exports['shows help for run --foo 1'] = `

  command: bin/cypress run --foo
  code: 1
  failed: true
  killed: false
  signal: null
  timedOut: false

  stdout:
  -------
  error: unknown option: --foo

  Usage: run [options]

  Runs Cypress tests from the CLI without the GUI

  Options:
    --record [bool]                            records the run. sends test results, screenshots and videos to your Cypress Dashboard.
    --headed                                   displays the Electron browser instead of running headlessly
    -k, --key <record-key>                     your secret Record Key. you can omit this if you set a CYPRESS_RECORD_KEY environment variable.
    -s, --spec <spec>                          runs a specific spec file. defaults to "all"
    -r, --reporter <reporter>                  runs a specific mocha reporter. pass a path to use a custom reporter. defaults to "spec"
    -o, --reporter-options <reporter-options>  options for the mocha reporter. defaults to "null"
    -p, --port <port>                          runs Cypress on a specific port. overrides any value in the configuration file.
    -e, --env <env>                            sets environment variables. separate multiple values with a comma. overrides any value in the configuration file or cypress.env.json
    -c, --config <config>                      sets configuration values. separate multiple values with a comma. overrides any value in the configuration file.
    -C, --config-file <config-file>            path to JSON file where configuration values are set. defaults to "cypress.json". pass "false" to disable.
    -b, --browser <browser-name-or-path>       runs Cypress in the browser with the given name. if a filesystem path is supplied, Cypress will attempt to use the browser at that path.
    -P, --project <project-path>               path to the project
    --parallel                                 enables concurrent runs and automatic load balancing of specs across multiple machines or processes
    --group <name>                             a named group for recorded runs in the Cypress dashboard
    --ci-build-id <id>                         the unique identifier for a run on your CI provider. typically a "BUILD_ID" env var. this value is automatically detected for most CI providers
    --no-exit                                  keep the browser open after tests finish
    --dev                                      runs cypress in development and bypasses binary check
    -h, --help                                 output usage information
  -------
  stderr:
  -------
  
  -------
  
`

exports['cli CYPRESS_ENV allows staging environment 1'] = `
  code: 0
  stderr:
  -------
  
  -------

`

exports['cli CYPRESS_ENV catches environment "foo" 1'] = `
  code: 11
  stderr:
  -------
  The environment variable with the reserved name "CYPRESS_ENV" is set.

  Unset the "CYPRESS_ENV" environment variable and run Cypress again.

  ----------

  CYPRESS_ENV=foo

  ----------

  Platform: xxx
  Cypress Version: 1.2.3
  -------

`<|MERGE_RESOLUTION|>--- conflicted
+++ resolved
@@ -277,17 +277,6 @@
   Opens Cypress in the interactive GUI.
 
   Options:
-<<<<<<< HEAD
-    -p, --port <port>             runs Cypress on a specific port. overrides any value in cypress.json.
-    -e, --env <env>               sets environment variables. separate multiple values with a comma. overrides any value in cypress.json or cypress.env.json
-    -c, --config <config>         sets configuration values. separate multiple values with a comma. overrides any value in cypress.json.
-    -d, --detached [bool]         runs Cypress application in detached mode
-    -b, --browser <browser-path>  path to a custom browser to be added to the list of available browsers in Cypress
-    -P, --project <project-path>  path to the project
-    --global                      force Cypress into global mode as if its globally installed
-    --dev                         runs cypress in development and bypasses binary check
-    -h, --help                    output usage information
-=======
 
     -p, --port <port>                runs Cypress on a specific port. overrides any value in the configuration file.
     -e, --env <env>                  sets environment variables. separate multiple values with a comma. overrides any value in the configuration file or cypress.env.json
@@ -299,7 +288,6 @@
     --global                         force Cypress into global mode as if its globally installed
     --dev                            runs cypress in development and bypasses binary check
     -h, --help                       output usage information
->>>>>>> eb078974
   -------
   stderr:
   -------
