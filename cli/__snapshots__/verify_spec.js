--- conflicted
+++ resolved
@@ -1,6 +1,5 @@
 exports['Cypress non-executable permissions 1'] = `
 Error: Cypress cannot run because the binary does not have executable permissions: /cache/Cypress/1.2.3/Cypress.app/Contents/MacOS/Cypress
-<<<<<<< HEAD
 
 Reasons this may happen:
 
@@ -35,122 +34,43 @@
 ----------
 
 ENOENT: no such file or directory, stat '/custom/'
-=======
-
-Reasons this may happen:
-
-- node was installed as 'root' or with 'sudo'
-- the cypress npm package as 'root' or with 'sudo'
-
-Please check that you have the appropriate user permissions.
->>>>>>> ec36bf01
-----------
-
-Platform: darwin (Foo-OsVersion)
-Cypress Version: 1.2.3
-
-`
-
-<<<<<<< HEAD
+----------
+
+Platform: darwin (Foo-OsVersion)
+Cypress Version: 1.2.3
+
+`
+
 exports['different version installed 1'] = `
 Found binary version 7.8.9 installed in: /cache/Cypress/1.2.3/Cypress.app
 
 ⚠ Warning: Binary version 7.8.9 does not match the expected package version 1.2.3
-=======
-exports['current version has not been verified 1'] = `
-It looks like this is your first time using Cypress: 1.2.3
->>>>>>> ec36bf01
+
+  These versions may not work properly together.
+
+It looks like this is your first time using Cypress: 7.8.9
 
  ✔  Verified Cypress! /cache/Cypress/1.2.3/Cypress.app
 
-<<<<<<< HEAD
-It looks like this is your first time using Cypress: 7.8.9
-
- ✔  Verified Cypress! /cache/Cypress/1.2.3/Cypress.app
-
-=======
->>>>>>> ec36bf01
-Opening Cypress...
-
-`
-
-<<<<<<< HEAD
+Opening Cypress...
+
+`
+
 exports['error binary not found in ci 1'] = `
 Error: The cypress npm package is installed, but the Cypress binary is missing.
 
 We expected the binary to be installed here: /cache/Cypress/1.2.3/Cypress.app/Contents/MacOS/Cypress
 
 Reasons it may be missing:
-=======
-exports['darwin: error when invalid CYPRESS_RUN_BINARY 1'] = `
-Note: You have set the environment variable: CYPRESS_RUN_BINARY=/custom/:
-
-      This overrides the default Cypress binary path used.
-
-Error: Could not run binary set by environment variable CYPRESS_RUN_BINARY=/custom/
-
-Ensure the environment variable is a path to the Cypress binary, matching **/Contents/MacOS/Cypress
-----------
-
-ENOENT: no such file or directory, stat '/custom/'
-----------
->>>>>>> ec36bf01
 
 - You're caching 'node_modules' but are not caching this path: /cache/Cypress
 - You ran 'npm install' at an earlier build step but did not persist: /cache/Cypress
 
 Properly caching the binary will fix this error and avoid downloading and unzipping Cypress.
 
-<<<<<<< HEAD
 Alternatively, you can run 'cypress install' to download the binary again.
-=======
-exports['different version installed 1'] = `
-Found binary version 7.8.9 installed in: /cache/Cypress/1.2.3/Cypress.app
-
-⚠ Warning: Binary version 7.8.9 does not match the expected package version 1.2.3
-
-  These versions may not work properly together.
-
-It looks like this is your first time using Cypress: 7.8.9
->>>>>>> ec36bf01
 
 https://on.cypress.io/not-installed-ci-error
-----------
-
-Platform: darwin (Foo-OsVersion)
-Cypress Version: 1.2.3
-
-`
-
-<<<<<<< HEAD
-exports['error hanging process'] = `
-It looks like this is your first time using Cypress: 1.2.3
-
- ✖  Verifying Cypress can run /cache/Cypress/1.2.3/Cypress.app
-   → Cypress Version: 1.2.3
-Error: Cypress failed to start.
-=======
-exports['error binary not found in ci 1'] = `
-Error: The cypress npm package is installed, but the Cypress binary is missing.
-
-We expected the binary to be installed here: /cache/Cypress/1.2.3/Cypress.app/Contents/MacOS/Cypress
->>>>>>> ec36bf01
-
-Reasons it may be missing:
-
-- You're caching 'node_modules' but are not caching this path: /cache/Cypress
-- You ran 'npm install' at an earlier build step but did not persist: /cache/Cypress
-
-Properly caching the binary will fix this error and avoid downloading and unzipping Cypress.
-
-Alternatively, you can run 'cypress install' to download the binary again.
-
-<<<<<<< HEAD
-It timed out 
-some stderr
-=======
-https://on.cypress.io/not-installed-ci-error
->>>>>>> ec36bf01
 ----------
 
 Platform: darwin (Foo-OsVersion)
@@ -198,7 +118,6 @@
 
 exports['fails with no stderr 1'] = `
 Error: Cypress failed to start.
-<<<<<<< HEAD
 
 This is usually caused by a missing library or dependency.
 
@@ -248,19 +167,6 @@
 ----------
 
 some stderr
-=======
-
-This is usually caused by a missing library or dependency.
-
-The error below should indicate which dependency is missing.
-
-https://on.cypress.io/required-dependencies
-
-If you are using Docker, we provide containers with all required dependencies installed.
-----------
-
-Error: EPERM NOT PERMITTED
->>>>>>> ec36bf01
 ----------
 
 Platform: darwin (Foo-OsVersion)
@@ -287,7 +193,6 @@
 
 `
 
-<<<<<<< HEAD
 exports['linux: error when invalid CYPRESS_RUN_BINARY 1'] = `
 Note: You have set the environment variable: CYPRESS_RUN_BINARY=/custom/:
 
@@ -296,45 +201,30 @@
 Error: Could not run binary set by environment variable CYPRESS_RUN_BINARY=/custom/
 
 Ensure the environment variable is a path to the Cypress binary, matching **/Cypress
-=======
+----------
+
+ENOENT: no such file or directory, stat '/custom/'
+----------
+
+Platform: linux (Foo-OsVersion)
+Cypress Version: 1.2.3
+
+`
+
 exports['no Cypress executable 1'] = `
 Error: No version of Cypress is installed in: /cache/Cypress/1.2.3/Cypress.app
 
 Please reinstall Cypress by running: cypress install
->>>>>>> ec36bf01
 ----------
 
 Cypress executable not found at: /cache/Cypress/1.2.3/Cypress.app/Contents/MacOS/Cypress
 ----------
 
-<<<<<<< HEAD
-Platform: linux (Foo-OsVersion)
-=======
-Platform: darwin (Foo-OsVersion)
->>>>>>> ec36bf01
-Cypress Version: 1.2.3
-
-`
-
-<<<<<<< HEAD
-exports['no Cypress executable 1'] = `
-=======
-exports['no version of Cypress installed 1'] = `
->>>>>>> ec36bf01
-Error: No version of Cypress is installed in: /cache/Cypress/1.2.3/Cypress.app
-
-Please reinstall Cypress by running: cypress install
-----------
-
-Cypress executable not found at: /cache/Cypress/1.2.3/Cypress.app/Contents/MacOS/Cypress
-----------
-
-Platform: darwin (Foo-OsVersion)
-Cypress Version: 1.2.3
-
-`
-
-<<<<<<< HEAD
+Platform: darwin (Foo-OsVersion)
+Cypress Version: 1.2.3
+
+`
+
 exports['no version of Cypress installed 1'] = `
 Error: No version of Cypress is installed in: /cache/Cypress/1.2.3/Cypress.app
 
@@ -343,7 +233,12 @@
 
 Cypress executable not found at: /cache/Cypress/1.2.3/Cypress.app/Contents/MacOS/Cypress
 ----------
-=======
+
+Platform: darwin (Foo-OsVersion)
+Cypress Version: 1.2.3
+
+`
+
 exports['no welcome message 1'] = `
 Found binary version 7.8.9 installed in: /cache/Cypress/1.2.3/Cypress.app
 
@@ -351,7 +246,6 @@
 
   These versions may not work properly together.
 
->>>>>>> ec36bf01
 
 `
 
@@ -359,35 +253,13 @@
 [no output]
 `
 
-<<<<<<< HEAD
-exports['no welcome message 1'] = `
-Found binary version 7.8.9 installed in: /cache/Cypress/1.2.3/Cypress.app
-=======
 exports['valid CYPRESS_RUN_BINARY 1'] = `
 Note: You have set the environment variable: CYPRESS_RUN_BINARY=/custom/Contents/MacOS/Cypress:
->>>>>>> ec36bf01
 
       This overrides the default Cypress binary path used.
 
 It looks like this is your first time using Cypress: 1.2.3
 
-<<<<<<< HEAD
-
-`
-
-exports['silent verify 1'] = `
-[no output]
-`
-
-exports['valid CYPRESS_RUN_BINARY 1'] = `
-Note: You have set the environment variable: CYPRESS_RUN_BINARY=/custom/Contents/MacOS/Cypress:
-
-      This overrides the default Cypress binary path used.
-
-It looks like this is your first time using Cypress: 1.2.3
-
-=======
->>>>>>> ec36bf01
  ✔  Verified Cypress! /real/custom
 
 Opening Cypress...
