--- conflicted
+++ resolved
@@ -5,9 +5,6 @@
 
 // grab the current version and a few other properties
 // from the root package.json
-<<<<<<< HEAD
-const { version, description, author, homepage, license, bugs, repository, keywords } = require('@packages/root')
-=======
 const {
   version,
   description,
@@ -17,7 +14,6 @@
   repository,
   keywords,
 } = require('@packages/root')
->>>>>>> 25f59d13
 
 // the rest of properties should come from the package.json in CLI folder
 const packageJsonSrc = path.join('package.json')
