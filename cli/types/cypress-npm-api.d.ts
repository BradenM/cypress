//
// Cypress NPM api type declarations
// https://on.cypress.io/module-api
// https://github.com/cypress-io/cypress/issues/2141
//
// in the future the NPM module itself will be in TypeScript
// but for now describe it as an ambient module

type HookName = 'before' | 'beforeEach' | 'afterEach' | 'after'
declare module 'cypress' {
  interface TestError {
    name: string
    message: string
    stack: string
  }
  /**
   * All options that one can pass to "cypress.run"
   * @see https://on.cypress.io/module-api#cypress-run
   * @example
    ```
    const cypress = require('cypress')
    cypress.run({
      reporter: 'junit',
      browser: 'chrome',
      config: {
        baseUrl: 'http://localhost:8080',
        chromeWebSecurity: false,
      },
      env: {
        foo: 'bar',
        baz: 'quux',
      }
    })
    ```
   */
  interface CypressRunOptions extends CypressCommonOptions {
    /**
     * Specify different browser to run tests in, either by name or by filesystem path
    */
    browser: string
    /**
     * Specify a unique identifier for a run to enable grouping or parallelization
     */
    ciBuildId: string
    /**
     * Group recorded tests together under a single run name
     */
    group: string
    /**
     * Tag string for the recorded run, like "production,nightly"
     */
    tag: string
    /**
     * Display the browser instead of running headlessly
     */
    headed: boolean
    /**
     * Hide the browser instead of running headed
     */
    headless: boolean
    /**
     * Specify your secret record key
     */
    key: string
    /**
     * Keep Cypress open after all tests run
     */
    noExit: boolean
    /**
     * Run recorded specs in parallel across multiple machines
     */
    parallel: boolean
    /**
     * Override default port
     */
    port: number
    /**
     * Run quietly, using only the configured reporter
     */
    quiet: boolean
    /**
     * Whether to record the test run
     */
    record: boolean
    /**
     * Specify a mocha reporter
     */
    reporter: string
    /**
     * Specify mocha reporter options
     */
    reporterOptions: any
    /**
     * Specify the specs to run
     */
    spec: string
  }

  /**
   * All options that one can pass to "cypress.open"
   * @see https://on.cypress.io/module-api#cypress-open
   * @example
    ```
    const cypress = require('cypress')
    cypress.open({
      env: {
        username: 'Joe Doe',
        email: 'joe@acme.co'
      },
      project: '~/demos/my-project'
    })
    ```
   */
  interface CypressOpenOptions extends CypressCommonOptions {
    /**
     * Specify a filesystem path to a custom browser
     */
    browser: string
    /**
     * Open Cypress in detached mode
     */
    detached: boolean
    /**
     * Run in global mode
     */
    global: boolean
    /**
     * Override default port
     */
    port: number
  }

  /**
   * Options available for `cypress.open` and `cypress.run`
   */
  interface CypressCommonOptions {
    /**
     * Specify configuration
     */
    config: Partial<Cypress.ResolvedConfigOptions>
    /**
     * Path to the config file to be used.
     *
     * If `false` is passed, no config file will be used.
     *
     * @default "cypress.json"
     */
    configFile: string | false
    /**
     * Specify environment variables.
     * TODO: isn't this duplicate of config.env?!
     */
    env: object
    /**
     * Path to a specific project
     */
    project: string
  }

  // small utility types to better express meaning of other types
  type dateTimeISO = string
  type ms = number
  type testId = string
  type pixels = number

  /**
   * Cypress single test result
   */
  interface TestResult {
    testId: testId
    title: string[]
    state: string
    body: string
     /**
     * Error string as it's presented in console if the test fails
     */
<<<<<<< HEAD
    error: string | null
    startedAt: dateTimeISO
    duration: ms
=======
    displayError: string | null
    attempts: AttemptResult[]
  }

  interface AttemptResult {
    state: string
    error: TestError | null
    timings: any
    failedFromHookId: hookId | null
    wallClockStartedAt: dateTimeISO
    wallClockDuration: ms
>>>>>>> c5f2b04a
    videoTimestamp: ms
  }

  /**
   * Information about a single "before", "beforeEach", "afterEach" and "after" hook.
  */
  interface HookInformation {
    hookName: HookName
    title: string[]
    body: string
  }

  /**
   * Information about a single screenshot.
   */
  interface ScreenshotInformation {
    screenshotId: string
    name: string
    testId: testId
    takenAt: dateTimeISO
    testAttemptIndex: number
    /**
     * Absolute path to the saved image
     */
    path: string
    height: pixels
    width: pixels
  }

  /**
   * Cypress test run result for a single spec.
  */
  interface RunResult {
    /**
     * Accurate test results collected by Cypress.
     */
    stats: {
      suites: number
      tests: number
      passes: number
      pending: number
      skipped: number
      failures: number
      startedAt: dateTimeISO
      endedAt: dateTimeISO
      duration: ms
    },
    /**
     * Reporter name like "spec"
     */
    reporter: string
    /**
     * This is controlled by the reporter, and Cypress cannot guarantee
     * the properties. Usually this object has suites, tests, passes, etc
     */
    reporterStats: object
    hooks: HookInformation[]
    tests: TestResult[]
    error: string | null
    video: string | null
    screenshots: ScreenshotInformation[]
    /**
     * information about the spec test file.
    */
    spec: {
      /**
       * filename like "spec.js"
       */
      name: string
      /**
       * name relative to the project root, like "cypress/integration/spec.js"
      */
      relative: string
      /**
       * resolved filename of the spec
       */
      absolute: string
    },
    shouldUploadVideo: boolean
  }

  /**
   * Results returned by the test run.
   * @see https://on.cypress.io/module-api
   */
  interface CypressRunResult {
    startedTestsAt: dateTimeISO
    endedTestsAt: dateTimeISO
    totalDuration: ms
    totalSuites: number
    totalTests: number
    totalFailed: number
    totalPassed: number
    totalPending: number
    totalSkipped: number
    /**
     * If Cypress test run is being recorded, full url will be provided.
     * @see https://on.cypress.io/dashboard-introduction
     */
    runUrl?: string
    runs: RunResult[]
    browserPath: string
    browserName: string
    browserVersion: string
    osName: string
    osVersion: string
    cypressVersion: string
    config: Cypress.ResolvedConfigOptions
  }

  /**
     * If Cypress fails to run at all (for example, if there are no spec files to run),
     * then it will return a CypressFailedRunResult. Check the failures attribute.
     * @example
      ```
      const result = await cypress.run()
      if (result.failures) {
        console.error(result.message)
        process.exit(result.failures)
      }
      ```
     *
  **/
  interface CypressFailedRunResult {
    failures: number
    message: string
  }

  /**
   * Methods allow parsing given CLI arguments the same way Cypress CLI does it.
   */
  interface CypressCliParser {
    /**
     * Parses the given array of string arguments to "cypress run"
     * just like Cypress CLI does it.
     * @see https://on.cypress.io/module-api
     * @example
     *  const cypress = require('cypress')
     *  const args = ['cypress', 'run', '--browser', 'chrome']
     *  const options = await cypress.cli.parseRunArguments(args)
     *  // options is {browser: 'chrome'}
     *  // pass the options to cypress.run()
     *  const results = await cypress.run(options)
     */
    parseRunArguments(args: string[]): Promise<Partial<CypressRunOptions>>
  }

  /**
   * Cypress NPM module interface.
   * @see https://on.cypress.io/module-api
   * @example
    ```
    const cypress = require('cypress')
    cypress.run().then(results => ...)
    ```
  */
  interface CypressNpmApi {
    /**
     * Execute a headless Cypress test run.
     * @see https://on.cypress.io/module-api#cypress-run
     * @example
     ```
     const cypress = require('cypress')
     // runs all spec files matching a wildcard
     cypress.run({
       spec: 'cypress/integration/admin*-spec.js'
     }).then(results => {
       // inspect results object
     })
     ```
     */
    run(options?: Partial<CypressRunOptions>): Promise<CypressRunResult | CypressFailedRunResult>,
    /**
     * Opens Cypress GUI. Resolves with void when the
     * GUI is closed.
     * @see https://on.cypress.io/module-api#cypress-open
     */
    open(options?: Partial<CypressOpenOptions>): Promise<void>

    /**
     * Utility functions for parsing CLI arguments the same way
     * Cypress does
     */
    cli: CypressCliParser
  }

  // export Cypress NPM module interface
  const cypress: CypressNpmApi
  export = cypress
}<|MERGE_RESOLUTION|>--- conflicted
+++ resolved
@@ -174,11 +174,6 @@
      /**
      * Error string as it's presented in console if the test fails
      */
-<<<<<<< HEAD
-    error: string | null
-    startedAt: dateTimeISO
-    duration: ms
-=======
     displayError: string | null
     attempts: AttemptResult[]
   }
@@ -187,10 +182,8 @@
     state: string
     error: TestError | null
     timings: any
-    failedFromHookId: hookId | null
-    wallClockStartedAt: dateTimeISO
-    wallClockDuration: ms
->>>>>>> c5f2b04a
+    startedAt: dateTimeISO
+    duration: ms
     videoTimestamp: ms
   }
 
