--- conflicted
+++ resolved
@@ -6,16 +6,12 @@
 // in the future the NPM module itself will be in TypeScript
 // but for now describe it as an ambient module
 
-<<<<<<< HEAD
-declare module 'cypress' {
+declare namespace CypressCommandLine {
   interface TestError {
     name: string
     message: string
     stack: string
   }
-=======
-declare namespace CypressCommandLine {
->>>>>>> 9a1b4c61
   /**
    * All options that one can pass to "cypress.run"
    * @see https://on.cypress.io/module-api#cypress-run
