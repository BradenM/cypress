declare namespace Cypress {
  type FileContents = string | any[] | object
  type HistoryDirection = 'back' | 'forward'
  type HttpMethod = string
  type RequestBody = string | object
  type ViewportOrientation = 'portrait' | 'landscape'
  type PrevSubject = 'optional' | 'element' | 'document' | 'window'
  type PluginConfig = (on: PluginEvents, config: PluginConfigOptions) => void | ConfigOptions | Promise<ConfigOptions>

  interface CommandOptions {
    prevSubject: boolean | PrevSubject | PrevSubject[]
  }
  interface ObjectLike {
    [key: string]: any
  }
  interface Auth {
    username: string
    password: string
  }

  interface Backend {
    /**
     * Firefox only: Force Cypress to run garbage collection routines.
     * No-op if not running in Firefox.
     *
     * @see https://on.cypress.io/firefox-gc-issue
     */
    (task: 'firefox:force:gc'): Promise<void>
    (task: 'net', eventName: string, frame: any): Promise<void>
  }

  type BrowserName = 'electron' | 'chrome' | 'chromium' | 'firefox' | 'edge' | string

  type BrowserChannel = 'stable' | 'canary' | 'beta' | 'dev' | 'nightly' | string

  type BrowserFamily = 'chromium' | 'firefox'

  /**
   * Describes a browser Cypress can control
   */
  interface Browser {
    /**
     * Short browser name.
     */
    name: BrowserName
    /**
     * The underlying engine for this browser.
     */
    family: BrowserFamily
    /**
     * The release channel of the browser.
     */
    channel: BrowserChannel
    /**
     * Human-readable browser name.
     */
    displayName: string
    version: string
    majorVersion: number
    path: string
    isHeaded: boolean
    isHeadless: boolean
  }

  interface LocalStorage {
    /**
     * Called internally to clear `localStorage` in two situations.
     *
     * 1. Before every test, this is called with no argument to clear all keys.
     * 2. On `cy.clearLocalStorage(keys)` this is called with `keys` as an argument.
     *
     * You should not call this method directly to clear `localStorage`; instead, use `cy.clearLocalStorage(key)`.
     *
     * @see https://on.cypress.io/clearlocalstorage
     */
    clear: (keys?: string[]) => void
  }

  type IsBrowserMatcher = BrowserName | Partial<Browser> | Array<BrowserName | Partial<Browser>>

  interface ViewportPosition extends WindowPosition {
    right: number
    bottom: number
  }

  interface WindowPosition {
    top: number
    left: number
    topCenter: number
    leftCenter: number
  }

  interface ElementPositioning {
    scrollTop: number
    scrollLeft: number
    width: number
    height: number
    fromElViewport: ViewportPosition
    fromElWindow: WindowPosition
    fromAutWindow: WindowPosition
  }

  interface ElementCoordinates {
    width: number
    height: number
    fromElViewport: ViewportPosition & { x: number, y: number }
    fromElWindow: WindowPosition & { x: number, y: number }
    fromAutWindow: WindowPosition & { x: number, y: number }
  }

  /**
   * Spec type for the given test. "integration" is the default, but
   * tests run using experimentalComponentTesting will be "component"
   *
   * @see https://on.cypress.io/experiments
   */
  type CypressSpecType = 'integration' | 'component'

  /**
   * Window type for Application Under Test(AUT)
   */
  type AUTWindow = Window & typeof globalThis & ApplicationWindow

  /**
   * The interface for user-defined properties in Window object under test.
   */
  interface ApplicationWindow {} // tslint:disable-line

  /**
   * Several libraries are bundled with Cypress by default.
   *
   * @see https://on.cypress.io/api
   */
  interface Cypress {
    /**
     * Lodash library
     *
     * @see https://on.cypress.io/_
     * @example
     *    Cypress._.keys(obj)
     */
    _: _.LoDashStatic
    /**
     * jQuery library
     *
     * @see https://on.cypress.io/$
     * @example
     *    Cypress.$('p')
     */
    $: JQueryStatic
    /**
     * Cypress automatically includes a Blob library and exposes it as Cypress.Blob.
     *
     * @see https://on.cypress.io/blob
     * @see https://github.com/nolanlawson/blob-util
     * @example
     *    Cypress.Blob.method()
     */
    Blob: BlobUtil.BlobUtilStatic
    /**
     * Cypress automatically includes minimatch and exposes it as Cypress.minimatch.
     *
     * @see https://on.cypress.io/minimatch
     */
    minimatch: typeof Minimatch.minimatch
    /**
     * @deprecated Will be removed in a future version.
     * Consider including your own datetime formatter in your tests.
     *
     * Cypress automatically includes moment.js and exposes it as Cypress.moment.
     *
     * @see https://on.cypress.io/moment
     * @see http://momentjs.com/
     * @example
     *    const todaysDate = Cypress.moment().format("MMM DD, YYYY")
     */
    moment: Moment.MomentStatic
    /**
     * Cypress automatically includes Bluebird and exposes it as Cypress.Promise.
     *
     * @see https://on.cypress.io/promise
     * @see https://github.com/petkaantonov/bluebird
     * @example
     *   new Cypress.Promise((resolve, reject) => { ... })
     */
    Promise: Bluebird.BluebirdStatic
    /**
     * Cypress includes Sinon.js library used in `cy.spy` and `cy.stub`.
     *
     * @see https://sinonjs.org/
     * @see https://on.cypress.io/stubs-spies-and-clocks
     * @see https://example.cypress.io/commands/spies-stubs-clocks
     */
    sinon: sinon.SinonStatic

    /**
     * Cypress version string. i.e. "1.1.2"
     * @see https://on.cypress.io/version
     * @example
      ```
      expect(Cypress.version).to.be.a('string')
      if (Cypress.version === '1.2.0') {
        // test something specific
      }
      ```
     */
    version: string

    /**
     * OS platform name, from Node `os.platform()`
     *
     * @see https://nodejs.org/api/os.html#os_os_platform
     * @example
     *    Cypress.platform // "darwin"
     */
    platform: string

    /**
     * CPU architecture, from Node `os.arch()`
     *
     * @see https://nodejs.org/api/os.html#os_os_arch
     * @example
     *    Cypress.arch // "x64"
     */
    arch: string

    /**
     * Currently executing spec file.
     * @example
    ```
    Cypress.spec
    // {
    //  name: "config_passing_spec.coffee",
    //  relative: "cypress/integration/config_passing_spec.coffee",
    //  absolute: "/users/smith/projects/web/cypress/integration/config_passing_spec.coffee"
    //  specType: "integration"
    // }
    ```
     */
    spec: {
      name: string // "config_passing_spec.coffee"
      relative: string // "cypress/integration/config_passing_spec.coffee" or "__all" if clicked all specs button
      absolute: string
      specFilter?: string // optional spec filter used by the user
      specType?: CypressSpecType
    }

    /**
     * Information about the browser currently running the tests
     */
    browser: Browser

    /**
     * Internal class for LocalStorage management.
     */
    LocalStorage: LocalStorage

    /**
     * Fire automation:request event for internal use.
     */
    automation(eventName: string, ...args: any[]): Promise<any>

    /**
     * Promise wrapper for certain internal tasks.
     */
    backend: Backend

    /**
     * Returns all configuration objects.
     * @see https://on.cypress.io/config
     * @example
    ```
    Cypress.config()
    // {defaultCommandTimeout: 10000, pageLoadTimeout: 30000, ...}
    ```
     */
    config(): ResolvedConfigOptions
    /**
     * Returns one configuration value.
     * @see https://on.cypress.io/config
     * @example
    ```
    Cypress.config('pageLoadTimeout')
    // 60000
    ```
     */
    config<K extends keyof ConfigOptions>(key: K): ResolvedConfigOptions[K]
    /**
     * Sets one configuration value.
     * @see https://on.cypress.io/config
     * @example
    ```
    Cypress.config('viewportWidth', 800)
    ```
     */
    config<K extends keyof ConfigOptions>(key: K, value: ResolvedConfigOptions[K]): void
    /**
     * Sets multiple configuration values at once.
     * @see https://on.cypress.io/config
     * @example
    ```
    Cypress.config({
      defaultCommandTimeout: 10000,
      viewportHeight: 900
    })
    ```
     */
    config(Object: ConfigOptions): void

    // no real way to type without generics
    /**
     * Returns all environment variables set with CYPRESS_ prefix or in "env" object in "cypress.json"
     *
     * @see https://on.cypress.io/env
     */
    env(): ObjectLike
    /**
     * Returns specific environment variable or undefined
     * @see https://on.cypress.io/env
     * @example
     *    // cypress.json
     *    { "env": { "foo": "bar" } }
     *    Cypress.env("foo") // => bar
     */
    env(key: string): any
    /**
     * Set value for a variable.
     * Any value you change will be permanently changed for the remainder of your tests.
     * @see https://on.cypress.io/env
     * @example
     *    Cypress.env("host", "http://server.dev.local")
     */
    env(key: string, value: any): void
    /**
     * Set values for multiple variables at once. Values are merged with existing values.
     * @see https://on.cypress.io/env
     * @example
     *    Cypress.env({ host: "http://server.dev.local", foo: "foo" })
     */
    env(object: ObjectLike): void

    /**
     * Firefox only: Get the current number of tests that will run between forced garbage collections.
     *
     * Returns undefined if not in Firefox, returns a null or 0 if forced GC is disabled.
     *
     * @see https://on.cypress.io/firefox-gc-issue
     */
    getFirefoxGcInterval(): number | null | undefined

    /**
     * @returns the number of test retries currently enabled for the run
     */
    getTestRetries(): number | null

    /**
     * Checks if a variable is a valid instance of `cy` or a `cy` chainable.
     *
     * @see https://on.cypress.io/iscy
     * @example
     *    Cypress.isCy(cy) // => true
     */
    isCy<TSubject = any>(obj: Chainable<TSubject>): obj is Chainable<TSubject>
    isCy(obj: any): obj is Chainable

    /**
     * Returns true if currently running the supplied browser name or matcher object. Also accepts an array of matchers.
     * @example isBrowser('chrome') will be true for the browser 'chrome:canary' and 'chrome:stable'
     * @example isBrowser({ name: 'firefox', channel: 'dev' }) will be true only for the browser 'firefox:dev' (Firefox Developer Edition)
     * @example isBrowser(['firefox', 'edge']) will be true only for the browsers 'firefox' and 'edge'
     * @example isBrowser('!firefox') will be true for every browser other than 'firefox'
     * @example isBrowser({ family: '!chromium'}) will be true for every browser not matching { family: 'chromium' }
     * @param matcher browser name or matcher object to check.
     */
    isBrowser(name: IsBrowserMatcher): boolean

    /**
     * Internal options for "cy.log" used in custom commands.
     *
     * @see https://on.cypress.io/cypress-log
     */
    log(options: Partial<LogConfig>): Log

    /**
     * @see https://on.cypress.io/api/commands
     */
    Commands: {
      add(name: string, fn: (...args: any[]) => CanReturnChainable): void
      add(name: string, options: CommandOptions, fn: (...args: any[]) => CanReturnChainable): void
      overwrite(name: string, fn: (...args: any[]) => CanReturnChainable): void
    }

    /**
     * @see https://on.cypress.io/cookies
     */
    Cookies: {
      debug(enabled: boolean, options?: Partial<DebugOptions>): void
      preserveOnce(...names: string[]): void
      defaults(options: Partial<CookieDefaults>): void
    }

    /**
     * @see https://on.cypress.io/dom
     */
    dom: {
      /**
       * Returns a jQuery object obtained by wrapping an object in jQuery.
       */
      wrap(wrappingElement_function: JQuery.Selector | JQuery.htmlString | Element | JQuery | ((index: number) => string | JQuery)): JQuery
      query(selector: JQuery.Selector, context?: Element | JQuery): JQuery
      /**
       * Returns an array of raw elements pulled out from a jQuery object.
       */
      unwrap(obj: any): any
      /**
       * Returns a boolean indicating whether an object is a DOM object.
       */
      isDom(obj: any): boolean
      isType(element: JQuery | HTMLElement, type: string): boolean
      /**
       * Returns a boolean indicating whether an element is visible.
       */
      isVisible(element: JQuery | HTMLElement): boolean
      /**
       * Returns a boolean indicating whether an element is hidden.
       */
      isHidden(element: JQuery | HTMLElement, methodName?: string, options?: object): boolean
      /**
       * Returns a boolean indicating whether an element can receive focus.
       */
      isFocusable(element: JQuery | HTMLElement): boolean
      isTextLike(element: JQuery | HTMLElement): boolean
      /**
       * Returns a boolean indicating whether an element is scrollable.
       */
      isScrollable(element: Window | JQuery | HTMLElement): boolean
      /**
       * Returns a boolean indicating whether an element currently has focus.
       */
      isFocused(element: JQuery | HTMLElement): boolean
      /**
       * Returns a boolean indicating whether an element is detached from the DOM.
       */
      isDetached(element: JQuery | HTMLElement): boolean
      /**
       * Returns a boolean indicating whether an element is attached to the DOM.
       */
      isAttached(element: JQuery | HTMLElement | Window | Document): boolean
      isSelector(element: JQuery | HTMLElement, selector: JQuery.Selector): boolean
      /**
       * Returns a boolean indicating whether an element is a descendent of another element.
       */
      isDescendent(element1: JQuery | HTMLElement, element2: JQuery | HTMLElement): boolean
      /**
       * Returns a boolean indicating whether object is undefined or html, body, or document.
       */
      isUndefinedOrHTMLBodyDoc(obj: any): boolean
      /**
       * Returns a boolean indicating whether an object is a DOM element.
       */
      isElement(obj: any): boolean
      /**
       * Returns a boolean indicating whether a node is of document type.
       */
      isDocument(obj: any): boolean
      /**
       * Returns a boolean indicating whether an object is a window object.
       */
      isWindow(obj: any): obj is Window
      /**
       * Returns a boolean indicating whether an object is a jQuery object.
       */
      isJquery(obj: any): obj is JQuery
      isInputType(element: JQuery | HTMLElement, type: string | string[]): boolean
      stringify(element: JQuery | HTMLElement, form: string): string
      getElements(element: JQuery): JQuery | HTMLElement[]
      getContainsSelector(text: string, filter?: string): JQuery.Selector
      getFirstDeepestElement(elements: HTMLElement[], index?: number): HTMLElement
      getWindowByElement(element: JQuery | HTMLElement): JQuery | HTMLElement
      getReasonIsHidden(element: JQuery | HTMLElement, options?: object): string
      getFirstScrollableParent(element: JQuery | HTMLElement): JQuery | HTMLElement
      getFirstFixedOrStickyPositionParent(element: JQuery | HTMLElement): JQuery | HTMLElement
      getFirstStickyPositionParent(element: JQuery | HTMLElement): JQuery | HTMLElement
      getCoordsByPosition(left: number, top: number, xPosition?: string, yPosition?: string): number
      getElementPositioning(element: JQuery | HTMLElement): ElementPositioning
      getElementAtPointFromViewport(doc: Document, x: number, y: number): Element | null
      getElementCoordinatesByPosition(element: JQuery | HTMLElement, position: string): ElementCoordinates
      getElementCoordinatesByPositionRelativeToXY(element: JQuery | HTMLElement, x: number, y: number): ElementPositioning
    }

    /**
     * @see https://on.cypress.io/api/api-server
     */
    Server: {
      defaults(options: Partial<ServerOptions>): void
    }

    /**
     * @see https://on.cypress.io/screenshot-api
     */
    Screenshot: {
      defaults(options: Partial<ScreenshotDefaultsOptions>): void
    }

    /**
     * These events come from Cypress as it issues commands and reacts to their state. These are all useful to listen to for debugging purposes.
     * @see https://on.cypress.io/catalog-of-events#App-Events
     */
    on: Actions

    /**
     * These events come from Cypress as it issues commands and reacts to their state. These are all useful to listen to for debugging purposes.
     * @see https://on.cypress.io/catalog-of-events#App-Events
     */
    once: Actions

    /**
     * These events come from Cypress as it issues commands and reacts to their state. These are all useful to listen to for debugging purposes.
     * @see https://on.cypress.io/catalog-of-events#App-Events
     */
    off: Actions
  }

  type CanReturnChainable = void | Chainable | Promise<unknown>
  type ThenReturn<S, R> =
    R extends void ? Chainable<S> :
    R extends R | undefined ? Chainable<S | Exclude<R, undefined>> :
    Chainable<S>

  /**
   * Chainable interface for non-array Subjects
   */
  interface Chainable<Subject = any> {
    /**
     * Create an assertion. Assertions are automatically retried until they pass or time out.
     *
     * @alias should
     * @see https://on.cypress.io/and
     */
    and: Chainer<Subject>

    /**
     * Assign an alias for later use. Reference the alias later within a
     * [cy.get()](https://on.cypress.io/get) or
     * [cy.wait()](https://on.cypress.io/wait) command with a `@` prefix.
     * You can alias DOM elements, routes, stubs and spies.
     *
     * @see https://on.cypress.io/as
     * @see https://on.cypress.io/variables-and-aliases
     * @see https://on.cypress.io/get
     * @example
    ```
    // Get the aliased ‘todos’ elements
    cy.get('ul#todos').as('todos')
    //...hack hack hack...
    // later retrieve the todos
    cy.get('@todos')
    ```
     */
    as(alias: string): Chainable<Subject>

    /**
     * Blur a focused element. This element must currently be in focus.
     * If you want to ensure an element is focused before blurring,
     * try using .focus() before .blur().
     *
     * @see https://on.cypress.io/blur
     */
    blur(options?: Partial<BlurOptions>): Chainable<Subject>

    /**
     * Check checkbox(es) or radio(s). This element must be an `<input>` with type `checkbox` or `radio`.
     *
     * @see https://on.cypress.io/check
     * @example
     *    // Check checkbox element
     *    cy.get('[type="checkbox"]').check()
     *    // Check first radio element
     *    cy.get('[type="radio"]').first().check()
     */
    check(options?: Partial<CheckOptions>): Chainable<Subject>
    /**
     * Check checkbox(es) or radio(s). This element must be an `<input>` with type `checkbox` or `radio`.
     *
     * @see https://on.cypress.io/check
     * @example
     *    // Select the radio with the value of ‘US’
     *    cy.get('[type="radio"]').check('US')
     *    // Check the checkboxes with the values ‘ga’ and ‘ca’
     *    cy.get('[type="checkbox"]').check(['ga', 'ca'])
     */
    check(value: string | string[], options?: Partial<CheckOptions>): Chainable<Subject>

    /**
     * Get the children of each DOM element within a set of DOM elements.
     *
     * @see https://on.cypress.io/children
     */
    children<E extends Node = HTMLElement>(options?: Partial<Loggable & Timeoutable>): Chainable<JQuery<E>>
    children<K extends keyof HTMLElementTagNameMap>(selector: K, options?: Partial<Loggable & Timeoutable>): Chainable<JQuery<HTMLElementTagNameMap[K]>>
    children<E extends Node = HTMLElement>(selector: string, options?: Partial<Loggable & Timeoutable>): Chainable<JQuery<E>>

    /**
     * Clear the value of an `input` or `textarea`.
     * An alias for `.type({selectall}{backspace})`
     *
     * @see https://on.cypress.io/clear
     */
    clear(options?: Partial<ClearOptions>): Chainable<Subject>

    /**
     * Clear a specific browser cookie.
     * Cypress automatically clears all cookies before each test to prevent state from being shared across tests. You shouldn’t need to use this command unless you’re using it to clear a specific cookie inside a single test.
     *
     * @see https://on.cypress.io/clearcookie
     */
    clearCookie(name: string, options?: Partial<Loggable & Timeoutable>): Chainable<null>

    /**
     * Clear all browser cookies.
     * Cypress automatically clears all cookies before each test to prevent state from being shared across tests. You shouldn’t need to use this command unless you’re using it to clear a specific cookie inside a single test.
     *
     * @see https://on.cypress.io/clearcookies
     */
    clearCookies(options?: Partial<Loggable & Timeoutable>): Chainable<null>

    /**
     * Clear data in local storage.
     * Cypress automatically runs this command before each test to prevent state from being
     * shared across tests. You shouldn’t need to use this command unless you’re using it
     * to clear localStorage inside a single test. Yields `localStorage` object.
     *
     * @see https://on.cypress.io/clearlocalstorage
     * @param {string} [key] - name of a particular item to remove (optional).
     * @example
      ```
      // Removes all local storage keys
      cy.clearLocalStorage()
        .should(ls => {
          expect(ls.getItem('prop1')).to.be.null
        })
      // Removes item "todos"
      cy.clearLocalStorage("todos")
      ```
     */
    clearLocalStorage(key?: string): Chainable<Storage>
    /**
     * Clear keys in local storage that match given regular expression.
     *
     * @see https://on.cypress.io/clearlocalstorage
     * @param {RegExp} re - regular expression to match.
     * @example
    ```
    // Clears all local storage matching /app-/
    cy.clearLocalStorage(/app-/)
    ```
     */
    clearLocalStorage(re: RegExp): Chainable<Storage>
   /**
     * Clear data in local storage.
     * Cypress automatically runs this command before each test to prevent state from being
     * shared across tests. You shouldn’t need to use this command unless you’re using it
     * to clear localStorage inside a single test. Yields `localStorage` object.
     *
     * @see https://on.cypress.io/clearlocalstorage
     * @param {options} [object] - options object
     * @example
      ```
      // Removes all local storage items, without logging
      cy.clearLocalStorage({ log: false })
      ```
     */
    clearLocalStorage(options: Partial<Loggable>): Chainable<Storage>
   /**
     * Clear data in local storage.
     * Cypress automatically runs this command before each test to prevent state from being
     * shared across tests. You shouldn’t need to use this command unless you’re using it
     * to clear localStorage inside a single test. Yields `localStorage` object.
     *
     * @see https://on.cypress.io/clearlocalstorage
     * @param {string} [key] - name of a particular item to remove (optional).
     * @param {options} [object] - options object
     * @example
      ```
      // Removes item "todos" without logging
      cy.clearLocalStorage("todos", { log: false })
      ```
     */
    clearLocalStorage(key: string, options: Partial<Loggable>): Chainable<Storage>

    /**
     * Click a DOM element.
     *
     * @see https://on.cypress.io/click
     * @example
     *    cy.get('button').click()          // Click on button
     *    cy.focused().click()              // Click on el with focus
     *    cy.contains('Welcome').click()    // Click on first el containing 'Welcome'
     */
    click(options?: Partial<ClickOptions>): Chainable<Subject>
    /**
     * Click a DOM element at specific corner / side.
     *
     * @param {PositionType} position - The position where the click should be issued.
     * The `center` position is the default position.
     * @see https://on.cypress.io/click
     * @example
     *    cy.get('button').click('topRight')
     */
    click(position: PositionType, options?: Partial<ClickOptions>): Chainable<Subject>
    /**
     * Click a DOM element at specific coordinates
     *
     * @param {number} x The distance in pixels from the element’s left to issue the click.
     * @param {number} y The distance in pixels from the element’s top to issue the click.
     * @see https://on.cypress.io/click
     * @example
    ```
    // The click below will be issued inside of the element
    // (15px from the left and 40px from the top).
    cy.get('button').click(15, 40)
    ```
     */
    click(x: number, y: number, options?: Partial<ClickOptions>): Chainable<Subject>

    /**
     * `cy.clock()` overrides native global functions related to time allowing them to be controlled
     * synchronously via [cy.tick()](https://on.cypress.io/tick) or the yielded clock object.
     * This includes controlling:
     * * `setTimeout`
     * * `clearTimeout`
     * * `setInterval`
     * * `clearInterval`
     * * `Date` Objects
     *
     * The clock starts at the unix epoch (timestamp of 0).
     * This means that when you instantiate new Date in your application,
     * it will have a time of January 1st, 1970.
     *
     * To restore the real clock call `.restore()`
     *
     * @example
     *  cy.clock()
     *  ...
     *  // restore the application clock
     *  cy.clock().then(clock => {
     *    clock.restore()
     *  })
     *  // or use this shortcut
     *  cy.clock().invoke('restore')
     *
     * @see https://on.cypress.io/clock
     */
    clock(): Chainable<Clock>
    /**
     * Mocks global clock and sets current timestamp to the given value.
     * Overrides all functions that deal with time.
     *
     * @see https://on.cypress.io/clock
     * @example
     *    // in your app code
     *    $('#date').text(new Date().toJSON())
     *    // in the spec file
     *    // March 14, 2017 timestamp or Date object
     *    const now = new Date(2017, 2, 14).getTime()
     *    cy.clock(now)
     *    cy.visit('/index.html')
     *    cy.get('#date').contains('2017-03-14')
     *    // to restore the real clock
     *    cy.clock().then(clock => {
     *      clock.restore()
     *    })
     *    // or use this shortcut
     *    cy.clock().invoke('restore')
     */
    clock(now: number|Date, options?: Loggable): Chainable<Clock>
    /**
     * Mocks global clock but only overrides specific functions.
     *
     * @see https://on.cypress.io/clock
     * @example
     *    // keep current date but override "setTimeout" and "clearTimeout"
     *    cy.clock(null, ['setTimeout', 'clearTimeout'])
     */
    clock(now: number|Date, functions?: Array<'setTimeout' | 'clearTimeout' | 'setInterval' | 'clearInterval' | 'Date'>, options?: Loggable): Chainable<Clock>
    /**
     * Mocks global clock and all functions.
     *
     * @see https://on.cypress.io/clock
     * @example
     *    // mock clock but do not log this command
     *    cy.clock({ log: false })
     */
    clock(options: Loggable): Chainable<Clock>

    /**
     * Get the first DOM element that matches the selector (whether it be itself or one of its ancestors).
     *
     * @see https://on.cypress.io/closest
     */
    closest<K extends keyof HTMLElementTagNameMap>(selector: K, options?: Partial<Loggable & Timeoutable>): Chainable<JQuery<HTMLElementTagNameMap[K]>>
    closest<E extends Node = HTMLElement>(selector: string, options?: Partial<Loggable & Timeoutable>): Chainable<JQuery<E>>

    /**
     * Get the DOM element containing the text.
     * DOM elements can contain more than the desired text and still match.
     * Additionally, Cypress prefers some DOM elements over the deepest element found.
     *
     * @see https://on.cypress.io/contains
     * @example
     *    // Yield el in .nav containing 'About'
     *    cy.get('.nav').contains('About')
     *    // Yield first el in document containing 'Hello'
     *    cy.contains('Hello')
     *    // you can use regular expression
     *    cy.contains(/^b\w+/)
     *    // yields <ul>...</ul>
     *    cy.contains('ul', 'apples')
     *    // tries to find the given text for up to 1 second
     *    cy.contains('my text to find', {timeout: 1000})
     */
    contains(content: string | number | RegExp, options?: Partial<Loggable & Timeoutable & CaseMatchable>): Chainable<Subject>
    /**
     * Get the child DOM element that contains given text.
     *
     * @see https://on.cypress.io/contains
     * @example
     *    // Yield el in .nav containing 'About'
     *    cy.get('.nav').contains('About')
     */
    contains<E extends Node = HTMLElement>(content: string | number | RegExp): Chainable<JQuery<E>>
    /**
     * Get the DOM element with name "selector" containing the text or regular expression.
     *
     * @see https://on.cypress.io/contains
     * @example
     *    // yields <ul>...</ul>
     *    cy.contains('ul', 'apples')
     */
    contains<K extends keyof HTMLElementTagNameMap>(selector: K, text: string | number | RegExp, options?: Partial<Loggable & Timeoutable & CaseMatchable>): Chainable<JQuery<HTMLElementTagNameMap[K]>>
    /**
     * Get the DOM element using CSS "selector" containing the text or regular expression.
     *
     * @see https://on.cypress.io/contains
     * @example
     *    // yields <... class="foo">... apples ...</...>
     *    cy.contains('.foo', 'apples')
     */
    contains<E extends Node = HTMLElement>(selector: string, text: string | number | RegExp, options?: Partial<Loggable & Timeoutable & CaseMatchable>): Chainable<JQuery<E>>

    /**
     * Double-click a DOM element.
     *
     * @see https://on.cypress.io/dblclick
     */
    dblclick(options?: Partial<ClickOptions>): Chainable<Subject>
    /**
     * Double-click a DOM element at specific corner / side.
     *
     * @param {PositionType} position - The position where the click should be issued.
     * The `center` position is the default position.
     * @see https://on.cypress.io/dblclick
     * @example
     *    cy.get('button').dblclick('topRight')
     */
    dblclick(position: PositionType, options?: Partial<ClickOptions>): Chainable<Subject>
    /**
     * Double-click a DOM element at specific coordinates
     *
     * @param {number} x The distance in pixels from the element’s left to issue the click.
     * @param {number} y The distance in pixels from the element’s top to issue the click.
     * @see https://on.cypress.io/dblclick
     * @example
    ```
    // The click below will be issued inside of the element
    // (15px from the left and 40px from the top).
    cy.get('button').dblclick(15, 40)
    ```
     */
    dblclick(x: number, y: number, options?: Partial<ClickOptions>): Chainable<Subject>
    /**
     * Right-click a DOM element.
     *
     * @see https://on.cypress.io/rightclick
     */
    rightclick(options?: Partial<ClickOptions>): Chainable<Subject>
    /**
     * Right-click a DOM element at specific corner / side.
     *
     * @param {PositionType} position - The position where the click should be issued.
     * The `center` position is the default position.
     * @see https://on.cypress.io/click
     * @example
     *    cy.get('button').rightclick('topRight')
     */
    rightclick(position: PositionType, options?: Partial<ClickOptions>): Chainable<Subject>
    /**
     * Right-click a DOM element at specific coordinates
     *
     * @param {number} x The distance in pixels from the element’s left to issue the click.
     * @param {number} y The distance in pixels from the element’s top to issue the click.
     * @see https://on.cypress.io/rightclick
     * @example
    ```
    // The click below will be issued inside of the element
    // (15px from the left and 40px from the top).
    cy.get('button').rightclick(15, 40)
    ```
     */
    rightclick(x: number, y: number, options?: Partial<ClickOptions>): Chainable<Subject>

    /**
     * Set a debugger and log what the previous command yields.
     *
     * @see https://on.cypress.io/debug
     */
    debug(options?: Partial<Loggable>): Chainable<Subject>

    /**
     * Get the window.document of the page that is currently active.
     *
     * @see https://on.cypress.io/document
     * @example
     *    cy.document()
     *      .its('contentType')
     *      .should('eq', 'text/html')
     */
    document(options?: Partial<Loggable>): Chainable<Document>

    /**
     * Iterate through an array like structure (arrays or objects with a length property).
     *
     * @see https://on.cypress.io/each
     */
    each<E extends Node = HTMLElement>(fn: (element: JQuery<E>, index: number, $list: E[]) => void): Chainable<JQuery<E>> // Can't properly infer type without breaking down Chainable
    each(fn: (item: any, index: number, $list: any[]) => void): Chainable<Subject>

    /**
     * End a chain of commands
     *
     * @see https://on.cypress.io/end
     */
    end(): Chainable<null>

    /**
     * Get A DOM element at a specific index in an array of elements.
     *
     * @see https://on.cypress.io/eq
     * @param {Number} index A number indicating the index to find the element at within an array of elements. A negative number counts index from the end of the list.
     * @example
     *    cy.get('tbody>tr').eq(0)    // Yield first 'tr' in 'tbody'
     *    cy.get('ul>li').eq('4')     // Yield fifth 'li' in 'ul'
     *    cy.get('li').eq(-2) // Yields second from last 'li' element
     */
    eq<E extends Node = HTMLElement>(index: number, options?: Partial<Loggable & Timeoutable>): Chainable<JQuery<E>>

    /**
     * Execute a system command.
     * @see https://on.cypress.io/exec
     */
    exec(command: string, options?: Partial<ExecOptions>): Chainable<Exec>

    /**
     * Get the DOM elements that match a specific selector. Opposite of `.not()`
     *
     * @see https://on.cypress.io/filter
     */
    filter<K extends keyof HTMLElementTagNameMap>(selector: K, options?: Partial<Loggable & Timeoutable>): Chainable<JQuery<HTMLElementTagNameMap[K]>> // automatically returns the correct HTMLElement type
    /**
     * Get the DOM elements that match a specific selector. Opposite of `.not()`
     *
     * @see https://on.cypress.io/filter
     */
    filter<E extends Node = HTMLElement>(selector: string, options?: Partial<Loggable & Timeoutable>): Chainable<JQuery<E>>
    /**
     * Get the DOM elements that match a specific selector. Opposite of `.not()`
     *
     * @see https://on.cypress.io/filter
     */
    filter<E extends Node = HTMLElement>(fn: (index: number, element: E) => boolean, options?: Partial<Loggable & Timeoutable>): Chainable<JQuery<E>>

    /**
     * Get the descendent DOM elements of a specific selector.
     *
     * @see https://on.cypress.io/find
     * @example
     *    cy.get('.article').find('footer') // Yield 'footer' within '.article'
     */
    find<K extends keyof HTMLElementTagNameMap>(selector: K, options?: Partial<Loggable & Timeoutable & Shadow>): Chainable<JQuery<HTMLElementTagNameMap[K]>>
    /**
     * Finds the descendent DOM elements with the given selector.
     *
     * @see https://on.cypress.io/find
     * @example
     *    // Find the li’s within the nav
     *    cy.get('.left-nav>.nav').find('>li')
     */
    find<E extends Node = HTMLElement>(selector: string, options?: Partial<Loggable & Timeoutable & Shadow>): Chainable<JQuery<E>>

    /**
     * Get the first DOM element within a set of DOM elements.
     *
     * @see https://on.cypress.io/first
     */
    first(options?: Partial<Loggable & Timeoutable>): Chainable<Subject>

    /**
     * Load a fixed set of data located in a file.
     *
     * @see https://on.cypress.io/fixture
     */
    fixture<Contents = any>(path: string, options?: Partial<Timeoutable>): Chainable<Contents> // no log?
    /**
     * Load a fixed set of data located in a file with given encoding.
     *
     * @see https://on.cypress.io/fixture
     */
    fixture<Contents = any>(path: string, encoding: Encodings, options?: Partial<Timeoutable>): Chainable<Contents> // no log?

    /**
     * Focus on a DOM element.
     *
     * @see https://on.cypress.io/focus
     * @example
     * cy.get('input').first().focus() // Focus on the first input
     */
    focus(options?: Partial<Loggable & Timeoutable>): Chainable<Subject>

    /**
     * Get the DOM element that is currently focused.
     *
     * @see https://on.cypress.io/focused
     * @example
     *    // Get the element that is focused
     *    cy.focused().then(function($el) {
     *       // do something with $el
     *    })
     *    // Blur the element with focus
     *    cy.focused().blur()
     *    // Make an assertion on the focused element
     *    cy.focused().should('have.attr', 'name', 'username')
     */
    focused(options?: Partial<Loggable & Timeoutable>): Chainable<JQuery>

    /**
     * Get one or more DOM elements by node name: input, button, etc.
     * @see https://on.cypress.io/get
     * @example
     *    cy.get('input').should('be.disabled')
     *    cy.get('button').should('be.visible')
     */
    get<K extends keyof HTMLElementTagNameMap>(selector: K, options?: Partial<Loggable & Timeoutable & Withinable & Shadow>): Chainable<JQuery<HTMLElementTagNameMap[K]>>
    /**
     * Get one or more DOM elements by selector.
     * The querying behavior of this command matches exactly how $(…) works in jQuery.
     * @see https://on.cypress.io/get
     * @example
     *    cy.get('.list>li')    // Yield the <li>'s in <.list>
     *    cy.get('ul li:first').should('have.class', 'active')
     *    cy.get('.dropdown-menu').click()
     */
    get<E extends Node = HTMLElement>(selector: string, options?: Partial<Loggable & Timeoutable & Withinable & Shadow>): Chainable<JQuery<E>>
    /**
     * Get one or more DOM elements by alias.
     * @see https://on.cypress.io/get#Alias
     * @example
     *    // Get the aliased ‘todos’ elements
     *    cy.get('ul#todos').as('todos')
     *    //...hack hack hack...
     *    //later retrieve the todos
     *    cy.get('@todos')
     */
    get<S = any>(alias: string, options?: Partial<Loggable & Timeoutable & Withinable & Shadow>): Chainable<S>

    /**
     * Get a browser cookie by its name.
     *
     * @see https://on.cypress.io/getcookie
     */
    getCookie(name: string, options?: Partial<Loggable & Timeoutable>): Chainable<Cookie | null>

    /**
     * Get all of the browser cookies.
     *
     * @see https://on.cypress.io/getcookies
     */
    getCookies(options?: Partial<Loggable & Timeoutable>): Chainable<Cookie[]>

    /**
     * Navigate back or forward to the previous or next URL in the browser’s history.
     *
     * @see https://on.cypress.io/go
     */
    go(direction: HistoryDirection | number, options?: Partial<Loggable & Timeoutable>): Chainable<AUTWindow>

    /**
     * Get the current URL hash of the page that is currently active.
     *
     * @see https://on.cypress.io/hash
     */
    hash(options?: Partial<Loggable & Timeoutable>): Chainable<string>

    /**
     * Invoke a function on the previously yielded subject.
     *
     * @see https://on.cypress.io/invoke
     */
    invoke<K extends keyof Subject, F extends ((...args: any[]) => any) & Subject[K], R = ReturnType<F>>(
      functionName: K,
      ...args: any[]
    ): Chainable<R>
    invoke<K extends keyof Subject, F extends ((...args: any[]) => any) & Subject[K], R = ReturnType<F>>(
      options: Partial<Loggable & Timeoutable>,
      functionName: K,
      ...args: any[]
    ): Chainable<R>

    /**
     * Invoke a function in an array of functions.
     * @see https://on.cypress.io/invoke
     */
    invoke<T extends (...args: any[]) => any, Subject extends T[]>(index: number): Chainable<ReturnType<T>>
    invoke<T extends (...args: any[]) => any, Subject extends T[]>(options: Partial<Loggable & Timeoutable>, index: number): Chainable<ReturnType<T>>

    /**
   * Invoke a function on the previously yielded subject by a property path.
   * Property path invocation cannot be strongly-typed.
   * Invoking by a property path will always result in any.
   *
   * @see https://on.cypress.io/invoke
   */
    invoke(propertyPath: string, ...args: any[]): Chainable

    /**
     * Get a property’s value on the previously yielded subject.
     *
     * @see https://on.cypress.io/its
     * @example
     *    // Get the 'width' property
     *    cy.wrap({width: '50'}).its('width')
     *    // Drill into nested properties by using dot notation
     *    cy.wrap({foo: {bar: {baz: 1}}}).its('foo.bar.baz')
     */
    its<K extends keyof Subject>(propertyName: K, options?: Partial<Loggable & Timeoutable>): Chainable<Subject[K]>
    its(propertyPath: string, options?: Partial<Loggable & Timeoutable>): Chainable

    /**
     * Get a value by index from an array yielded from the previous command.
     * @see https://on.cypress.io/its
     * @example
     *    cy.wrap(['a', 'b']).its(1).should('equal', 'b')
     */
    its<T, Subject extends T[]>(index: number, options?: Partial<Loggable & Timeoutable>): Chainable<T>

    /**
     * Get the last DOM element within a set of DOM elements.
     *
     * @see https://on.cypress.io/last
     */
    last<E extends Node = HTMLElement>(options?: Partial<Loggable & Timeoutable>): Chainable<JQuery<E>>

    /**
     * Get the global `window.location` object of the page that is currently active.
     *
     * @see https://on.cypress.io/location
     * @example
     *    cy.location() // Get location object
     */
    location(options?: Partial<Loggable & Timeoutable>): Chainable<Location>
    /**
     * Get a part of the global `window.location` object of the page that is currently active.
     *
     * @see https://on.cypress.io/location
     * @example
     *    cy.location('host') // Get the host of the location object
     *    cy.location('port') // Get the port of the location object
     *    // Assert on the href of the location
     *    cy.location('href').should('contain', '/tag/tutorials')
     */
    location<K extends keyof Location>(key: K, options?: Partial<Loggable & Timeoutable>): Chainable<Location[K]>

    /**
     * Print a message to the Cypress Command Log.
     *
     * @see https://on.cypress.io/log
     */
    log(message: string, ...args: any[]): Chainable<null>

    /**
     * Get the immediately following sibling of each DOM element within a set of DOM elements.
     *
     * @see https://on.cypress.io/next
     */
    next<K extends keyof HTMLElementTagNameMap>(selector: K, options?: Partial<Loggable & Timeoutable>): Chainable<JQuery<HTMLElementTagNameMap[K]>>
    /**
     * Get the immediately following sibling of each DOM element within a set of DOM elements.
     *
     * @see https://on.cypress.io/next
     * @example
     *    cy.get('nav a:first').next()
     */
    next<E extends Node = HTMLElement>(options?: Partial<Loggable & Timeoutable>): Chainable<JQuery<E>>
    /**
     * Get the immediately following sibling of each DOM element within a set of DOM elements that match selector
     *
     * @see https://on.cypress.io/next
     * @example
     *    cy.get('nav a:first').next('.menu-item)
     */
    next<E extends Node = HTMLElement>(selector: string, options?: Partial<Loggable & Timeoutable>): Chainable<JQuery<E>>

    /**
     * Get all following siblings of each DOM element in a set of matched DOM elements.
     *
     * @see https://on.cypress.io/nextall
     */
    nextAll<K extends keyof HTMLElementTagNameMap>(selector: K, options?: Partial<Loggable & Timeoutable>): Chainable<JQuery<HTMLElementTagNameMap[K]>>
    /**
     * Get all following siblings of each DOM element in a set of matched DOM elements.
     *
     * @see https://on.cypress.io/nextall
     */
    nextAll<E extends HTMLElement = HTMLElement>(options?: Partial<Loggable & Timeoutable>): Chainable<JQuery<E>>
    /**
     * Get all following siblings of each DOM element in a set of matched DOM elements.
     *
     * @see https://on.cypress.io/nextall
     */
    nextAll<E extends HTMLElement = HTMLElement>(selector: string, options?: Partial<Loggable & Timeoutable>): Chainable<JQuery<E>>

    /**
     * Get all following siblings of each DOM element in a set of matched DOM elements up to, but not including, the element provided.
     *
     * @see https://on.cypress.io/nextuntil
     */
    nextUntil<K extends keyof HTMLElementTagNameMap>(selector: K, options?: Partial<Loggable & Timeoutable>): Chainable<JQuery<HTMLElementTagNameMap[K]>>
    /**
     * Get all following siblings of each DOM element in a set of matched DOM elements up to, but not including, the element provided.
     *
     * @see https://on.cypress.io/nextuntil
     */
    nextUntil<E extends HTMLElement = HTMLElement>(options?: Partial<Loggable & Timeoutable>): Chainable<JQuery<E>>
    /**
     * Get all following siblings of each DOM element in a set of matched DOM elements up to, but not including, the element provided.
     *
     * @see https://on.cypress.io/nextuntil
     */
    nextUntil<E extends HTMLElement = HTMLElement>(selector: string, options?: Partial<Loggable & Timeoutable>): Chainable<JQuery<E>>

    /**
     * Filter DOM element(s) from a set of DOM elements. Opposite of `.filter()`
     *
     * @see https://on.cypress.io/not
     */
    not(selector: string, options?: Partial<Loggable & Timeoutable>): Chainable<JQuery>

    /**
     * These events come from Cypress as it issues commands and reacts to their state. These are all useful to listen to for debugging purposes.
     * @see https://on.cypress.io/catalog-of-events#App-Events
     */
    on: Actions

    /**
     * These events come from Cypress as it issues commands and reacts to their state. These are all useful to listen to for debugging purposes.
     * @see https://on.cypress.io/catalog-of-events#App-Events
     */
    once: Actions

    /**
     * These events come from Cypress as it issues commands and reacts to their state. These are all useful to listen to for debugging purposes.
     * @see https://on.cypress.io/catalog-of-events#App-Events
     */
    off: Actions

    /**
     * Get the parent DOM element of a set of DOM elements.
     *
     * @see https://on.cypress.io/parent
     */
    parent<K extends keyof HTMLElementTagNameMap>(selector: K, options?: Partial<Loggable & Timeoutable>): Chainable<JQuery<HTMLElementTagNameMap[K]>>
    /**
     * Get the parent DOM element of a set of DOM elements.
     *
     * @see https://on.cypress.io/parent
     */
    parent<E extends Node = HTMLElement>(options?: Partial<Loggable & Timeoutable>): Chainable<JQuery<E>>
    /**
     * Get the parent DOM element of a set of DOM elements.
     *
     * @see https://on.cypress.io/parent
     */
    parent<E extends Node = HTMLElement>(selector: string, options?: Partial<Loggable & Timeoutable>): Chainable<JQuery<E>>

    /**
     * Get the parent DOM elements of a set of DOM elements.
     *
     * @see https://on.cypress.io/parents
     */
    parents<K extends keyof HTMLElementTagNameMap>(selector: K, options?: Partial<Loggable & Timeoutable>): Chainable<JQuery<HTMLElementTagNameMap[K]>>
    /**
     * Get the parent DOM elements of a set of DOM elements.
     *
     * @see https://on.cypress.io/parents
     */
    parents<E extends Node = HTMLElement>(options?: Partial<Loggable & Timeoutable>): Chainable<JQuery<E>>
    /**
     * Get the parent DOM elements of a set of DOM elements.
     *
     * @see https://on.cypress.io/parents
     */
    parents<E extends Node = HTMLElement>(selector: string, options?: Partial<Loggable & Timeoutable>): Chainable<JQuery<E>>

    /**
     * Get all ancestors of each DOM element in a set of matched DOM elements up to, but not including, the element provided.
     *
     * @see https://on.cypress.io/parentsuntil
     */
    parentsUntil<K extends keyof HTMLElementTagNameMap>(selector: K, filter?: string, options?: Partial<Loggable & Timeoutable>): Chainable<JQuery<HTMLElementTagNameMap[K]>>
    /**
     * Get all ancestors of each DOM element in a set of matched DOM elements up to, but not including, the element provided.
     *
     * @see https://on.cypress.io/parentsuntil
     */
    parentsUntil<E extends Node = HTMLElement>(selector: string, filter?: string, options?: Partial<Loggable & Timeoutable>): Chainable<JQuery<E>>
    /**
     * Get all ancestors of each DOM element in a set of matched DOM elements up to, but not including, the element provided.
     *
     * @see https://on.cypress.io/parentsuntil
     */
    parentsUntil<E extends Node = HTMLElement>(element: E | JQuery<E>, filter?: string, options?: Partial<Loggable & Timeoutable>): Chainable<JQuery<E>>

    /**
     * Stop cy commands from running and allow interaction with the application under test. You can then "resume" running all commands or choose to step through the "next" commands from the Command Log.
     * This does not set a `debugger` in your code, unlike `.debug()`
     *
     * @see https://on.cypress.io/pause
     */
    pause(options?: Partial<Loggable>): Chainable<Subject>

    /**
     * Get the immediately preceding sibling of each element in a set of the elements.
     *
     * @example
     *    cy.get('nav').prev('a') // Yield previous 'a'
     * @see https://on.cypress.io/prev
     */
    prev<K extends keyof HTMLElementTagNameMap>(selector: K, options?: Partial<Loggable & Timeoutable>): Chainable<JQuery<HTMLElementTagNameMap[K]>>
    /**
     * Get the immediately preceding sibling of each element in a set of the elements.
     *
     * @example
     *    cy.get('li').prev() // Yield previous 'li'
     * @see https://on.cypress.io/prev
     */
    prev<E extends Node = HTMLElement>(options?: Partial<Loggable & Timeoutable>): Chainable<JQuery<E>>
    /**
     * Get the immediately preceding sibling of each element in a set of the elements that match selector.
     *
     * @example
     *    cy.get('nav').prev('.menu-item') // Yield previous '.menu-item'
     * @see https://on.cypress.io/prev
     */
    prev<E extends Node = HTMLElement>(selector: string, options?: Partial<Loggable & Timeoutable>): Chainable<JQuery<E>>

    /**
     * Get all previous siblings of each DOM element in a set of matched DOM elements.
     * > The querying behavior of this command matches exactly how [.prevAll()](http://api.jquery.com/prevAll) works in jQuery.
     *
     * @see https://on.cypress.io/prevall
     */
    prevAll<K extends keyof HTMLElementTagNameMap>(selector: K, options?: Partial<Loggable & Timeoutable>): Chainable<JQuery<HTMLElementTagNameMap[K]>>
    /**
     * Get all previous siblings of each DOM element in a set of matched DOM elements.
     * > The querying behavior of this command matches exactly how [.prevAll()](http://api.jquery.com/prevAll) works in jQuery.
     *
     * @see https://on.cypress.io/prevall
     */
    prevAll<E extends Node = HTMLElement>(options?: Partial<Loggable & Timeoutable>): Chainable<JQuery<E>>
    /**
     * Get all previous siblings of each DOM element in a set of matched DOM elements.
     * > The querying behavior of this command matches exactly how [.prevAll()](http://api.jquery.com/prevAll) works in jQuery.
     *
     * @see https://on.cypress.io/prevall
     */
    prevAll<E extends Node = HTMLElement>(selector: string, options?: Partial<Loggable & Timeoutable>): Chainable<JQuery<E>>

    /**
     * Get all previous siblings of each DOM element in a set of matched DOM elements up to, but not including, the element provided.
     * > The querying behavior of this command matches exactly how [.prevUntil()](http://api.jquery.com/prevUntil) works in jQuery.
     *
     * @see https://on.cypress.io/prevall
     */
    prevUntil<K extends keyof HTMLElementTagNameMap>(selector: K, filter?: string, options?: Partial<Loggable & Timeoutable>): Chainable<JQuery<HTMLElementTagNameMap[K]>>
    /**
     * Get all previous siblings of each DOM element in a set of matched DOM elements up to, but not including, the element provided.
     * > The querying behavior of this command matches exactly how [.prevUntil()](http://api.jquery.com/prevUntil) works in jQuery.
     *
     * @see https://on.cypress.io/prevall
     */
    prevUntil<E extends Node = HTMLElement>(selector: string, filter?: string, options?: Partial<Loggable & Timeoutable>): Chainable<JQuery<E>>
    /**
     * Get all previous siblings of each DOM element in a set of matched DOM elements up to, but not including, the element provided.
     * > The querying behavior of this command matches exactly how [.prevUntil()](http://api.jquery.com/prevUntil) works in jQuery.
     *
     * @see https://on.cypress.io/prevall
     */
    prevUntil<E extends Node = HTMLElement>(element: E | JQuery<E>, filter?: string, options?: Partial<Loggable & Timeoutable>): Chainable<JQuery<E>>

    /**
     * Read a file and yield its contents.
     *
     * @see https://on.cypress.io/readfile
     */
    readFile<Contents = any>(filePath: string, options?: Partial<Loggable & Timeoutable>): Chainable<Contents>
    /**
     * Read a file with given encoding and yield its contents.
     *
     * @see https://on.cypress.io/readfile
     * @example
     *    cy.readFile('foo.json', 'utf8')
     */
    readFile<Contents = any>(filePath: string, encoding: Encodings, options?: Partial<Loggable & Timeoutable>): Chainable<Contents>

    /**
     * Reload the page.
     *
     * @see https://on.cypress.io/reload
     * @example
     *    cy.reload()
     */
    reload(options?: Partial<Loggable & Timeoutable>): Chainable<AUTWindow>
    /**
     * Reload the page without cache
     *
     * @see https://on.cypress.io/reload
     * @param {Boolean} forceReload Whether to reload the current page without using the cache. true forces the reload without cache.
     * @example
     *    // Reload the page without using the cache
     *    cy.visit('http://localhost:3000/admin')
     *    cy.reload(true)
     */
    reload(forceReload: boolean): Chainable<AUTWindow>

    /**
     * Make an HTTP GET request.
     *
     * @see https://on.cypress.io/request
     * @example
     *    cy.request('http://dev.local/seed')
     */
    request(url: string, body?: RequestBody): Chainable<Response>
    /**
     * Make an HTTP request with specific method.
     *
     * @see https://on.cypress.io/request
     * @example
     *    cy.request('POST', 'http://localhost:8888/users', {name: 'Jane'})
     */
    request(method: HttpMethod, url: string, body?: RequestBody): Chainable<Response>
    /**
     * Make an HTTP request with specific behavior.
     *
     * @see https://on.cypress.io/request
     * @example
     *    cy.request({
     *      url: '/dashboard',
     *      followRedirect: false // turn off following redirects
     *    })
     */
    request(options: Partial<RequestOptions>): Chainable<Response>

    /**
     * Get the root DOM element.
     * The root element yielded is `<html>` by default.
     * However, when calling `.root()` from a `.within()` command,
     * the root element will point to the element you are "within".
     *
     * @see https://on.cypress.io/root
     */
    root<E extends Node = HTMLHtmlElement>(options?: Partial<Loggable>): Chainable<JQuery<E>> // can't do better typing unless we ignore the `.within()` case

    /**
     * @deprecated Use `cy.intercept()` instead.
     *
     * Use `cy.route()` to manage the behavior of network requests.
     * @see https://on.cypress.io/route
     * @example
     *    cy.server()
     *    cy.route('https://localhost:7777/users', [{id: 1, name: 'Pat'}])
     */
    route(url: string | RegExp, response?: string | object): Chainable<null>
    /**
     * @deprecated Use `cy.intercept()` instead.
     *
     * Spy or stub request with specific method and url.
     *
     * @see https://on.cypress.io/route
     * @example
     *    cy.server()
     *    // spy on POST /todos requests
     *    cy.route('POST', '/todos').as('add-todo')
     */
    route(method: string, url: string | RegExp, response?: string | object): Chainable<null>
    /**
     * @deprecated Use `cy.intercept()` instead.
     *
     * Set a route by returning an object literal from a callback function.
     * Functions that return a Promise will automatically be awaited.
     *
     * @see https://on.cypress.io/route
     * @example
     *    cy.server()
     *    cy.route(() => {
     *      // your logic here
     *      // return an appropriate routing object here
     *      return {
     *        method: 'POST',
     *        url: '/comments',
     *        response: this.commentsFixture
     *      }
     *    })
     */
    route(fn: () => RouteOptions): Chainable<null>
    /**
     * @deprecated Use `cy.intercept()` instead.
     *
     * Spy or stub a given route.
     *
     * @see https://on.cypress.io/route
     * @example
     *    cy.server()
     *    cy.route({
     *      method: 'DELETE',
     *      url: '/users',
     *      status: 412,
     *      delay: 1000
     *      // and other options, see documentation
     *    })
     */
    route(options: Partial<RouteOptions>): Chainable<null>

    /**
     * Take a screenshot of the application under test and the Cypress Command Log.
     *
     * @see https://on.cypress.io/screenshot
     * @example
     *    cy.screenshot()
     *    cy.get(".post").screenshot()
     */
    screenshot(options?: Partial<Loggable & Timeoutable & ScreenshotOptions>): Chainable<null>
    /**
     * Take a screenshot of the application under test and the Cypress Command Log and save under given filename.
     *
     * @see https://on.cypress.io/screenshot
     * @example
     *    cy.get(".post").screenshot("post-element")
     */
    screenshot(fileName: string, options?: Partial<Loggable & Timeoutable & ScreenshotOptions>): Chainable<null>

    /**
     * Scroll an element into view.
     *
     * @see https://on.cypress.io/scrollintoview
     */
    scrollIntoView(options?: Partial<ScrollIntoViewOptions>): Chainable<Subject>

    /**
     * Scroll to a specific position.
     *
     * @see https://on.cypress.io/scrollto
     */
    scrollTo(position: PositionType, options?: Partial<ScrollToOptions>): Chainable<Subject>
    /**
     * Scroll to a specific X,Y position.
     *
     * @see https://on.cypress.io/scrollto
     */
    scrollTo(x: number | string, y: number | string, options?: Partial<ScrollToOptions>): Chainable<Subject>

    /**
     * Select an `<option>` with specific text within a `<select>`.
     *
     * @see https://on.cypress.io/select
     */
    select(text: string | string[], options?: Partial<SelectOptions>): Chainable<Subject>
    /**
     * Select an `<option>` with specific value(s) within a `<select>`.
     *
     * @see https://on.cypress.io/select
     */
    select(value: string | string[], options?: Partial<SelectOptions>): Chainable<Subject>

    /**
     * @deprecated Use `cy.intercept()` instead.
     *
     * Start a server to begin routing responses to `cy.route()` and `cy.request()`.
     *
     * @example
     *    // start server
     *    cy.server()
     *    // get default server options
     *    cy.server().should((server) => {
     *      expect(server.delay).to.eq(0)
     *      expect(server.method).to.eq('GET')
     *      expect(server.status).to.eq(200)
     *      // and many others options
     *    })
     *
     * @see https://on.cypress.io/server
     */
    server(options?: Partial<ServerOptions>): Chainable<ServerOptions>

    /**
     * Set a browser cookie.
     *
     * @see https://on.cypress.io/setcookie
     */
    setCookie(name: string, value: string, options?: Partial<SetCookieOptions>): Chainable<Cookie>

    /**
     * Traverse into an element's shadow root.
     *
     * @example
     *    cy.get('my-component')
     *    .shadow()
     *    .find('.my-button')
     *    .click()
     * @see https://on.cypress.io/experimental
     */
    shadow(): Chainable<Subject>

    /**
     * Create an assertion. Assertions are automatically retried until they pass or time out.
     *
     * @see https://on.cypress.io/should
     * @example
     *   // Assert on the href of the location
     *   cy.location('href').should('contain', '/tag/tutorials/')
     */
    should: Chainer<Subject>

    /**
     * Get sibling DOM elements.
     *
     * @see https://on.cypress.io/siblings
     * @example
     *    cy.get('td').siblings('a') // Yield all link siblings of "td"
     */
    siblings<K extends keyof HTMLElementTagNameMap>(selector: K, options?: Partial<Loggable & Timeoutable>): Chainable<JQuery<HTMLElementTagNameMap[K]>>
    /**
     * Get all sibling DOM elements.
     *
     * @see https://on.cypress.io/siblings
     * @example
     *    cy.get('td').siblings() // Yield all siblings of "td"
     */
    siblings<E extends Node = HTMLElement>(options?: Partial<Loggable & Timeoutable>): Chainable<JQuery<E>>
    /**
     * Get all sibling DOM elements that match given selector.
     *
     * @see https://on.cypress.io/siblings
     * @example
     *    // Yield all elements with class "foo" that are siblings of "td"
     *    cy.get('td').siblings('.foo')
     */
    siblings<E extends Node = HTMLElement>(selector: string, options?: Partial<Loggable & Timeoutable>): Chainable<JQuery<E>>

    /**
     * Returns a new spy function.
     * > Note: `.spy()` assumes you are already familiar with our guide: [Stubs, Spies, and Clocks](https://on.cypress.io/stubs-spies-and-clocks)
     *
     * @see https://on.cypress.io/spy
     * @example
     *    const fn = cy.spy() // returns "dumb" spy function
     *    fn(42)
     *    expect(fn).to.have.been.calledOnce
     *    expect(fn).to.have.always.been.calledWithExactly(42)
     */
    spy(): Agent<sinon.SinonSpy>
    /**
     * Wraps existing function and spies on it, while passing arguments and results.
     * @see https://on.cypress.io/spy
     * @example
     *    const add = (a, b) => a + b
     *    const spy = cy.spy(add)
     *    expect(spy(2, 3)).to.equal(5)
     *    expect(spy).to.have.been.calledWithExactly(2, 3)
     */
    spy(func: (...args: any[]) => any): Agent<sinon.SinonSpy>
    /**
     * Spy on a method.
     * @see https://on.cypress.io/spy
     * @example
     *    // assume App.start calls util.addListeners
     *    cy.spy(util, 'addListeners')
     *    App.start()
     *    expect(util.addListeners).to.be.called
     */
    spy<T>(obj: T, method: keyof T): Agent<sinon.SinonSpy>

    /**
     * Replace a function, record its usage and control its behavior.
     * > Note: `.stub()` assumes you are already familiar with our guide:
     * [Stubs, Spies, and Clocks](https://on.cypress.io/stubs-spies-and-clocks)
     *
     * @see https://on.cypress.io/stub
     * @example
     *    const fn = cy.stub() // stub without any arguments acts like a spy
     *    fn(42)
     *    expect(fn).to.have.been.calledOnce
     *    expect(fn).to.have.always.been.calledWithExactly(42)
     */
    stub(): Agent<sinon.SinonStub>
    /**
     * Stubs all the object’s methods.
     *
     * @see https://on.cypress.io/stub
     * @example
     * const o = {
     *  toString () {
     *    return 'foo'
     *  }
     * }
     * expect(o.toString()).to.equal('foo')
     * cy.stub(o)
     * // because stub does not call original function
     * expect(o.toString()).to.equal(undefined)
     * expect(o.toString).to.have.been.calledOnce
     */
    stub(obj: any): Agent<sinon.SinonStub>
    /**
     * Stubs single method of an object.
     *
     * @see https://on.cypress.io/stub
     * @example
     *    const o = {}
     *    expect(o.toString()).to.equal('[object Object]')
     *    cy.stub(o, 'toString').callsFake(() => 'foo')
     *    expect(o.toString()).to.equal('foo')
     *    expect(o.toString).to.have.been.calledOnce
     */
    stub<T>(obj: T, method: keyof T): Agent<sinon.SinonStub>
    /**
     * Stubs a method on an object
     *
     * @deprecated Use `cy.stub(object, name).callsFake(fn)` instead
     */
    stub<T>(obj: T, method: keyof T, func: (...args: any[]) => any): Agent<sinon.SinonStub>

    /**
     * Submit a form.
     *
     * @see https://on.cypress.io/submit
     */
    submit(options?: Partial<Loggable & Timeoutable>): Chainable<Subject>

    /**
     * Expand an array into multiple arguments.
     * @see https://on.cypress.io/spread
     * @example
     *    cy.getCookies().spread((cookie1, cookie2, cookie3) => {
     *      // each cookie is now an individual argument
     *    })
     */
    spread<S extends object | any[] | string | number | boolean>(fn: (...args: any[]) => S): Chainable<S>
    /**
     * Expand an array into multiple arguments.
     * @see https://on.cypress.io/spread
     * @example
     *    cy.getCookies().spread((cookie1, cookie2, cookie3) => {
     *      // each cookie is now an individual argument
     *    })
     */
    spread(fn: (...args: any[]) => void): Chainable<Subject>

    /**
     * Run a task in Node via the plugins file.
     *
     * @see https://on.cypress.io/task
     */
    task<S = unknown>(event: string, arg?: any, options?: Partial<Loggable & Timeoutable>): Chainable<S>

    /**
     * Enables you to work with the subject yielded from the previous command.
     *
     * @see https://on.cypress.io/then
     */
    then<S>(fn: (this: ObjectLike, currentSubject: Subject) => Chainable<S>): Chainable<S>
    /**
     * Enables you to work with the subject yielded from the previous command.
     *
     * @see https://on.cypress.io/then
     */
    then<S>(options: Partial<Timeoutable>, fn: (this: ObjectLike, currentSubject: Subject) => Chainable<S>): Chainable<S>
    /**
     * Enables you to work with the subject yielded from the previous command / promise.
     *
     * @see https://on.cypress.io/then
     */
    then<S>(fn: (this: ObjectLike, currentSubject: Subject) => PromiseLike<S>): Chainable<S>
    /**
     * Enables you to work with the subject yielded from the previous command / promise.
     *
     * @see https://on.cypress.io/then
     */
    then<S>(options: Partial<Timeoutable>, fn: (this: ObjectLike, currentSubject: Subject) => PromiseLike<S>): Chainable<S>
    /**
     * Enables you to work with the subject yielded from the previous command / promise.
     *
     * @see https://on.cypress.io/then
     */
    then<S extends object | any[] | string | number | boolean>(fn: (this: ObjectLike, currentSubject: Subject) => S): Chainable<S>
    /**
     * Enables you to work with the subject yielded from the previous command / promise.
     *
     * @see https://on.cypress.io/then
     */
    then<S>(fn: (this: ObjectLike, currentSubject: Subject) => S): ThenReturn<Subject, S>
    /**
     * Enables you to work with the subject yielded from the previous command / promise.
     *
     * @see https://on.cypress.io/then
     */
    then<S extends object | any[] | string | number | boolean>(options: Partial<Timeoutable>, fn: (this: ObjectLike, currentSubject: Subject) => S): Chainable<S>
    /**
     * Enables you to work with the subject yielded from the previous command / promise.
     *
     * @see https://on.cypress.io/then
     */
    then<S>(options: Partial<Timeoutable>, fn: (this: ObjectLike, currentSubject: Subject) => S): ThenReturn<Subject, S>
    /**
     * Enables you to work with the subject yielded from the previous command.
     *
     * @see https://on.cypress.io/then
     * @example
     *    cy.get('.nav').then(($nav) => {})  // Yields .nav as first arg
     *    cy.location().then((loc) => {})   // Yields location object as first arg
     */
    then(fn: (this: ObjectLike, currentSubject: Subject) => void): Chainable<Subject>
    /**
     * Enables you to work with the subject yielded from the previous command.
     *
     * @see https://on.cypress.io/then
     * @example
     *    cy.get('.nav').then(($nav) => {})  // Yields .nav as first arg
     *    cy.location().then((loc) => {})   // Yields location object as first arg
     */
    then(options: Partial<Timeoutable>, fn: (this: ObjectLike, currentSubject: Subject) => void): Chainable<Subject>

    /**
     * Move time after overriding a native time function with [cy.clock()](https://on.cypress.io/clock).
     * `cy.clock()` must be called before `cy.tick()`
     *
     * @see https://on.cypress.io/clock
     * @example
     *  cy.clock()
     *  ...
     *  // advance time by 10 minutes
     *  cy.tick(600*1000)
     *  // you can restore the real clock
     *  cy.tick(1000).then(clock => {
     *    clock.restore()
     *  })
     *  // or use this shortcut
     *  cy.tick(5000).invoke('restore')
     */
    tick(milliseconds: number): Chainable<Clock>

    /**
     * Get the `document.title` property of the page that is currently active.
     *
     * @see https://on.cypress.io/title
     */
    title(options?: Partial<Loggable>): Chainable<string>

    /**
     * Trigger an event on a DOM element.
     *
     * @see https://on.cypress.io/trigger
     */
    trigger<K extends keyof DocumentEventMap>(eventName: K, options?: Partial<TriggerOptions & ObjectLike & DocumentEventMap[K]>): Chainable<Subject>
    /**
     * Trigger an event on a DOM element.
     *
     * @see https://on.cypress.io/trigger
     */
    trigger<K extends keyof DocumentEventMap>(eventName: K, position?: PositionType, options?: Partial<TriggerOptions & ObjectLike & DocumentEventMap[K]>): Chainable<Subject>
    /**
     * Trigger an event on a DOM element.
     *
     * @see https://on.cypress.io/trigger
     */
    trigger<K extends keyof DocumentEventMap>(eventName: K, x: number, y: number, options?: Partial<TriggerOptions & ObjectLike & DocumentEventMap[K]>): Chainable<Subject>
    /**
     * Trigger an event on a DOM element.
     * Custom events... If the following were `.triggerCustom`,
     * `.trigger` strongly typed with event data
     *
     * @see https://on.cypress.io/trigger
     * @example
     *    cy.get('a').trigger('mousedown')
     */
    trigger(eventName: string, position?: PositionType, options?: Partial<TriggerOptions & ObjectLike>): Chainable<Subject>
    /**
     * Trigger an event on a DOM element.
     * Custom events... If the following were `.triggerCustom`,
     * `.trigger` strongly typed with event data
     *
     * @see https://on.cypress.io/trigger
     * @example
     *    cy.get('a').trigger('mousedown')
     */
    trigger(eventName: string, options?: Partial<TriggerOptions & ObjectLike>): Chainable<Subject>
    /**
     * Trigger an event on a DOM element.
     * Custom events... If the following were `.triggerCustom`,
     * `.trigger` strongly typed with event data
     *
     * @see https://on.cypress.io/trigger
     * @example
     *    cy.get('a').trigger('mousedown')
     */
    trigger(eventName: string, x: number, y: number, options?: Partial<TriggerOptions & ObjectLike>): Chainable<Subject>

    /**
     * Type into a DOM element.
     *
     * @see https://on.cypress.io/type
     * @example
     *    cy.get('input').type('Hello, World')
     *    // type "hello" + press Enter
     *    cy.get('input').type('hello{enter}')
     */
    type(text: string, options?: Partial<TypeOptions>): Chainable<Subject>

    /**
     * Uncheck checkbox(es).
     *
     * @see https://on.cypress.io/uncheck
     * @example
     *    // Unchecks checkbox element
     *    cy.get('[type="checkbox"]').uncheck()
     *    // Uncheck element with the id ‘saveUserName’
     *    cy.get('#saveUserName').uncheck()
     *    // Uncheck all checkboxes
     *    cy.get(':checkbox').uncheck()
     *    // Uncheck the checkbox with the value of ‘ga’
     *    cy.get('input[type="checkbox"]').uncheck(['ga'])
     */
    uncheck(options?: Partial<CheckOptions>): Chainable<Subject>
    /**
     * Uncheck specific checkbox.
     *
     * @see https://on.cypress.io/uncheck
     * @example
     *    // Uncheck the checkbox with the value of ‘ga’
     *    cy.get('input[type="checkbox"]').uncheck('ga')
     */
    uncheck(value: string, options?: Partial<CheckOptions>): Chainable<Subject>
    /**
     * Uncheck specific checkboxes.
     *
     * @see https://on.cypress.io/uncheck
     * @example
     *    // Uncheck the checkbox with the value of ‘ga’, 'ma'
     *    cy.get('input[type="checkbox"]').uncheck(['ga', 'ma'])
     */
    uncheck(values: string[], options?: Partial<CheckOptions>): Chainable<Subject>

    /**
     * Get the current URL of the page that is currently active.
     *
     * @alias cy.location('href')
     * @see https://on.cypress.io/url
     */
    url(options?: Partial<Loggable & Timeoutable>): Chainable<string>

    /**
     * Control the size and orientation of the screen for your application.
     *
     * @see https://on.cypress.io/viewport
     * @example
     *    // Set viewport to 550px x 750px
     *    cy.viewport(550, 750)
     *    // Set viewport to 357px x 667px
     *    cy.viewport('iphone-6')
     */
    viewport(preset: ViewportPreset, orientation?: ViewportOrientation, options?: Partial<Loggable>): Chainable<null>
    /**
     * Set viewport to the given resolution.
     *
     * @see https://on.cypress.io/viewport
     * @example
     *    // Set viewport to 550px x 750px
     *    cy.viewport(550, 750)
     */
    viewport(width: number, height: number, options?: Partial<Loggable>): Chainable<null>

    /**
     * Visit the given url
     *
     * @param {string} url The URL to visit. If relative uses `baseUrl`
     * @param {VisitOptions} [options] Pass in an options object to change the default behavior of `cy.visit()`
     * @see https://on.cypress.io/visit
     * @example
     *    cy.visit('http://localhost:3000')
     *    cy.visit('/somewhere') // opens ${baseUrl}/somewhere
     *    cy.visit({
     *      url: 'http://google.com',
     *      method: 'POST'
     *    })
     *
     */
    visit(url: string, options?: Partial<VisitOptions>): Chainable<AUTWindow>
    visit(options: Partial<VisitOptions> & { url: string }): Chainable<AUTWindow>

    /**
     * Wait for a number of milliseconds.
     * You almost never need to wait for an arbitrary period of time.
     * There are always better ways to express this in Cypress, see the documentation.
     *
     * @see https://on.cypress.io/wait
     * @param {number} ms - Milliseconds to wait.
     * @example
     *    cy.wait(1000) // wait for 1 second
     */
    wait(ms: number, options?: Partial<Loggable & Timeoutable>): Chainable<Subject>

    /**
     * Get the window object of the page that is currently active.
     *
     * @see https://on.cypress.io/window
     * @example
    ```
    cy.visit('http://localhost:8080/app')
    cy.window().then(function(win){
      // win is the remote window
      // of the page at: http://localhost:8080/app
    })
    ```
     */
    window(options?: Partial<Loggable & Timeoutable>): Chainable<AUTWindow>

    /**
     * Scopes all subsequent cy commands to within this element.
     * Useful when working within a particular group of elements such as a `<form>`.
     * @see https://on.cypress.io/within
     * @example
    ```
    cy.get('form').within(($form) => {
      // cy.get() will only search for elements within form,
      // not within the entire document
      cy.get('input[name="username"]').type('john')
      cy.get('input[name="password"]').type('password')
      cy.root().submit()
    })
    ```
     */
    within(fn: (currentSubject: Subject) => void): Chainable<Subject>
    /**
     * Scopes all subsequent cy commands to within this element.
     * Useful when working within a particular group of elements such as a `<form>`.
     * @see https://on.cypress.io/within
     */
    within(options: Partial<Loggable>, fn: (currentSubject: Subject) => void): Chainable<Subject> // inconsistent argument order

    /**
     * Yield the element passed into `.wrap()`.
     *
     * @see https://on.cypress.io/wrap
     * @example
    ```
    // wraps DOM element
    cy.get('form').within(($form) => {
      // more commands
      cy.wrap($form).should('have.class', 'form-container')
    })
    ```
     */
    wrap<E extends Node = HTMLElement>(element: E | JQuery<E>, options?: Partial<Loggable & Timeoutable>): Chainable<JQuery<E>>
    /**
     * Yield the element passed into `.wrap()` to the next command in the Cypress chain.
     *
     * @see https://on.cypress.io/wrap
     * @example
    ```
    cy.wrap(new Promise((resolve, reject) => {
      setTimeout(resolve, 1000);
    }).then(result => {})
    ```
     */
    wrap<F extends Promise<S>, S>(promise: F, options?: Partial<Loggable & Timeoutable>): Chainable<S>
    /**
     * Yields whatever is passed into `.wrap()` to the next command in the Cypress chain.
     *
     * @see https://on.cypress.io/wrap
     * @example
    ```
    // Make assertions about object
    cy.wrap({ amount: 10 })
      .should('have.property', 'amount')
      .and('eq', 10)
    ```
     */
    wrap<S>(object: S, options?: Partial<Loggable & Timeoutable>): Chainable<S>

    /**
     * Write to a file with the specified contents.
     *
     * @see https://on.cypress.io/writefile
    ```
    cy.writeFile('path/to/message.txt', 'Hello World')
      .then((text) => {
        expect(text).to.equal('Hello World') // true
      })
    ```
     */
    writeFile<C extends FileContents>(filePath: string, contents: C, encoding: Encodings): Chainable<C>
    /**
     * Write to a file with the specified encoding and contents.
     *
     * @see https://on.cypress.io/writefile
    ```
    cy.writeFile('path/to/ascii.txt', 'Hello World', {
      flag: 'a+',
      encoding: 'ascii'
    }).then((text) => {
      expect(text).to.equal('Hello World') // true
    })
    ```
     */
    writeFile<C extends FileContents>(filePath: string, contents: C, options?: Partial<WriteFileOptions>): Chainable<C>

    /**
     * jQuery library bound to the AUT
     *
     * @see https://on.cypress.io/$
     * @example
     *    cy.$$('p')
     */
    $$<TElement extends Element = HTMLElement>(selector: JQuery.Selector, context?: Element | Document | JQuery): JQuery<TElement>
  }

  interface SinonSpyAgent<A extends sinon.SinonSpy> {
    log(shouldOutput?: boolean): Omit<A, 'withArgs'> & Agent<A>

    /**
     * Saves current spy / stub under an alias.
     * @see https://on.cypress.io/stubs-spies-and-clocks
     * @see https://on.cypress.io/as
     * @example
     *    cy.spy(win, 'fetch').as('winFetch') // Alias 'window.fetch' spy as "winFetch"
     */
    as(alias: string): Omit<A, 'withArgs'> & Agent<A>

    /**
     * Creates a spy / stub but only for calls with given arguments.
     * @see https://on.cypress.io/stubs-spies-and-clocks
     * @see https://on.cypress.io/as
     * @example
     *    const s = cy.stub(JSON, 'parse').withArgs('invalid').returns(42)
     *    expect(JSON.parse('invalid')).to.equal(42)
     *    expect(s).to.have.been.calledOnce
     */
    withArgs(...args: any[]): Omit<A, 'withArgs'> & Agent<A>
  }

  type Agent<T extends sinon.SinonSpy> = SinonSpyAgent<T> & T

  interface CookieDefaults {
    preserve: string | string[] | RegExp | ((cookie: any) => boolean)
  }

  interface Failable {
    /**
     * Whether to fail on response codes other than 2xx and 3xx
     *
     * @default {true}
     */
    failOnStatusCode: boolean

    /**
     * Whether Cypress should automatically retry status code errors under the hood
     *
     * @default {false}
     */
    retryOnStatusCodeFailure: boolean

    /**
     * Whether Cypress should automatically retry transient network errors under the hood
     *
     * @default {true}
     */
    retryOnNetworkFailure: boolean
  }

  /**
   * Options that control how a command behaves in the `within` scope.
   * These options will determine how nodes are selected.
   */

  interface Withinable {
    /**
     * Element to search for children in. If null, search begins from root-level DOM element.
     *
     * @default depends on context, null if outside of within wrapper
     */
    withinSubject: JQuery | HTMLElement | null
  }

  /**
   * Element traversal options for dealing with Shadow DOM
   */
  interface Shadow {
    /**
     * Include shadow DOM in search
     *
     * @default: false
     */
    includeShadowDom: boolean
  }

  /**
   * Options that control how a command is logged in the Reporter
   */
  interface Loggable {
    /**
     * Displays the command in the Command Log
     *
     * @default true
     */
    log: boolean
  }

  /**
   * Options that control how long Test Runner is waiting for command to succeed
   */
  interface Timeoutable {
    /**
     * Time to wait (ms)
     *
     * @default defaultCommandTimeout
     * @see https://docs.cypress.io/guides/references/configuration.html#Timeouts
     */
    timeout: number
  }

  /**
   * Options that check case sensitivity
   */
  interface CaseMatchable {
    /**
     * Check case sensitivity
     *
     * @default true
     */
    matchCase: boolean
  }

  /**
   * Options that control how long the Test Runner waits for an XHR request and response to succeed
   */
  interface TimeoutableXHR {
    /**
     * Time to wait for the request (ms)
     *
     * @default {@link Timeoutable#timeout}
     * @see https://docs.cypress.io/guides/references/configuration.html#Timeouts
     */
    requestTimeout: number
    /**
     * Time to wait for the response (ms)
     *
     * @default {@link Timeoutable#timeout}
     * @see https://docs.cypress.io/guides/references/configuration.html#Timeouts
     */
    responseTimeout: number
  }

  /**
   * Options to force an event, skipping Actionability check
   * @see https://docs.cypress.io/guides/core-concepts/interacting-with-elements.html#Actionability
   */
  interface Forceable {
    /**
     * Forces the action, disables waiting for actionability
     *
     * @default false
     */
    force: boolean
  }

  type scrollBehaviorOptions = false | 'center' | 'top' | 'bottom' | 'nearest'

  /**
   * Options to affect Actionability checks
   * @see https://docs.cypress.io/guides/core-concepts/interacting-with-elements.html#Actionability
   */
  interface ActionableOptions extends Forceable {
    /**
     * Whether to wait for elements to finish animating before executing commands
     *
     * @default true
     */
    waitForAnimations: boolean
    /**
     * The distance in pixels an element must exceed over time to be considered animating
     * @default 5
     */
    animationDistanceThreshold: number
    /**
     * Viewport position to which an element should be scrolled prior to action commands. Setting `false` disables scrolling.
     *
     * @default 'top'
     */
    scrollBehavior: scrollBehaviorOptions
  }

  interface BlurOptions extends Loggable, Forceable { }

  interface CheckOptions extends Loggable, Timeoutable, ActionableOptions {
    interval: number
  }

  interface ClearOptions extends Loggable, Timeoutable, ActionableOptions {
    interval: number
  }

  /**
   * Object to change the default behavior of .click().
   */
  interface ClickOptions extends Loggable, Timeoutable, ActionableOptions {
    /**
     * Serially click multiple elements
     *
     * @default false
     */
    multiple: boolean
    /**
     * Activates the control key during click
     *
     * @default false
     */
    ctrlKey: boolean
    /**
     * Activates the control key during click
     *
     * @default false
     */
    controlKey: boolean
    /**
     * Activates the alt key (option key for Mac) during click
     *
     * @default false
     */
    altKey: boolean
    /**
     * Activates the alt key (option key for Mac) during click
     *
     * @default false
     */
    optionKey: boolean
    /**
     * Activates the shift key during click
     *
     * @default false
     */
    shiftKey: boolean
    /**
     * Activates the meta key (Windows key or command key for Mac) during click
     *
     * @default false
     */
    metaKey: boolean
    /**
     * Activates the meta key (Windows key or command key for Mac) during click
     *
     * @default false
     */
    commandKey: boolean
    /**
     * Activates the meta key (Windows key or command key for Mac) during click
     *
     * @default false
     */
    cmdKey: boolean
  }

  interface ResolvedConfigOptions {
    /**
     * Url used as prefix for [cy.visit()](https://on.cypress.io/visit) or [cy.request()](https://on.cypress.io/request) command’s url
     * @default null
     */
    baseUrl: string | null
    /**
     * Any values to be set as [environment variables](https://docs.cypress.io/guides/guides/environment-variables.html)
     * @default {}
     */
    env: { [key: string]: any }
    /**
     * A String or Array of glob patterns used to ignore test files that would otherwise be shown in your list of tests. Cypress uses minimatch with the options: {dot: true, matchBase: true}. We suggest using http://globtester.com to test what files would match.
     * @default "*.hot-update.js"
     */
    ignoreTestFiles: string | string[]
    /**
     * The number of tests for which snapshots and command data are kept in memory. Reduce this number if you are experiencing high memory consumption in your browser during a test run.
     * @default 50
     */
    numTestsKeptInMemory: number
    /**
     * Port used to host Cypress. Normally this is a randomly generated port
     * @default null
     */
    port: number | null
    /**
     * The [reporter](https://docs.cypress.io/guides/guides/reporters.html) used when running headlessly or in CI
     * @default "spec"
     */
    reporter: string
    /**
     * Some reporters accept [reporterOptions](https://on.cypress.io/reporters) that customize their behavior
     * @default "spec"
     */
    reporterOptions: { [key: string]: any }
    /**
     * Whether Cypress will watch and restart tests on test file changes
     * @default true
     */
    watchForFileChanges: boolean
    /**
     * Time, in milliseconds, to wait until most DOM based commands are considered timed out
     * @default 4000
     */
    defaultCommandTimeout: number
    /**
     * Time, in milliseconds, to wait for a system command to finish executing during a [cy.exec()](https://on.cypress.io/exec) command
     * @default 60000
     */
    execTimeout: number
    /**
     * Time, in milliseconds, to wait for page transition events or [cy.visit()](https://on.cypress.io/visit), [cy.go()](https://on.cypress.io/go), [cy.reload()](https://on.cypress.io/reload) commands to fire their page load events
     * @default 60000
     */
    pageLoadTimeout: number
    /**
     * Time, in milliseconds, to wait for an XHR request to go out in a [cy.wait()](https://on.cypress.io/wait) command
     * @default 5000
     */
    requestTimeout: number
    /**
     * Time, in milliseconds, to wait until a response in a [cy.request()](https://on.cypress.io/request), [cy.wait()](https://on.cypress.io/wait), [cy.fixture()](https://on.cypress.io/fixture), [cy.getCookie()](https://on.cypress.io/getcookie), [cy.getCookies()](https://on.cypress.io/getcookies), [cy.setCookie()](https://on.cypress.io/setcookie), [cy.clearCookie()](https://on.cypress.io/clearcookie), [cy.clearCookies()](https://on.cypress.io/clearcookies), and [cy.screenshot()](https://on.cypress.io/screenshot) commands
     * @default 30000
     */
    responseTimeout: number
    /**
     * Time, in milliseconds, to wait for a task to finish executing during a cy.task() command
     * @default 60000
     */
    taskTimeout: number
    /**
     * Path to folder where application files will attempt to be served from
     * @default root project folder
     */
    fileServerFolder: string
    /**
     * Path to folder containing fixture files (Pass false to disable)
     * @default "cypress/fixtures"
     */
    fixturesFolder: string | false
    /**
     * Path to folder containing integration test files
     * @default "cypress/integration"
     */
    integrationFolder: string
    /**
     * If set to `system`, Cypress will try to find a `node` executable on your path to use when executing your plugins. Otherwise, Cypress will use the Node version bundled with Cypress.
     * @default "bundled"
     */
    nodeVersion: 'system' | 'bundled'
    /**
     * Path to plugins file. (Pass false to disable)
     * @default "cypress/plugins/index.js"
     */
    pluginsFile: string | false
    /**
     * If `nodeVersion === 'system'` and a `node` executable is found, this will be the full filesystem path to that executable.
     * @default null
     */
    resolvedNodePath: string
    /**
     * The version of `node` that is being used to execute plugins.
     * @example 1.2.3
     */
    resolvedNodeVersion: string
    /**
     * Whether Cypress will take a screenshot when a test fails during cypress run.
     * @default true
     */
    screenshotOnRunFailure: boolean
    /**
     * Path to folder where screenshots will be saved from [cy.screenshot()](https://on.cypress.io/screenshot) command or after a headless or CI run’s test failure
     * @default "cypress/screenshots"
     */
    screenshotsFolder: string | false
    /**
     * Path to file to load before test files load. This file is compiled and bundled. (Pass false to disable)
     * @default "cypress/support/index.js"
     */
    supportFile: string | false
    /**
     * Path to folder where videos will be saved after a headless or CI run
     * @default "cypress/videos"
     */
    videosFolder: string
    /**
     * Whether Cypress will trash assets within the screenshotsFolder and videosFolder before headless test runs.
     * @default true
     */
    trashAssetsBeforeRuns: boolean
    /**
     * The quality setting for the video compression, in Constant Rate Factor (CRF). The value can be false to disable compression or a value between 0 and 51, where a lower value results in better quality (at the expense of a higher file size).
     * @default 32
     */
    videoCompression: number | false
    /**
     * Whether Cypress will record a video of the test run when running headlessly.
     * @default true
     */
    video: boolean
    /**
     * Whether Cypress will upload the video to the Dashboard even if all tests are passing. This applies only when recording your runs to the Dashboard. Turn this off if you’d like the video uploaded only when there are failing tests.
     * @default true
     */
    videoUploadOnPasses: boolean
    /**
     * Whether Chrome Web Security for same-origin policy and insecure mixed content is enabled. Read more about this here
     * @default true
     */
    chromeWebSecurity: boolean
    /**
     * Default height in pixels for the application under tests’ viewport (Override with [cy.viewport()](https://on.cypress.io/viewport) command)
     * @default 660
     */
    viewportHeight: number
    /**
     * Default width in pixels for the application under tests’ viewport. (Override with [cy.viewport()](https://on.cypress.io/viewport) command)
     * @default 1000
     */
    viewportWidth: number
    /**
     * The distance in pixels an element must exceed over time to be considered animating
     * @default 5
     */
    animationDistanceThreshold: number
    /**
     * Whether to wait for elements to finish animating before executing commands
     * @default true
     */
    waitForAnimations: boolean
    /**
     * Viewport position to which an element should be scrolled prior to action commands. Setting `false` disables scrolling.
     * @default 'top'
     */
    scrollBehavior: scrollBehaviorOptions
    /**
     * Firefox version 79 and below only: The number of tests that will run between forced garbage collections.
     * If a number is supplied, it will apply to `run` mode and `open` mode.
     * Set the interval to `null` or 0 to disable forced garbage collections.
     * @default { runMode: 1, openMode: null }
     */
    firefoxGcInterval: Nullable<number | { runMode: Nullable<number>, openMode: Nullable<number> }>
    /**
<<<<<<< HEAD
     * Allows listening to the `before:spec` and `after:spec` events in the plugins file.
=======
     * Allows listening to the `before:spec` event in the plugins file.
>>>>>>> 2caac1bf
     * @default false
     */
    experimentalRunEvents: boolean
    /**
     * Enables AST-based JS/HTML rewriting. This may fix issues caused by the existing regex-based JS/HTML replacement
     * algorithm.
     * @default false
     */
    experimentalSourceRewriting: boolean
    /**
     * Number of times to retry a failed test.
     * If a number is set, tests will retry in both runMode and openMode.
     * To enable test retries only in runMode, set e.g. `{ openMode: null, runMode: 2 }`
     * @default null
     */
    retries: Nullable<number | {runMode?: Nullable<number>, openMode?: Nullable<number>}>
    /**
     * Enables including elements within the shadow DOM when using querying
     * commands (e.g. cy.get(), cy.find()). Can be set globally in cypress.json,
     * per-suite or per-test in the test configuration object, or programmatically
     * with Cypress.config()
     * @default false
     */
    includeShadowDom: boolean
  }

  interface TestConfigOverrides extends Partial<Pick<ConfigOptions, 'animationDistanceThreshold' | 'baseUrl' | 'defaultCommandTimeout' | 'env' | 'execTimeout' | 'includeShadowDom' | 'requestTimeout' | 'responseTimeout' | 'retries' | 'scrollBehavior' | 'taskTimeout' | 'viewportHeight' | 'viewportWidth' |  'waitForAnimations'>> {
    browser?: IsBrowserMatcher | IsBrowserMatcher[]
  }

  /**
   * All configuration items are optional.
   */
  type ConfigOptions = Partial<ResolvedConfigOptions>

  interface PluginConfigOptions extends ResolvedConfigOptions {
    /**
    * Absolute path to the config file (default: <projectRoot>/cypress.json) or false
    */
    configFile: string | false
    /**
    * Absolute path to the root of the project
    */
    projectRoot: string
    /**
     * Cypress version.
     */
    version: string
  }

  interface DebugOptions {
    verbose: boolean
  }

  /**
   * Options object to change the default behavior of cy.exec().
   */
  interface ExecOptions extends Loggable, Timeoutable {
    /**
     * Whether to fail if the command exits with a non-zero code
     *
     * @default true
     */
    failOnNonZeroExit: boolean
    /**
     * Object of environment variables to set before the command executes
     * (e.g. {USERNAME: 'johndoe'}). Will be merged with existing
     * system environment variables
     *
     * @default {}
     */
    env: object
  }

  /**
   * Full set of possible options for cy.request call
   */
  interface RequestOptions extends Loggable, Timeoutable, Failable {
    auth: object
    body: RequestBody
    encoding: Encodings
    followRedirect: boolean
    form: boolean
    gzip: boolean
    headers: object
    method: HttpMethod
    qs: object
    url: string
  }

  interface RouteOptions {
    method: HttpMethod
    url: string | RegExp
    response: any
    status: number
    delay: number
    headers: object | null
    force404: boolean
    onRequest(...args: any[]): void
    onResponse(...args: any[]): void
    onAbort(...args: any[]): void
  }

  interface Dimensions {
    x: number
    y: number
    width: number
    height: number
  }

  type Padding =
    | number
    | [number]
    | [number, number]
    | [number, number, number]
    | [number, number, number, number]

  interface ScreenshotOptions {
    blackout: string[]
    capture: 'runner' | 'viewport' | 'fullPage'
    clip: Dimensions
    disableTimersAndAnimations: boolean
    padding: Padding
    scale: boolean
    onBeforeScreenshot: ($el: JQuery) => void
    onAfterScreenshot: ($el: JQuery, props: {
      path: string
      size: number
      dimensions: {
        width: number
        height: number
      }
      multipart: boolean
      pixelRatio: number
      takenAt: string
      name: string
      blackout: string[]
      duration: number
      testAttemptIndex: number
    }) => void
  }

  interface ScreenshotDefaultsOptions extends ScreenshotOptions {
    screenshotOnRunFailure: boolean
  }

  interface ScrollToOptions extends Loggable, Timeoutable {
    /**
     * Scrolls over the duration (in ms)
     *
     * @default 0
     */
    duration: number
    /**
     * Will scroll with the easing animation
     *
     * @default 'swing'
     */
    easing: 'swing' | 'linear'
    /**
     * Ensure element is scrollable. Error if element is not scrollable
     *
     * @default true
     */
    ensureScrollable: boolean
  }

  interface ScrollIntoViewOptions extends ScrollToOptions {
    /**
     * Amount to scroll after the element has been scrolled into view
     *
     * @default {top: 0, left: 0}
     */
    offset: Offset
  }

  interface SelectOptions extends Loggable, Timeoutable, Forceable {
    interval: number
  }

  /**
   * Setting default options for cy.server()
   * @see https://on.cypress.io/server
   */
  interface ServerOptions {
    delay: number
    method: HttpMethod
    status: number
    headers: object
    response: any
    onRequest(...args: any[]): void
    onResponse(...args: any[]): void
    onAbort(...args: any[]): void
    enable: boolean
    force404: boolean
    urlMatchingOptions: object
    ignore(xhr: Request): void
    onAnyRequest(route: RouteOptions, proxy: any): void
    onAnyResponse(route: RouteOptions, proxy: any): void
    onAnyAbort(route: RouteOptions, proxy: any): void
  }

  type SameSiteStatus = 'no_restriction' | 'strict' | 'lax'

  interface SetCookieOptions extends Loggable, Timeoutable {
    path: string
    domain: string
    secure: boolean
    httpOnly: boolean
    expiry: number
    sameSite: SameSiteStatus
  }

  interface ShadowDomOptions {
    includeShadowDom?: boolean
  }

  /**
   * Options that control `cy.type` command
   *
   * @see https://on.cypress.io/type
   */
  interface TypeOptions extends Loggable, Timeoutable, ActionableOptions {
    /**
     * Delay after each keypress (ms)
     *
     * @default 10
     */
    delay: number
    /**
     * Parse special characters for strings surrounded by `{}`,
     * such as `{esc}`. Set to `false` to type the literal characters instead
     *
     * @default true
     */
    parseSpecialCharSequences: boolean
    /**
     * Keep a modifier activated between commands
     *
     * @default true
     */
    release: boolean
  }

  /**
   * Visit website options
   *
   * @see https://on.cypress.io/visit
   */
  interface VisitOptions extends Loggable, Timeoutable, Failable {
    /**
     * The URL to visit. Behaves the same as the `url` argument.
     */
    url: string

    /**
     * The HTTP method to use in the visit. Can be `GET` or `POST`.
     *
     * @default "GET"
     */
    method: 'GET' | 'POST'

    /**
     * An optional body to send along with a `POST` request. If it is a string, it will be passed along unmodified. If it is an object, it will be URL encoded to a string and sent with a `Content-Type: application/x-www-urlencoded` header.
     *
     * @example
     *    cy.visit({
     *      url: 'http://www.example.com/form.html',
     *      method: 'POST',
     *      body: {
     *        "field1": "foo",
     *        "field2": "bar"
     *      }
     *    })
     */
    body: RequestBody

    /**
     * An object that maps HTTP header names to values to be sent along with the request.
     *
     * @example
     *    cy.visit({
     *      url: 'http://www.example.com',
     *      headers: {
     *        'Accept-Language': 'en-US'
     *      }
     *    })
     */
    headers: { [header: string]: string }

    /**
     * Called before your page has loaded all of its resources.
     *
     * @param {AUTWindow} contentWindow the remote page's window object
     */
    onBeforeLoad(win: AUTWindow): void

    /**
     * Called once your page has fired its load event.
     *
     * @param {AUTWindow} contentWindow the remote page's window object
     */
    onLoad(win: AUTWindow): void

    /**
     * Cypress will automatically apply the right authorization headers
     * if you’re attempting to visit an application that requires
     * Basic Authentication.
     *
     * @example
     *    cy.visit('https://www.acme.com/', {
     *      auth: {
     *        username: 'wile',
     *        password: 'coyote'
     *      }
     *    })
     */
    auth: Auth

    /**
     * Query parameters to append to the `url` of the request.
     */
    qs: object
  }

  /**
   * Options to change the default behavior of .trigger()
   */
  interface TriggerOptions extends Loggable, Timeoutable, ActionableOptions {
    /**
     * Whether the event bubbles
     *
     * @default true
     */
    bubbles: boolean
    /**
     * Whether the event is cancelable
     *
     * @default true
     */
    cancelable: boolean
    /**
     * The type of the event you want to trigger
     *
     * @default 'Event'
     */
    eventConstructor: string
  }

  /** Options to change the default behavior of .writeFile */
  interface WriteFileOptions extends Loggable {
    flag: string
    encoding: Encodings
  }

  // Kind of onerous, but has a nice auto-complete.
  /**
   * @see https://on.cypress.io/should
   *
   * @interface Chainer
   * @template Subject
   */
  interface Chainer<Subject> {
    // chai
    /**
     * Asserts that the target’s `type` is equal to the given string type.
     * Types are case insensitive. See the `type-detect` project page for info on the type detection algorithm:
     * https://github.com/chaijs/type-detect.
     * @example
     *    cy.wrap('foo').should('be.a', 'string')
     * @see http://chaijs.com/api/bdd/#method_a
     * @see https://on.cypress.io/assertions
     */
    (chainer: 'be.a', type: string): Chainable<Subject>
    /**
     * Asserts that the target is a number or a date greater than the given number or date n respectively.
     * However, it’s often best to assert that the target is equal to its expected value.
     * @example
     *    cy.wrap(6).should('be.above', 5)
     * @see http://chaijs.com/api/bdd/#method_above
     * @see https://on.cypress.io/assertions
     */
    (chainer: 'be.above', value: number | Date): Chainable<Subject>
    /**
     * Asserts that the target’s `type` is equal to the given string type.
     * Types are case insensitive. See the `type-detect` project page for info on the type detection algorithm:
     * https://github.com/chaijs/type-detect.
     * @example
     *    cy.wrap({ foo: 'bar' }).should('be.an', 'object')
     * @alias a
     * @see http://chaijs.com/api/bdd/#method_a
     * @see https://on.cypress.io/assertions
     */
    (chainer: 'be.an', value: string): Chainable<Subject>
    /**
     * Asserts that the target is a number or a `n` date greater than or equal to the given number or date n respectively.
     * However, it’s often best to assert that the target is equal to its expected value.
     * @example
     *    cy.wrap(6).should('be.at.least', 5)
     * @see http://chaijs.com/api/bdd/#method_least
     * @see https://on.cypress.io/assertions
     */
    (chainer: 'be.at.least', value: number | Date): Chainable<Subject>
    /**
     * Asserts that the target is a number or a `n` date less than or equal to the given number or date n respectively.
     * However, it’s often best to assert that the target is equal to its expected value.
     * @example
     *    cy.wrap(4).should('be.below', 5)
     * @see http://chaijs.com/api/bdd/#method_below
     * @see https://on.cypress.io/assertions
     */
    (chainer: 'be.below', value: number): Chainable<Subject>
    /**
     * Asserts that the target is an `arguments` object.
     * @example
     *    cy.wrap(arguments).should('be.arguments')
     * @see http://chaijs.com/api/bdd/#method_arguments
     * @see https://on.cypress.io/assertions
     */
    (chainer: 'be.arguments'): Chainable<Subject>
    /**
     * Asserts that the target is a number that’s within a given +/- `delta` range of the given number `expected`. However, it’s often best to assert that the target is equal to its expected value.
     * @example
     *    cy.wrap(5.1).should('be.approximately', 5, 0.5)
     * @alias closeTo
     * @see http://chaijs.com/api/bdd/#method_closeto
     * @see https://on.cypress.io/assertions
     */
    (chainer: 'be.approximately', value: number, delta: number): Chainable<Subject>
    /**
     * Asserts that the target is a number that’s within a given +/- `delta` range of the given number `expected`. However, it’s often best to assert that the target is equal to its expected value.
     * @example
     *    cy.wrap(5.1).should('be.closeTo', 5, 0.5)
     * @see http://chaijs.com/api/bdd/#method_closeto
     * @see https://on.cypress.io/assertions
     */
    (chainer: 'be.closeTo', value: number, delta: number): Chainable<Subject>
    /**
     * When the target is a string or array, .empty asserts that the target’s length property is strictly (===) equal to 0
     * @example
     *    cy.wrap([]).should('be.empty')
     *    cy.wrap('').should('be.empty')
     * @see http://chaijs.com/api/bdd/#method_empty
     * @see https://on.cypress.io/assertions
     */
    (chainer: 'be.empty'): Chainable<Subject>
    /**
     * Asserts that the target is an instance of the given `constructor`.
     * @example
     *    cy.wrap([1, 2]).should('be.instanceOf', Array)
     * @see http://chaijs.com/api/bdd/#method_instanceof
     * @see https://on.cypress.io/assertions
     */
    (chainer: 'be.instanceOf', value: any): Chainable<Subject>
    /**
     * Asserts that the target is strictly (`===`) equal to `false`.
     * @example
     *    cy.wrap(false).should('be.false')
     * @see http://chaijs.com/api/bdd/#method_false
     * @see https://on.cypress.io/assertions
     */
    (chainer: 'be.false'): Chainable<Subject>
    /**
     * Asserts that the target is a number or a date greater than the given number or date n respectively.
     * However, it’s often best to assert that the target is equal to its expected value.
     * @example
     *    cy.wrap(6).should('be.greaterThan', 5)
     * @alias above
     * @see http://chaijs.com/api/bdd/#method_above
     * @see https://on.cypress.io/assertions
     */
    (chainer: 'be.greaterThan', value: number): Chainable<Subject>
    /**
     * Asserts that the target is a number or a date greater than the given number or date n respectively.
     * However, it’s often best to assert that the target is equal to its expected value.
     * @example
     *    cy.wrap(6).should('be.gt', 5)
     * @alias above
     * @see http://chaijs.com/api/bdd/#method_above
     * @see https://on.cypress.io/assertions
     */
    (chainer: 'be.gt', value: number): Chainable<Subject>
    /**
     * Asserts that the target is a number or a `n` date greater than or equal to the given number or date n respectively.
     * However, it’s often best to assert that the target is equal to its expected value.
     * @example
     *    cy.wrap(6).should('be.gte', 5)
     * @alias least
     * @see http://chaijs.com/api/bdd/#method_least
     * @see https://on.cypress.io/assertions
     */
    (chainer: 'be.gte', value: number): Chainable<Subject>
    /**
     * Asserts that the target is a number or a `n` date less than or equal to the given number or date n respectively.
     * However, it’s often best to assert that the target is equal to its expected value.
     * @example
     *    cy.wrap(4).should('be.lessThan', 5)
     * @alias below
     * @see http://chaijs.com/api/bdd/#method_below
     * @see https://on.cypress.io/assertions
     */
    (chainer: 'be.lessThan', value: number): Chainable<Subject>
    /**
     * Asserts that the target is a number or a `n` date less than or equal to the given number or date n respectively.
     * However, it’s often best to assert that the target is equal to its expected value.
     * @example
     *    cy.wrap(4).should('be.lt', 5)
     * @alias below
     * @see http://chaijs.com/api/bdd/#method_below
     * @see https://on.cypress.io/assertions
     */
    (chainer: 'be.lt', value: number): Chainable<Subject>
    /**
     * Asserts that the target is a number or a date less than or equal to the given number or date n respectively.
     * However, it’s often best to assert that the target is equal to its expected value.
     * @example
     *    cy.wrap(4).should('be.lte', 5)
     * @alias most
     * @see http://chaijs.com/api/bdd/#method_most
     * @see https://on.cypress.io/assertions
     */
    (chainer: 'be.lte', value: number): Chainable<Subject>
    /**
     * Asserts that the target is loosely (`==`) equal to `true`. However, it’s often best to assert that the target is strictly (`===`) or deeply equal to its expected value.
     * @example
     *    cy.wrap(1).should('be.ok')
     * @see http://chaijs.com/api/bdd/#method_ok
     * @see https://on.cypress.io/assertions
     */
    (chainer: 'be.ok'): Chainable<Subject>
    /**
     * Asserts that the target is strictly (`===`) equal to true.
     * @example
     *    cy.wrap(true).should('be.true')
     * @see http://chaijs.com/api/bdd/#method_true
     * @see https://on.cypress.io/assertions
     */
    (chainer: 'be.true'): Chainable<Subject>
    /**
     * Asserts that the target is strictly (`===`) equal to undefined.
     * @example
     *    cy.wrap(undefined).should('be.undefined')
     * @see http://chaijs.com/api/bdd/#method_undefined
     * @see https://on.cypress.io/assertions
     */
    (chainer: 'be.undefined'): Chainable<Subject>
    /**
     * Asserts that the target is strictly (`===`) equal to null.
     * @example
     *    cy.wrap(null).should('be.null')
     * @see http://chaijs.com/api/bdd/#method_null
     * @see https://on.cypress.io/assertions
     */
    (chainer: 'be.null'): Chainable<Subject>
    /**
     * Asserts that the target is strictly (`===`) equal to NaN.
     * @example
     *    cy.wrap(NaN).should('be.NaN')
     * @see http://chaijs.com/api/bdd/#method_null
     * @see https://on.cypress.io/assertions
     */
    (chainer: 'be.NaN'): Chainable<Subject>
    /**
     * Asserts that the target is a number or a date greater than or equal to the given number or date `start`, and less than or equal to the given number or date `finish` respectively.
     * However, it’s often best to assert that the target is equal to its expected value.
     * @example
     *    cy.wrap(6).should('be.within', 5, 10)
     * @see http://chaijs.com/api/bdd/#method_within
     * @see https://on.cypress.io/assertions
     */
    (chainer: 'be.within', start: number, end: number): Chainable<Subject>
    (chainer: 'be.within', start: Date, end: Date): Chainable<Subject>
    /**
     * When one argument is provided, `.change` asserts that the given function `subject` returns a different value when it’s invoked before the target function compared to when it’s invoked afterward.
     * However, it’s often best to assert that `subject` is equal to its expected value.
     * @example
     *    let dots = ''
     *    function addDot() { dots += '.' }
     *    function getDots() { return dots }
     *    cy.wrap(addDot).should('change', getDots)
     * @see http://chaijs.com/api/bdd/#method_change
     * @see https://on.cypress.io/assertions
     */
    (chainer: 'change', fn: (...args: any[]) => any): Chainable<Subject>
    /**
     * When two arguments are provided, `.change` asserts that the value of the given object `subject`'s `prop` property is different before invoking the target function compared to afterward.
     * @example
     *    const myObj = { dots: '' }
     *    function addDot() { myObj.dots += '.' }
     *    cy.wrap(addDot).should('change', myObj, 'dots')
     * @see http://chaijs.com/api/bdd/#method_change
     * @see https://on.cypress.io/assertions
     */
    (chainer: 'change', obj: object, prop: string): Chainable<Subject>
    /**
     * When the target is a string, `.include` asserts that the given string val is a substring of the target.
     * @example
     *    cy.wrap('tester').should('contain', 'test')
     * @alias include
     * @see http://chaijs.com/api/bdd/#method_include
     * @see https://on.cypress.io/assertions
     */
    (chainer: 'contain', value: any): Chainable<Subject>
    /**
     * When one argument is provided, `.decrease` asserts that the given function `subject` returns a lesser number when it’s invoked after invoking the target function compared to when it’s invoked beforehand.
     * `.decrease` also causes all `.by` assertions that follow in the chain to assert how much lesser of a number is returned. It’s often best to assert that the return value decreased by the expected amount, rather than asserting it decreased by any amount.
     * @example
     *    let val = 1
     *    function subtractTwo() { val -= 2 }
     *    function getVal() { return val }
     *    cy.wrap(subtractTwo).should('decrease', getVal)
     * @see http://chaijs.com/api/bdd/#method_decrease
     * @see https://on.cypress.io/assertions
     */
    (chainer: 'decrease', fn: (...args: any[]) => any): Chainable<Subject>
    /**
     * When two arguments are provided, `.decrease` asserts that the value of the given object `subject`'s `prop` property is lesser after invoking the target function compared to beforehand.
     * @example
     *    let val = 1
     *    function subtractTwo() { val -= 2 }
     *    function getVal() { return val }
     *    cy.wrap(subtractTwo).should('decrease', getVal)
     * @see http://chaijs.com/api/bdd/#method_decrease
     * @see https://on.cypress.io/assertions
     */
    (chainer: 'decrease', obj: object, prop: string): Chainable<Subject>
    /**
     * Causes all `.equal`, `.include`, `.members`, `.keys`, and `.property` assertions that follow in the chain to use deep equality instead of strict (`===`) equality. See the `deep-eql` project page for info on the deep equality algorithm: https://github.com/chaijs/deep-eql.
     * @example
     *    cy.wrap({ a: 1 }).should('deep.equal', { a: 1 })
     * @see http://chaijs.com/api/bdd/#method_deep
     * @see https://on.cypress.io/assertions
     */
    (chainer: 'deep.equal', value: Subject): Chainable<Subject>
    /**
     * Asserts that the target is not strictly (`===`) equal to either `null` or `undefined`. However, it’s often best to assert that the target is equal to its expected value.
     * @example
     *    cy.wrap(1).should('exist')
     * @see http://chaijs.com/api/bdd/#method_exist
     * @see https://on.cypress.io/assertions
     */
    (chainer: 'exist'): Chainable<Subject>
    /**
     * Asserts that the target is strictly (`===`) equal to the given `val`.
     * @example
     *    cy.wrap(1).should('eq', 1)
     * @alias equal
     * @see http://chaijs.com/api/bdd/#method_equal
     * @see https://on.cypress.io/assertions
     */
    (chainer: 'eq', value: any): Chainable<Subject>
    /**
     * Asserts that the target is deeply equal to the given `obj`. See the `deep-eql` project page for info on the deep equality algorithm: https://github.com/chaijs/deep-eql.
     * @example
     *    cy.wrap({a: 1}).should('eql', {a: 1}).and('not.equal', {a: 1})
     * @see http://chaijs.com/api/bdd/#method_eql
     * @see https://on.cypress.io/assertions
     */
    (chainer: 'eql', value: any): Chainable<Subject>
    /**
     * Asserts that the target is strictly (`===`) equal to the given `val`.
     * @example
     *    cy.wrap(1).should('equal', 1)
     * @see http://chaijs.com/api/bdd/#method_equal
     * @see https://on.cypress.io/assertions
     */
    (chainer: 'equal', value: any): Chainable<Subject>
    /**
   * Causes all `.key` assertions that follow in the chain to require that the target have all of the given keys. This is the opposite of `.any`, which only requires that the target have at least one of the given keys.
   * @example
   *    cy.wrap({ a: 1, b: 2 }).should('have.all.key', 'a', 'b')
   * @see http://chaijs.com/api/bdd/#method_all
   * @see https://on.cypress.io/assertions
   */
    (chainer: 'have.all.key', ...value: string[]): Chainable<Subject>
    /**
     * Causes all `.key` assertions that follow in the chain to only require that the target have at least one of the given keys. This is the opposite of `.all`, which requires that the target have all of the given keys.
     * @example
     *    cy.wrap({ a: 1, b: 2 }).should('have.any.key', 'a')
     * @see http://chaijs.com/api/bdd/#method_any
     * @see https://on.cypress.io/assertions
     */
    (chainer: 'have.any.key', ...value: string[]): Chainable<Subject>
    /**
     * Causes all `.keys` assertions that follow in the chain to require that the target have all of the given keys. This is the opposite of `.any`, which only requires that the target have at least one of the given keys.
     * @example
     *    cy.wrap({ a: 1, b: 2 }).should('have.all.keys', 'a', 'b')
     * @see http://chaijs.com/api/bdd/#method_all
     * @see https://on.cypress.io/assertions
     */
    (chainer: 'have.all.keys' | 'have.keys' | 'have.deep.keys' | 'have.all.deep.keys', ...value: string[]): Chainable<Subject>
    /**
     * Causes all `.keys` assertions that follow in the chain to only require that the target have at least one of the given keys. This is the opposite of `.all`, which requires that the target have all of the given keys.
     * @example
     *    cy.wrap({ a: 1, b: 2 }).should('have.any.keys', 'a')
     * @see http://chaijs.com/api/bdd/#method_any
     * @see https://on.cypress.io/assertions
     */
    (chainer: 'have.any.keys' | 'include.any.keys', ...value: string[]): Chainable<Subject>
    /**
     * Causes all `.keys` assertions that follow in the chain to require the target to be a superset of the expected set, rather than an identical set.
     * @example
     *    cy.wrap({ a: 1, b: 2 }).should('include.all.keys', 'a', 'b')
     * @see http://chaijs.com/api/bdd/#method_keys
     * @see https://on.cypress.io/assertions
     */
    (chainer: 'include.all.keys', ...value: string[]): Chainable<Subject>
    /**
     * Asserts that the target has a property with the given key `name`. See the `deep-eql` project page for info on the deep equality algorithm: https://github.com/chaijs/deep-eql.
     * @example
     *    cy.wrap({ x: {a: 1 }}).should('have.deep.property', 'x', { a: 1 })
     * @see http://chaijs.com/api/bdd/#method_property
     * @see https://on.cypress.io/assertions
     */
    (chainer: 'have.deep.property', value: string, obj: object): Chainable<Subject>
    /**
     * Asserts that the target’s `length` property is equal to the given number `n`.
     * @example
     *    cy.wrap([1, 2, 3]).should('have.length', 3)
     *    cy.wrap('foo').should('have.length', 3)
     * @alias lengthOf
     * @see http://chaijs.com/api/bdd/#method_lengthof
     * @see https://on.cypress.io/assertions
     */
    (chainer: 'have.length' | 'have.lengthOf', value: number): Chainable<Subject>
    /**
     * Asserts that the target’s `length` property is greater than to the given number `n`.
     * @example
     *    cy.wrap([1, 2, 3]).should('have.length.greaterThan', 2)
     *    cy.wrap('foo').should('have.length.greaterThan', 2)
     * @see http://chaijs.com/api/bdd/#method_lengthof
     * @see https://on.cypress.io/assertions
     */
    (chainer: 'have.length.greaterThan' | 'have.lengthOf.greaterThan', value: number): Chainable<Subject>
    /**
     * Asserts that the target’s `length` property is greater than to the given number `n`.
     * @example
     *    cy.wrap([1, 2, 3]).should('have.length.gt', 2)
     *    cy.wrap('foo').should('have.length.gt', 2)
     * @see http://chaijs.com/api/bdd/#method_lengthof
     * @see https://on.cypress.io/assertions
     */
    (chainer: 'have.length.gt' | 'have.lengthOf.gt' | 'have.length.above' | 'have.lengthOf.above', value: number): Chainable<Subject>
    /**
     * Asserts that the target’s `length` property is greater than or equal to the given number `n`.
     * @example
     *    cy.wrap([1, 2, 3]).should('have.length.gte', 2)
     *    cy.wrap('foo').should('have.length.gte', 2)
     * @see http://chaijs.com/api/bdd/#method_lengthof
     * @see https://on.cypress.io/assertions
     */
    (chainer: 'have.length.gte' | 'have.lengthOf.gte' | 'have.length.at.least' | 'have.lengthOf.at.least', value: number): Chainable<Subject>
    /**
     * Asserts that the target’s `length` property is less than to the given number `n`.
     * @example
     *    cy.wrap([1, 2, 3]).should('have.length.lessThan', 4)
     *    cy.wrap('foo').should('have.length.lessThan', 4)
     * @see http://chaijs.com/api/bdd/#method_lengthof
     * @see https://on.cypress.io/assertions
     */
    (chainer: 'have.length.lessThan' | 'have.lengthOf.lessThan', value: number): Chainable<Subject>
    /**
     * Asserts that the target’s `length` property is less than to the given number `n`.
     * @example
     *    cy.wrap([1, 2, 3]).should('have.length.lt', 4)
     *    cy.wrap('foo').should('have.length.lt', 4)
     * @see http://chaijs.com/api/bdd/#method_lengthof
     * @see https://on.cypress.io/assertions
     */
    (chainer: 'have.length.lt' | 'have.lengthOf.lt' | 'have.length.below' | 'have.lengthOf.below', value: number): Chainable<Subject>
    /**
     * Asserts that the target’s `length` property is less than or equal to the given number `n`.
     * @example
     *    cy.wrap([1, 2, 3]).should('have.length.lte', 4)
     *    cy.wrap('foo').should('have.length.lte', 4)
     * @see http://chaijs.com/api/bdd/#method_lengthof
     * @see https://on.cypress.io/assertions
     */
    (chainer: 'have.length.lte' | 'have.lengthOf.lte' | 'have.length.at.most' | 'have.lengthOf.at.most', value: number): Chainable<Subject>
    /**
     * Asserts that the target’s `length` property is within `start` and `finish`.
     * @example
     *    cy.wrap([1, 2, 3]).should('have.length.within', 1, 5)
     * @see http://chaijs.com/api/bdd/#method_lengthof
     * @see https://on.cypress.io/assertions
     */
    (chainer: 'have.length.within' | 'have.lengthOf.within', start: number, finish: number): Chainable<Subject>
    /**
     * Asserts that the target array has the same members as the given array `set`.
     * @example
     *    cy.wrap([1, 2, 3]).should('have.members', [2, 1, 3])
     * @see http://chaijs.com/api/bdd/#method_members
     * @see https://on.cypress.io/assertions
     */
    (chainer: 'have.members' | 'have.deep.members', values: any[]): Chainable<Subject>
    /**
     * Asserts that the target array has the same members as the given array where order matters.
     * @example
     *    cy.wrap([1, 2, 3]).should('have.ordered.members', [1, 2, 3])
     * @see http://chaijs.com/api/bdd/#method_members
     * @see https://on.cypress.io/assertions
     */
    (chainer: 'have.ordered.members', values: any[]): Chainable<Subject>
    /**
     * Causes all `.property` and `.include` assertions that follow in the chain to ignore inherited properties.
     * @example
     *    Object.prototype.b = 2
     *    cy.wrap({ a: 1 }).should('have.property', 'a').and('not.have.ownProperty', 'b')
     * @see http://chaijs.com/api/bdd/#method_ownproperty
     * @see https://on.cypress.io/assertions
     */
    (chainer: 'have.ownProperty', property: string): Chainable<Subject>
    /**
     * Asserts that the target has a property with the given key `name`.
     * @example
     *    cy.wrap({ a: 1 }).should('have.property', 'a')
     *    cy.wrap({ a: 1 }).should('have.property', 'a', 1)
     * @see http://chaijs.com/api/bdd/#method_property
     * @see https://on.cypress.io/assertions
     */
    (chainer: 'have.property' | 'have.nested.property' | 'have.own.property' | 'have.a.property' | 'have.deep.property' | 'have.deep.own.property' | 'have.deep.nested.property', property: string, value?: any): Chainable<Subject>
    /**
     * Asserts that the target has its own property descriptor with the given key name.
     * @example
     *    cy.wrap({a: 1}).should('have.ownPropertyDescriptor', 'a', { value: 1 })
     * @see http://chaijs.com/api/bdd/#method_ownpropertydescriptor
     * @see https://on.cypress.io/assertions
     */
    (chainer: 'have.ownPropertyDescriptor' | 'haveOwnPropertyDescriptor', name: string, descriptor?: PropertyDescriptor): Chainable<Subject>
    /**
     * Asserts that the target string contains the given substring `str`.
     * @example
     *    cy.wrap('foobar').should('have.string', 'bar')
     * @see http://chaijs.com/api/bdd/#method_string
     * @see https://on.cypress.io/assertions
     */
    (chainer: 'have.string', match: string | RegExp): Chainable<Subject>
    /**
     * When the target is a string, `.include` asserts that the given string `val` is a substring of the target.
     * @example
     *    cy.wrap('foobar').should('include', 'foo')
     * @see http://chaijs.com/api/bdd/#method_include
     * @see https://on.cypress.io/assertions
     */
    (chainer: 'include' | 'deep.include' | 'nested.include' | 'own.include' | 'deep.own.include' | 'deep.nested.include', value: any): Chainable<Subject>
    /**
     * When the target is a string, `.include` asserts that the given string `val` is a substring of the target.
     * @example
     *    cy.wrap([1, 2, 3]).should('include.members', [1, 2])
     * @see http://chaijs.com/api/bdd/#method_members
     * @see https://on.cypress.io/assertions
     */
    (chainer: 'include.members' | 'include.ordered.members' | 'include.deep.ordered.members', value: any[]): Chainable<Subject>
    /**
     * When one argument is provided, `.increase` asserts that the given function `subject` returns a greater number when it’s
     * invoked after invoking the target function compared to when it’s invoked beforehand.
     * `.increase` also causes all `.by` assertions that follow in the chain to assert how much greater of a number is returned.
     * It’s often best to assert that the return value increased by the expected amount, rather than asserting it increased by any amount.
     *
     * When two arguments are provided, `.increase` asserts that the value of the given object `subject`’s `prop` property is greater after
     * invoking the target function compared to beforehand.
     *
     * @example
     *    let val = 1
     *    function addTwo() { val += 2 }
     *    function getVal() { return val }
     *    cy.wrap(addTwo).should('increase', getVal)
     *
     *    const myObj = { val: 1 }
     *    function addTwo() { myObj.val += 2 }
     *    cy.wrap(addTwo).should('increase', myObj, 'val')
     * @see http://chaijs.com/api/bdd/#method_increase
     * @see https://on.cypress.io/assertions
     */
    (chainer: 'increase', value: object, property?: string): Chainable<Subject>
    /**
     * Asserts that the target matches the given regular expression `re`.
     * @example
     *    cy.wrap('foobar').should('match', /^foo/)
     * @see http://chaijs.com/api/bdd/#method_match
     * @see https://on.cypress.io/assertions
     */
    (chainer: 'match', value: RegExp): Chainable<Subject>
    /**
     * When the target is a non-function object, `.respondTo` asserts that the target has a `method` with the given name method. The method can be own or inherited, and it can be enumerable or non-enumerable.
     * @example
     *    class Cat {
     *      meow() {}
     *    }
     *    cy.wrap(new Cat()).should('respondTo', 'meow')
     * @see http://chaijs.com/api/bdd/#method_respondto
     * @see https://on.cypress.io/assertions
     */
    (chainer: 'respondTo', value: string): Chainable<Subject>
    /**
     * Invokes the given `matcher` function with the target being passed as the first argument, and asserts that the value returned is truthy.
     * @example
     *    cy.wrap(1).should('satisfy', (num) => num > 0)
     * @see http://chaijs.com/api/bdd/#method_satisfy
     * @see https://on.cypress.io/assertions
     */
    (chainer: 'satisfy', fn: (val: any) => boolean): Chainable<Subject>
    /**
     * When no arguments are provided, `.throw` invokes the target function and asserts that an error is thrown.
     * When one argument is provided, and it’s a string, `.throw` invokes the target function and asserts that an error is thrown with a message that contains that string.
     * @example
     *    function badFn() { throw new TypeError('Illegal salmon!') }
     *    cy.wrap(badFn).should('throw')
     *    cy.wrap(badFn).should('throw', 'salmon')
     *    cy.wrap(badFn).should('throw', /salmon/)
     * @see http://chaijs.com/api/bdd/#method_throw
     * @see https://on.cypress.io/assertions
     */
    (chainer: 'throw', value?: string | RegExp): Chainable<Subject>
    /**
     * When no arguments are provided, `.throw` invokes the target function and asserts that an error is thrown.
     * When one argument is provided, and it’s a string, `.throw` invokes the target function and asserts that an error is thrown with a message that contains that string.
     * @example
     *    function badFn() { throw new TypeError('Illegal salmon!') }
     *    cy.wrap(badFn).should('throw')
     *    cy.wrap(badFn).should('throw', 'salmon')
     *    cy.wrap(badFn).should('throw', /salmon/)
     * @see http://chaijs.com/api/bdd/#method_throw
     * @see https://on.cypress.io/assertions
     */
    // tslint:disable-next-line ban-types
    (chainer: 'throw', error: Error | Function, expected?: string | RegExp): Chainable<Subject>
    /**
     * Asserts that the target is a member of the given array list.
     * @example
     *    cy.wrap(1).should('be.oneOf', [1, 2, 3])
     * @see http://chaijs.com/api/bdd/#method_oneof
     * @see https://on.cypress.io/assertions
     */
    (chainer: 'be.oneOf', list: ReadonlyArray<any>): Chainable<Subject>
    /**
     * Asserts that the target is extensible, which means that new properties can be added to it.
     * @example
     *    cy.wrap({a: 1}).should('be.extensible')
     * @see http://chaijs.com/api/bdd/#method_extensible
     * @see https://on.cypress.io/assertions
     */
    (chainer: 'be.extensible'): Chainable<Subject>
    /**
     * Asserts that the target is sealed, which means that new properties can’t be added to it, and its existing properties can’t be reconfigured or deleted.
     * @example
     *    let sealedObject = Object.seal({})
     *    let frozenObject = Object.freeze({})
     *    cy.wrap(sealedObject).should('be.sealed')
     *    cy.wrap(frozenObject).should('be.sealed')
     * @see http://chaijs.com/api/bdd/#method_sealed
     * @see https://on.cypress.io/assertions
     */
    (chainer: 'be.sealed'): Chainable<Subject>
    /**
     * Asserts that the target is frozen, which means that new properties can’t be added to it, and its existing properties can’t be reassigned to different values, reconfigured, or deleted.
     * @example
     *    let frozenObject = Object.freeze({})
     *    cy.wrap(frozenObject).should('be.frozen')
     * @see http://chaijs.com/api/bdd/#method_frozen
     * @see https://on.cypress.io/assertions
     */
    (chainer: 'be.frozen'): Chainable<Subject>
    /**
     * Asserts that the target is a number, and isn’t `NaN` or positive/negative `Infinity`.
     * @example
     *    cy.wrap(1).should('be.finite')
     * @see http://chaijs.com/api/bdd/#method_finite
     * @see https://on.cypress.io/assertions
     */
    (chainer: 'be.finite'): Chainable<Subject>

    // chai.not
    /**
     * Asserts that the target’s `type` is not equal to the given string type.
     * Types are case insensitive. See the `type-detect` project page for info on the type detection algorithm:
     * https://github.com/chaijs/type-detect.
     * @example
     *    cy.wrap('foo').should('not.be.a', 'number')
     * @see http://chaijs.com/api/bdd/#method_a
     * @see https://on.cypress.io/assertions
     */
    (chainer: 'not.be.a', type: string): Chainable<Subject>
    /**
     * Asserts that the target is a not number or not a date greater than the given number or date n respectively.
     * However, it’s often best to assert that the target is equal to its expected value.
     * @example
     *    cy.wrap(6).should('not.be.above', 10)
     * @see http://chaijs.com/api/bdd/#method_above
     * @see https://on.cypress.io/assertions
     */
    (chainer: 'not.be.above', value: number | Date): Chainable<Subject>
    /**
     * Asserts that the target’s `type` is not equal to the given string type.
     * Types are case insensitive. See the `type-detect` project page for info on the type detection algorithm:
     * https://github.com/chaijs/type-detect.
     * @example
     *    cy.wrap('foo').should('not.be.an', 'object')
     * @alias a
     * @see http://chaijs.com/api/bdd/#method_a
     * @see https://on.cypress.io/assertions
     */
    (chainer: 'not.be.an', value: string): Chainable<Subject>
    /**
     * Asserts that the target is not a number or not a `n` date greater than or equal to the given number or date n respectively.
     * However, it’s often best to assert that the target is equal to its expected value.
     * @example
     *    cy.wrap(6).should('not.be.at.least', 10)
     * @see http://chaijs.com/api/bdd/#method_least
     * @see https://on.cypress.io/assertions
     */
    (chainer: 'not.be.at.least', value: number | Date): Chainable<Subject>
    /**
     * Asserts that the target is not a number or not a `n` date less than or equal to the given number or date n respectively.
     * However, it’s often best to assert that the target is equal to its expected value.
     * @example
     *    cy.wrap(4).should('not.be.below', 1)
     * @see http://chaijs.com/api/bdd/#method_below
     * @see https://on.cypress.io/assertions
     */
    (chainer: 'not.be.below', value: number): Chainable<Subject>
    /**
     * Asserts that the target is not an `arguments` object.
     * @example
     *    cy.wrap(1).should('not.be.arguments')
     * @see http://chaijs.com/api/bdd/#method_arguments
     * @see https://on.cypress.io/assertions
     */
    (chainer: 'not.be.arguments'): Chainable<Subject>
    /**
     * Asserts that the target is a not number that’s within a given +/- `delta` range of the given number `expected`. However, it’s often best to assert that the target is equal to its expected value.
     * @example
     *    cy.wrap(5.1).should('not.be.approximately', 6, 0.5)
     * @alias closeTo
     * @see http://chaijs.com/api/bdd/#method_closeto
     * @see https://on.cypress.io/assertions
     */
    (chainer: 'not.be.approximately', value: number, delta: number): Chainable<Subject>
    /**
     * Asserts that the target is not a number that’s within a given +/- `delta` range of the given number `expected`. However, it’s often best to assert that the target is equal to its expected value.
     * @example
     *    cy.wrap(5.1).should('not.be.closeTo', 6, 0.5)
     * @see http://chaijs.com/api/bdd/#method_closeto
     * @see https://on.cypress.io/assertions
     */
    (chainer: 'not.be.closeTo', value: number, delta: number): Chainable<Subject>
    /**
     * When the target is a not string or array, .empty asserts that the target’s length property is strictly (===) equal to 0
     * @example
     *    cy.wrap([1]).should('not.be.empty')
     *    cy.wrap('foo').should('not.be.empty')
     * @see http://chaijs.com/api/bdd/#method_empty
     * @see https://on.cypress.io/assertions
     */
    (chainer: 'not.be.empty'): Chainable<Subject>
    /**
     * Asserts that the target is not an instance of the given `constructor`.
     * @example
     *    cy.wrap([1, 2]).should('not.be.instanceOf', String)
     * @see http://chaijs.com/api/bdd/#method_instanceof
     * @see https://on.cypress.io/assertions
     */
    (chainer: 'not.be.instanceOf', value: any): Chainable<Subject>
    /**
     * Asserts that the target is not strictly (`===`) equal to `false`.
     * @example
     *    cy.wrap(true).should('not.be.false')
     * @see http://chaijs.com/api/bdd/#method_false
     * @see https://on.cypress.io/assertions
     */
    (chainer: 'not.be.false'): Chainable<Subject>
    /**
     * Asserts that the target is a not number or a date greater than the given number or date n respectively.
     * However, it’s often best to assert that the target is equal to its expected value.
     * @example
     *    cy.wrap(6).should('be.greaterThan', 7)
     * @alias above
     * @see http://chaijs.com/api/bdd/#method_above
     * @see https://on.cypress.io/assertions
     */
    (chainer: 'not.be.greaterThan', value: number): Chainable<Subject>
    /**
     * Asserts that the target is a not number or a date greater than the given number or date n respectively.
     * However, it’s often best to assert that the target is equal to its expected value.
     * @example
     *    cy.wrap(6).should('not.be.gt', 7)
     * @alias above
     * @see http://chaijs.com/api/bdd/#method_above
     * @see https://on.cypress.io/assertions
     */
    (chainer: 'not.be.gt', value: number): Chainable<Subject>
    /**
     * Asserts that the target is a not number or a `n` date greater than or equal to the given number or date n respectively.
     * However, it’s often best to assert that the target is equal to its expected value.
     * @example
     *    cy.wrap(6).should('not.be.gte', 7)
     * @alias least
     * @see http://chaijs.com/api/bdd/#method_least
     * @see https://on.cypress.io/assertions
     */
    (chainer: 'not.be.gte', value: number): Chainable<Subject>
    /**
     * Asserts that the target is not a number or a `n` date less than or equal to the given number or date n respectively.
     * However, it’s often best to assert that the target is equal to its expected value.
     * @example
     *    cy.wrap(4).should('not.be.lessThan', 3)
     * @alias below
     * @see http://chaijs.com/api/bdd/#method_below
     * @see https://on.cypress.io/assertions
     */
    (chainer: 'not.be.lessThan', value: number): Chainable<Subject>
    /**
     * Asserts that the target is not a number or a `n` date less than or equal to the given number or date n respectively.
     * However, it’s often best to assert that the target is equal to its expected value.
     * @example
     *    cy.wrap(4).should('not.be.lt', 3)
     * @alias below
     * @see http://chaijs.com/api/bdd/#method_below
     * @see https://on.cypress.io/assertions
     */
    (chainer: 'not.be.lt', value: number): Chainable<Subject>
    /**
     * Asserts that the target is not a number or a date less than or equal to the given number or date n respectively.
     * However, it’s often best to assert that the target is equal to its expected value.
     * @example
     *    cy.wrap(4).should('not.be.lte', 3)
     * @alias most
     * @see http://chaijs.com/api/bdd/#method_most
     * @see https://on.cypress.io/assertions
     */
    (chainer: 'not.be.lte', value: number): Chainable<Subject>
    /**
     * Asserts that the target is not loosely (`==`) equal to `true`. However, it’s often best to assert that the target is strictly (`===`) or deeply equal to its expected value.
     * @example
     *    cy.wrap(0).should('not.be.ok')
     * @see http://chaijs.com/api/bdd/#method_ok
     * @see https://on.cypress.io/assertions
     */
    (chainer: 'not.be.ok'): Chainable<Subject>
    /**
     * Asserts that the target is not strictly (`===`) equal to true.
     * @example
     *    cy.wrap(false).should('not.be.true')
     * @see http://chaijs.com/api/bdd/#method_true
     * @see https://on.cypress.io/assertions
     */
    (chainer: 'not.be.true'): Chainable<Subject>
    /**
     * Asserts that the target is not strictly (`===`) equal to undefined.
     * @example
     *    cy.wrap(true).should('not.be.undefined')
     * @see http://chaijs.com/api/bdd/#method_undefined
     * @see https://on.cypress.io/assertions
     */
    (chainer: 'not.be.undefined'): Chainable<Subject>
    /**
     * Asserts that the target is strictly (`===`) equal to null.
     * @example
     *    cy.wrap(null).should('not.be.null')
     * @see http://chaijs.com/api/bdd/#method_null
     * @see https://on.cypress.io/assertions
     */
    (chainer: 'not.be.null'): Chainable<Subject>
    /**
     * Asserts that the target is strictly (`===`) equal to NaN.
     * @example
     *    cy.wrap(NaN).should('not.be.NaN')
     * @see http://chaijs.com/api/bdd/#method_nan
     * @see https://on.cypress.io/assertions
     */
    (chainer: 'not.be.NaN'): Chainable<Subject>
    /**
     * Asserts that the target is not a number or a date greater than or equal to the given number or date `start`, and less than or equal to the given number or date `finish` respectively.
     * However, it’s often best to assert that the target is equal to its expected value.
     * @example
     *    cy.wrap(3).should('not.be.within', 5, 10)
     * @see http://chaijs.com/api/bdd/#method_within
     * @see https://on.cypress.io/assertions
     */
    (chainer: 'not.be.within', start: number, end: number): Chainable<Subject>
    (chainer: 'not.be.within', start: Date, end: Date): Chainable<Subject>
    /**
     * When one argument is provided, `.change` asserts that the given function `subject` returns a different value when it’s invoked before the target function compared to when it’s invoked afterward.
     * However, it’s often best to assert that `subject` is equal to its expected value.
     * @example
     *    let dots = ''
     *    function addDot() { dots += '.' }
     *    function getDots() { return dots }
     *    cy.wrap(() => {}).should('not.change', getDots)
     * @see http://chaijs.com/api/bdd/#method_change
     * @see https://on.cypress.io/assertions
     */
    (chainer: 'not.change', fn: (...args: any[]) => any): Chainable<Subject>
    /**
     * When two arguments are provided, `.change` asserts that the value of the given object `subject`'s `prop` property is different before invoking the target function compared to afterward.
     * @example
     *    const myObj = { dots: '' }
     *    function addDot() { myObj.dots += '.' }
     *    cy.wrap(() => {}).should('not.change', myObj, 'dots')
     * @see http://chaijs.com/api/bdd/#method_change
     * @see https://on.cypress.io/assertions
     */
    (chainer: 'not.change', obj: object, prop: string): Chainable<Subject>
    /**
     * When the target is a string, `.include` asserts that the given string val is a substring of the target.
     * @example
     *    cy.wrap('tester').should('not.contain', 'foo')
     * @alias include
     * @see http://chaijs.com/api/bdd/#method_include
     * @see https://on.cypress.io/assertions
     */
    (chainer: 'not.contain', value: any): Chainable<Subject>
    /**
     * When one argument is provided, `.decrease` asserts that the given function `subject` does not returns a lesser number when it’s invoked after invoking the target function compared to when it’s invoked beforehand.
     * `.decrease` also causes all `.by` assertions that follow in the chain to assert how much lesser of a number is returned. It’s often best to assert that the return value decreased by the expected amount, rather than asserting it decreased by any amount.
     * @example
     *    let val = 1
     *    function subtractTwo() { val -= 2 }
     *    function getVal() { return val }
     *    cy.wrap(() => {}).should('not.decrease', getVal)
     * @see http://chaijs.com/api/bdd/#method_decrease
     * @see https://on.cypress.io/assertions
     */
    (chainer: 'not.decrease', fn: (...args: any[]) => any): Chainable<Subject>
    /**
     * When two arguments are provided, `.decrease` asserts that the value of the given object `subject`'s `prop` property is not lesser after invoking the target function compared to beforehand.
     * @example
     *    const myObj = { val: 1 }
     *    function subtractTwo() { myObj.val -= 2 }
     *    cy.wrap(() => {}).should('not.decrease', myObj, 'val')
     * @see http://chaijs.com/api/bdd/#method_decrease
     * @see https://on.cypress.io/assertions
     */
    (chainer: 'not.decrease', obj: object, prop: string): Chainable<Subject>
    /**
     * Causes all `.equal`, `.include`, `.members`, `.keys`, and `.property` assertions that follow in the chain to not use deep equality instead of strict (`===`) equality. See the `deep-eql` project page for info on the deep equality algorithm: https://github.com/chaijs/deep-eql.
     * @example
     *    cy.wrap({ a: 1 }).should('not.deep.equal', { b: 1 })
     * @see http://chaijs.com/api/bdd/#method_deep
     * @see https://on.cypress.io/assertions
     */
    (chainer: 'not.deep.equal', value: Subject): Chainable<Subject>
    /**
     * Asserts that the target is not strictly (`===`) equal to either `null` or `undefined`. However, it’s often best to assert that the target is equal to its expected value.
     * @example
     *    cy.wrap(null).should('not.exist')
     * @see http://chaijs.com/api/bdd/#method_exist
     * @see https://on.cypress.io/assertions
     */
    (chainer: 'not.exist'): Chainable<Subject>
    /**
     * Asserts that the target is not strictly (`===`) equal to the given `val`.
     * @example
     *    cy.wrap(1).should('not.eq', 2)
     * @alias equal
     * @see http://chaijs.com/api/bdd/#method_equal
     * @see https://on.cypress.io/assertions
     */
    (chainer: 'not.eq', value: any): Chainable<Subject>
    /**
     * Asserts that the target is not deeply equal to the given `obj`. See the `deep-eql` project page for info on the deep equality algorithm: https://github.com/chaijs/deep-eql.
     * @example
     *    cy.wrap({a: 1}).should('not.eql', {c: 1}).and('not.equal', {a: 1})
     * @see http://chaijs.com/api/bdd/#method_eql
     * @see https://on.cypress.io/assertions
     */
    (chainer: 'not.eql', value: any): Chainable<Subject>
    /**
     * Asserts that the target is not strictly (`===`) equal to the given `val`.
     * @example
     *    cy.wrap(1).should('not.equal', 2)
     * @see http://chaijs.com/api/bdd/#method_equal
     * @see https://on.cypress.io/assertions
     */
    (chainer: 'not.equal', value: any): Chainable<Subject>
    /**
     * Causes all `.keys` assertions that follow in the chain to not require that the target have all of the given keys. This is the opposite of `.any`, which only requires that the target have at least one of the given keys.
     * @example
     *    cy.wrap({ a: 1, b: 2 }).should('not.have.all.keys', 'c', 'd')
     * @see http://chaijs.com/api/bdd/#method_all
     * @see https://on.cypress.io/assertions
     */
    (chainer: 'not.have.all.keys' | 'not.have.keys' | 'not.have.deep.keys' | 'not.have.all.deep.keys', ...value: string[]): Chainable<Subject>
    /**
     * Causes all `.keys` assertions that follow in the chain to only require that the target not have at least one of the given keys. This is the opposite of `.all`, which requires that the target have all of the given keys.
     * @example
     *    cy.wrap({ a: 1, b: 2 }).should('not.have.any.keys', 'c')
     * @see http://chaijs.com/api/bdd/#method_any
     * @see https://on.cypress.io/assertions
     */
    (chainer: 'not.have.any.keys' | 'not.include.any.keys', ...value: string[]): Chainable<Subject>
    /**
     * Asserts that the target does not have a property with the given key `name`. See the `deep-eql` project page for info on the deep equality algorithm: https://github.com/chaijs/deep-eql.
     * @example
     *    cy.wrap({ x: {a: 1 }}).should('not.have.deep.property', 'y', { a: 1 })
     * @see http://chaijs.com/api/bdd/#method_property
     * @see https://on.cypress.io/assertions
     */
    (chainer: 'not.have.deep.property', value: string, obj: object): Chainable<Subject>
    /**
     * Asserts that the target’s `length` property is not equal to the given number `n`.
     * @example
     *    cy.wrap([1, 2, 3]).should('not.have.length', 2)
     * cy.wrap('foo').should('not.have.length', 2)
     * @alias lengthOf
     * @see http://chaijs.com/api/bdd/#method_lengthof
     * @see https://on.cypress.io/assertions
     */
    (chainer: 'not.have.length' | 'not.have.lengthOf', value: number): Chainable<Subject>
    /**
     * Asserts that the target’s `length` property is not greater than to the given number `n`.
     * @example
     *    cy.wrap([1, 2, 3]).should('not.have.length.greaterThan', 4)
     *    cy.wrap('foo').should('not.have.length.greaterThan', 4)
     * @see http://chaijs.com/api/bdd/#method_lengthof
     * @see https://on.cypress.io/assertions
     */
    (chainer: 'not.have.length.greaterThan' | 'not.have.lengthOf.greaterThan', value: number): Chainable<Subject>
    /**
     * Asserts that the target’s `length` property is not greater than to the given number `n`.
     * @example
     *    cy.wrap([1, 2, 3]).should('not.have.length.gt', 4)
     *    cy.wrap('foo').should('not.have.length.gt', 4)
     * @see http://chaijs.com/api/bdd/#method_lengthof
     * @see https://on.cypress.io/assertions
     */
    (chainer: 'not.have.length.gt' | 'not.have.lengthOf.gt' | 'not.have.length.above' | 'not.have.lengthOf.above', value: number): Chainable<Subject>
    /**
     * Asserts that the target’s `length` property is not greater than or equal to the given number `n`.
     * @example
     *    cy.wrap([1, 2, 3]).should('not.have.length.gte', 4)
     *    cy.wrap('foo').should('not.have.length.gte', 4)
     * @see http://chaijs.com/api/bdd/#method_lengthof
     * @see https://on.cypress.io/assertions
     */
    (chainer: 'not.have.length.gte' | 'not.have.lengthOf.gte' | 'not.have.length.at.least' | 'not.have.lengthOf.at.least', value: number): Chainable<Subject>
    /**
     * Asserts that the target’s `length` property is less than to the given number `n`.
     * @example
     *    cy.wrap([1, 2, 3]).should('have.length.lessThan', 2)
     *    cy.wrap('foo').should('have.length.lessThan', 2)
     * @see http://chaijs.com/api/bdd/#method_lengthof
     * @see https://on.cypress.io/assertions
     */
    (chainer: 'not.have.length.lessThan' | 'not.have.lengthOf.lessThan', value: number): Chainable<Subject>
    /**
     * Asserts that the target’s `length` property is not less than to the given number `n`.
     * @example
     *    cy.wrap([1, 2, 3]).should('not.have.length.lt', 2)
     *    cy.wrap('foo').should('not.have.length.lt', 2)
     * @see http://chaijs.com/api/bdd/#method_lengthof
     * @see https://on.cypress.io/assertions
     */
    (chainer: 'not.have.length.lt' | 'not.have.lengthOf.lt' | 'not.have.length.below' | 'not.have.lengthOf.below', value: number): Chainable<Subject>
    /**
     * Asserts that the target’s `length` property is not less than or equal to the given number `n`.
     * @example
     *    cy.wrap([1, 2, 3]).should('not.have.length.lte', 2)
     *    cy.wrap('foo').should('not.have.length.lte', 2)
     * @see http://chaijs.com/api/bdd/#method_lengthof
     * @see https://on.cypress.io/assertions
     */
    (chainer: 'not.have.length.lte' | 'not.have.lengthOf.lte' | 'not.have.length.at.most' | 'not.have.lengthOf.at.most', value: number): Chainable<Subject>
    /**
     * Asserts that the target’s `length` property is within `start` and `finish`.
     * @example
     *    cy.wrap([1, 2, 3]).should('not.have.length.within', 6, 12)
     * @see http://chaijs.com/api/bdd/#method_lengthof
     * @see https://on.cypress.io/assertions
     */
    (chainer: 'not.have.length.within' | 'not.have.lengthOf.within', start: number, finish: number): Chainable<Subject>
    /**
     * Asserts that the target array does not have the same members as the given array `set`.
     * @example
     *    cy.wrap([1, 2, 3]).should('not.have.members', [4, 5, 6])
     * @see http://chaijs.com/api/bdd/#method_members
     * @see https://on.cypress.io/assertions
     */
    (chainer: 'not.have.members' | 'not.have.deep.members', values: any[]): Chainable<Subject>
    /**
     * Asserts that the target array does not have the same members as the given array where order matters.
     * @example
     *    cy.wrap([1, 2, 3]).should('not. have.ordered.members', [4, 5, 6])
     * @see http://chaijs.com/api/bdd/#method_members
     * @see https://on.cypress.io/assertions
     */
    (chainer: 'not.have.ordered.members', values: any[]): Chainable<Subject>
    /**
     * Causes all `.property` and `.include` assertions that follow in the chain to ignore inherited properties.
     * @example
     *    Object.prototype.b = 2
     *    cy.wrap({ a: 1 }).should('have.property', 'a').and('not.have.ownProperty', 'b')
     * @see http://chaijs.com/api/bdd/#method_ownproperty
     * @see https://on.cypress.io/assertions
     */
    (chainer: 'not.have.ownProperty', property: string): Chainable<Subject>
    /**
     * Asserts that the target has a property with the given key `name`.
     * @example
     *    cy.wrap({ a: 1 }).should('not.have.property', 'b')
     *    cy.wrap({ a: 1 }).should('not.have.property', 'b', 1)
     * @see http://chaijs.com/api/bdd/#method_property
     * @see https://on.cypress.io/assertions
     */
    (chainer: 'not.have.property' | 'not.have.nested.property' | 'not.have.own.property' | 'not.have.a.property' | 'not.have.deep.property' | 'not.have.deep.own.property' | 'not.have.deep.nested.property', property: string, value?: any): Chainable<Subject>
    /**
     * Asserts that the target has its own property descriptor with the given key name.
     * @example
     *    cy.wrap({a: 1}).should('not.have.ownPropertyDescriptor', 'a', { value: 2 })
     * @see http://chaijs.com/api/bdd/#method_ownpropertydescriptor
     * @see https://on.cypress.io/assertions
     */
    (chainer: 'not.have.ownPropertyDescriptor' | 'not.haveOwnPropertyDescriptor', name: string, descriptor?: PropertyDescriptor): Chainable<Subject>
    /**
     * Asserts that the target string does not contains the given substring `str`.
     * @example
     *    cy.wrap('foobar').should('not.have.string', 'baz')
     * @see http://chaijs.com/api/bdd/#method_string
     * @see https://on.cypress.io/assertions
     */
    (chainer: 'not.have.string', match: string | RegExp): Chainable<Subject>
    /**
     * When the target is a string, `.include` asserts that the given string `val` is not a substring of the target.
     * @example
     *    cy.wrap('foobar').should('not.include', 'baz')
     * @see http://chaijs.com/api/bdd/#method_include
     * @see https://on.cypress.io/assertions
     */
    (chainer: 'not.include' | 'not.deep.include' | 'not.nested.include' | 'not.own.include' | 'not.deep.own.include' | 'not.deep.nested.include', value: any): Chainable<Subject>
    /**
     * When the target is a string, `.include` asserts that the given string `val` is not a substring of the target.
     * @example
     *    cy.wrap([1, 2, 3]).should('not.include.members', [4, 5])
     * @see http://chaijs.com/api/bdd/#method_members
     * @see https://on.cypress.io/assertions
     */
    (chainer: 'not.include.members' | 'not.include.ordered.members' | 'not.include.deep.ordered.members', value: any[]): Chainable<Subject>
    /**
     * When one argument is provided, `.increase` asserts that the given function `subject` returns a greater number when it’s
     * invoked after invoking the target function compared to when it’s invoked beforehand.
     * `.increase` also causes all `.by` assertions that follow in the chain to assert how much greater of a number is returned.
     * It’s often best to assert that the return value increased by the expected amount, rather than asserting it increased by any amount.
     *
     * When two arguments are provided, `.increase` asserts that the value of the given object `subject`’s `prop` property is greater after
     * invoking the target function compared to beforehand.
     *
     * @example
     *    let val = 1
     *    function addTwo() { val += 2 }
     *    function getVal() { return val }
     *    cy.wrap(() => {}).should('not.increase', getVal)
     *
     *    const myObj = { val: 1 }
     *    function addTwo() { myObj.val += 2 }
     *    cy.wrap(addTwo).should('increase', myObj, 'val')
     * @see http://chaijs.com/api/bdd/#method_increase
     * @see https://on.cypress.io/assertions
     */
    (chainer: 'not.increase', value: object, property?: string): Chainable<Subject>
    /**
     * Asserts that the target does not match the given regular expression `re`.
     * @example
     *    cy.wrap('foobar').should('not.match', /baz$/)
     * @see http://chaijs.com/api/bdd/#method_match
     * @see https://on.cypress.io/assertions
     */
    (chainer: 'not.match', value: RegExp): Chainable<Subject>
    /**
     * When the target is a non-function object, `.respondTo` asserts that the target does not have a `method` with the given name method. The method can be own or inherited, and it can be enumerable or non-enumerable.
     * @example
     *    class Cat {
     *      meow() {}
     *    }
     *    cy.wrap(new Cat()).should('not.respondTo', 'bark')
     * @see http://chaijs.com/api/bdd/#method_respondto
     * @see https://on.cypress.io/assertions
     */
    (chainer: 'not.respondTo', value: string): Chainable<Subject>
    /**
     * Invokes the given `matcher` function with the target being passed as the first argument, and asserts that the value returned is falsy.
     * @example
     *    cy.wrap(1).should('not.satisfy', (num) => num < 0)
     * @see http://chaijs.com/api/bdd/#method_satisfy
     * @see https://on.cypress.io/assertions
     */
    (chainer: 'not.satisfy', fn: (val: any) => boolean): Chainable<Subject>
    /**
     * When no arguments are provided, `.throw` invokes the target function and asserts that no error is thrown.
     * When one argument is provided, and it’s a string, `.throw` invokes the target function and asserts that no error is thrown with a message that contains that string.
     * @example
     *    function badFn() { console.log('Illegal salmon!') }
     *    cy.wrap(badFn).should('not.throw')
     *    cy.wrap(badFn).should('not.throw', 'salmon')
     *    cy.wrap(badFn).should('not.throw', /salmon/)
     * @see http://chaijs.com/api/bdd/#method_throw
     * @see https://on.cypress.io/assertions
     */
    (chainer: 'not.throw', value?: string | RegExp): Chainable<Subject>
    /**
     * When no arguments are provided, `.throw` invokes the target function and asserts that no error is thrown.
     * When one argument is provided, and it’s a string, `.throw` invokes the target function and asserts that no error is thrown with a message that contains that string.
     * @example
     *    function badFn() { console.log('Illegal salmon!') }
     *    cy.wrap(badFn).should('not.throw')
     *    cy.wrap(badFn).should('not.throw', 'salmon')
     *    cy.wrap(badFn).should('not.throw', /salmon/)
     * @see http://chaijs.com/api/bdd/#method_throw
     * @see https://on.cypress.io/assertions
     */
    // tslint:disable-next-line ban-types
    (chainer: 'not.throw', error: Error | Function, expected?: string | RegExp): Chainable<Subject>
    /**
     * Asserts that the target is a member of the given array list.
     * @example
     *    cy.wrap(42).should('not.be.oneOf', [1, 2, 3])
     * @see http://chaijs.com/api/bdd/#method_oneof
     * @see https://on.cypress.io/assertions
     */
    (chainer: 'not.be.oneOf', list: ReadonlyArray<any>): Chainable<Subject>
    /**
     * Asserts that the target is extensible, which means that new properties can be added to it.
     * @example
     *    let o = Object.seal({})
     *    cy.wrap(o).should('not.be.extensible')
     * @see http://chaijs.com/api/bdd/#method_extensible
     * @see https://on.cypress.io/assertions
     */
    (chainer: 'not.be.extensible'): Chainable<Subject>
    /**
     * Asserts that the target is sealed, which means that new properties can’t be added to it, and its existing properties can’t be reconfigured or deleted.
     * @example
     *    cy.wrap({a: 1}).should('be.sealed')
     *    cy.wrap({a: 1}).should('be.sealed')
     * @see http://chaijs.com/api/bdd/#method_sealed
     * @see https://on.cypress.io/assertions
     */
    (chainer: 'not.be.sealed'): Chainable<Subject>
    /**
     * Asserts that the target is frozen, which means that new properties can’t be added to it, and its existing properties can’t be reassigned to different values, reconfigured, or deleted.
     * @example
     *    cy.wrap({a: 1}).should('not.be.frozen')
     * @see http://chaijs.com/api/bdd/#method_frozen
     * @see https://on.cypress.io/assertions
     */
    (chainer: 'not.be.frozen'): Chainable<Subject>
    /**
     * Asserts that the target is a number, and isn’t `NaN` or positive/negative `Infinity`.
     * @example
     *    cy.wrap(NaN).should('not.be.finite')
     *    cy.wrap(Infinity).should('not.be.finite')
     * @see http://chaijs.com/api/bdd/#method_finite
     * @see https://on.cypress.io/assertions
     */
    (chainer: 'not.be.finite'): Chainable<Subject>

    // sinon-chai
    /**
     * Assert spy/stub was called the `new` operator.
     * Beware that this is inferred based on the value of the this object and the spy function’s prototype, so it may give false positives if you actively return the right kind of object.
     * @see http://sinonjs.org/releases/v4.1.3/spies/#spycalledwithnew
     * @see https://on.cypress.io/assertions
     */
    (chainer: 'be.always.calledWithNew' | 'always.have.been.calledWithNew'): Chainable<Subject>
    /**
     * Assert if spy was always called with matching arguments (and possibly others).
     * @see http://sinonjs.org/releases/v4.1.3/spies/#spyalwayscalledwithmatcharg1-arg2-
     * @see https://on.cypress.io/assertions
     */
    (chainer: 'be.always.calledWithMatch' | 'always.have.been.calledWithMatch', ...args: any[]): Chainable<Subject>
    /**
     * Assert spy always returned the provided value.
     * @see http://sinonjs.org/releases/v4.1.3/spies/#spyalwaysreturnedobj
     * @see https://on.cypress.io/assertions
     */
    (chainer: 'always.returned' | 'have.always.returned', value: any): Chainable<Subject>
    /**
     * `true` if the spy was called at least once
     * @see http://sinonjs.org/releases/v4.1.3/spies/#spycalled
     * @see https://on.cypress.io/assertions
     */
    (chainer: 'be.called' | 'have.been.called'): Chainable<Subject>
    /**
     * Assert spy was called after `anotherSpy`
     * @see http://sinonjs.org/releases/v4.1.3/spies/#spycalledafteranotherspy
     * @see https://on.cypress.io/assertions
     */
    (chainer: 'be.calledAfter' | 'have.been.calledAfter', spy: sinon.SinonSpy): Chainable<Subject>
    /**
     * Assert spy was called before `anotherSpy`
     * @see http://sinonjs.org/releases/v4.1.3/spies/#spycalledbeforeanotherspy
     * @see https://on.cypress.io/assertions
     */
    (chainer: 'be.calledBefore' | 'have.been.calledBefore', spy: sinon.SinonSpy): Chainable<Subject>
    /**
     * Assert spy was called at least once with `obj` as `this`. `calledOn` also accepts a matcher (see [matchers](http://sinonjs.org/releases/v4.1.3/spies/#matchers)).
     * @see http://sinonjs.org/releases/v4.1.3/spies/#spycalledonobj
     * @see https://on.cypress.io/assertions
     */
    (chainer: 'be.calledOn' | 'have.been.calledOn', context: any): Chainable<Subject>
    /**
     * Assert spy was called exactly once
     * @see http://sinonjs.org/releases/v4.1.3/spies/#spycalledonce
     * @see https://on.cypress.io/assertions
     */
    (chainer: 'be.calledOnce' | 'have.been.calledOnce'): Chainable<Subject>
    /**
     * Assert spy was called exactly three times
     * @see http://sinonjs.org/releases/v4.1.3/spies/#spycalledthrice
     * @see https://on.cypress.io/assertions
     */
    (chainer: 'be.calledThrice' | 'have.been.calledThrice'): Chainable<Subject>
    /**
     * Assert spy was called exactly twice
     * @see http://sinonjs.org/releases/v4.1.3/spies/#spycalledtwice
     * @see https://on.cypress.io/assertions
     */
    (chainer: 'be.calledTwice' | 'have.been.calledTwice'): Chainable<Subject>
    /**
     * Assert spy was called at least once with the provided arguments and no others.
     * @see http://sinonjs.org/releases/v4.1.3/spies/#spycalledwithexactlyarg1-arg2-
     * @see https://on.cypress.io/assertions
     */
    (chainer: 'be.calledWithExactly' | 'have.been.calledWithExactly', ...args: any[]): Chainable<Subject>
    /**
     * Assert spy was called with matching arguments (and possibly others).
     * @see http://sinonjs.org/releases/v4.1.3/spies/#spycalledwithmatcharg1-arg2-
     * @see https://on.cypress.io/assertions
     */
    (chainer: 'be.calledWithMatch' | 'have.been.calledWithMatch', ...args: any[]): Chainable<Subject>
    /**
     * Assert spy/stub was called the `new` operator.
     * Beware that this is inferred based on the value of the this object and the spy function’s prototype, so it may give false positives if you actively return the right kind of object.
     * @see http://sinonjs.org/releases/v4.1.3/spies/#spycalledwithnew
     * @see https://on.cypress.io/assertions
     */
    (chainer: 'be.calledWithNew' | 'have.been.calledWithNew'): Chainable<Subject>
    /**
     * Assert spy always threw an exception.
     * @see http://sinonjs.org/releases/v4.1.3/spies/#spyalwaysthrew
     * @see https://on.cypress.io/assertions
     */
    (chainer: 'have.always.thrown', value?: Error | typeof Error | string): Chainable<Subject>
    /**
     * Assert the number of calls.
     * @see http://sinonjs.org/releases/v4.1.3/spies/#spycallcount
     * @see https://on.cypress.io/assertions
     */
    (chainer: 'have.callCount', value: number): Chainable<Subject>
    /**
     * Assert spy threw an exception at least once.
     * @see http://sinonjs.org/releases/v4.1.3/spies/#spythrew
     * @see https://on.cypress.io/assertions
     */
    (chainer: 'have.thrown', value?: Error | typeof Error | string): Chainable<Subject>
    /**
     * Assert spy returned the provided value at least once. (see [matchers](http://sinonjs.org/releases/v4.1.3/spies/#matchers))
     * @see http://sinonjs.org/releases/v4.1.3/spies/#spyreturnedobj
     * @see https://on.cypress.io/assertions
     */
    (chainer: 'returned' | 'have.returned', value: any): Chainable<Subject>
    /**
     * Assert spy was called before anotherSpy, and no spy calls occurred between spy and anotherSpy.
     * @see http://sinonjs.org/releases/v4.1.3/spies/#spycalledimmediatelybeforeanotherspy
     * @see https://on.cypress.io/assertions
     */
    (chainer: 'be.calledImmediatelyBefore' | 'have.been.calledImmediatelyBefore', anotherSpy: sinon.SinonSpy): Chainable<Subject>
    /**
     * Assert spy was called after anotherSpy, and no spy calls occurred between anotherSpy and spy.
     * @see http://sinonjs.org/releases/v4.1.3/spies/#spycalledimmediatelyafteranotherspy
     * @see https://on.cypress.io/assertions
     */
    (chainer: 'be.calledImmediatelyAfter' | 'have.been.calledImmediatelyAfter', anotherSpy: sinon.SinonSpy): Chainable<Subject>
    /**
     * Assert the spy was always called with obj as this
     * @see http://sinonjs.org/releases/v4.1.3/spies/#spyalwayscalledonobj
     * @see https://on.cypress.io/assertions
     */
    (chainer: 'be.always.calledOn' | 'always.have.been.calledOn', obj: any): Chainable<Subject>
    /**
     * Assert spy was called at least once with the provided arguments.
     * @see http://sinonjs.org/releases/v4.1.3/spies/#spycalledwitharg1-arg2-
     * @see https://on.cypress.io/assertions
     */
    (chainer: 'be.calledWith' | 'have.been.calledWith', ...args: any[]): Chainable<Subject>
    /**
     * Assert spy was always called with the provided arguments (and possibly others).
     * @see http://sinonjs.org/releases/v4.1.3/spies/#spyalwayscalledwitharg1-arg2-
     * @see https://on.cypress.io/assertions
     */
    (chainer: 'be.always.calledWith' | 'always.have.been.calledWith', ...args: any[]): Chainable<Subject>
    /**
     * Assert spy was called at exactly once with the provided arguments.
     * @see http://sinonjs.org/releases/v4.1.3/spies/#spycalledwitharg1-arg2-
     * @see https://on.cypress.io/assertions
     */
    (chainer: 'be.calledOnceWith' | 'have.been.calledOnceWith', ...args: any[]): Chainable<Subject>
    /**
     * Assert spy was always called with the exact provided arguments.
     * @see http://sinonjs.org/releases/v4.1.3/spies/#spyalwayscalledwithexactlyarg1-arg2-
     * @see https://on.cypress.io/assertions
     */
    (chainer: 'be.always.calledWithExactly' | 'have.been.calledWithExactly', ...args: any[]): Chainable<Subject>
    /**
     * Assert spy was called at exactly once with the provided arguments.
     * @see http://sinonjs.org/releases/v4.1.3/spies/#
     * @see https://on.cypress.io/assertions
     */
    (chainer: 'be.calledOnceWithExactly' | 'have.been.calledOnceWithExactly', ...args: any[]): Chainable<Subject>
    /**
     * Assert spy always returned the provided value.
     * @see http://sinonjs.org/releases/v4.1.3/spies/#
     * @see https://on.cypress.io/assertions
     */
    (chainer: 'have.always.returned', obj: any): Chainable<Subject>

    // sinon-chai.not
    /**
     * Assert spy/stub was not called the `new` operator.
     * Beware that this is inferred based on the value of the this object and the spy function’s prototype, so it may give false positives if you actively return the right kind of object.
     * @see http://sinonjs.org/releases/v4.1.3/spies/#spycalledwithnew
     * @see https://on.cypress.io/assertions
     */
    (chainer: 'not.be.always.calledWithNew' | 'not.always.have.been.calledWithNew'): Chainable<Subject>
    /**
     * Assert if spy was not always called with matching arguments (and possibly others).
     * @see http://sinonjs.org/releases/v4.1.3/spies/#spyalwayscalledwithmatcharg1-arg2-
     * @see https://on.cypress.io/assertions
     */
    (chainer: 'not.be.always.calledWithMatch' | 'not.always.have.been.calledWithMatch', ...args: any[]): Chainable<Subject>
    /**
     * Assert spy not always returned the provided value.
     * @see http://sinonjs.org/releases/v4.1.3/spies/#spyalwaysreturnedobj
     * @see https://on.cypress.io/assertions
     */
    (chainer: 'not.always.returned' | 'not.have.always.returned', value: any): Chainable<Subject>
    /**
     * `true` if the spy was not called at least once
     * @see http://sinonjs.org/releases/v4.1.3/spies/#spycalled
     * @see https://on.cypress.io/assertions
     */
    (chainer: 'not.be.called' | 'not.have.been.called'): Chainable<Subject>
    /**
     * Assert spy was not.called after `anotherSpy`
     * @see http://sinonjs.org/releases/v4.1.3/spies/#spycalledafteranotherspy
     * @see https://on.cypress.io/assertions
     */
    (chainer: 'not.be.calledAfter' | 'not.have.been.calledAfter', spy: sinon.SinonSpy): Chainable<Subject>
    /**
     * Assert spy was not called before `anotherSpy`
     * @see http://sinonjs.org/releases/v4.1.3/spies/#spycalledbeforeanotherspy
     * @see https://on.cypress.io/assertions
     */
    (chainer: 'not.be.calledBefore' | 'not.have.been.calledBefore', spy: sinon.SinonSpy): Chainable<Subject>
    /**
     * Assert spy was not called at least once with `obj` as `this`. `calledOn` also accepts a matcher (see [matchers](http://sinonjs.org/releases/v4.1.3/spies/#matchers)).
     * @see http://sinonjs.org/releases/v4.1.3/spies/#spycalledonobj
     * @see https://on.cypress.io/assertions
     */
    (chainer: 'not.be.calledOn' | 'not.have.been.calledOn', context: any): Chainable<Subject>
    /**
     * Assert spy was not called exactly once
     * @see http://sinonjs.org/releases/v4.1.3/spies/#spycalledonce
     * @see https://on.cypress.io/assertions
     */
    (chainer: 'not.be.calledOnce' | 'not.have.been.calledOnce'): Chainable<Subject>
    /**
     * Assert spy was not called exactly three times
     * @see http://sinonjs.org/releases/v4.1.3/spies/#spycalledthrice
     * @see https://on.cypress.io/assertions
     */
    (chainer: 'not.be.calledThrice' | 'not.have.been.calledThrice'): Chainable<Subject>
    /**
     * Assert spy was not called exactly twice
     * @see http://sinonjs.org/releases/v4.1.3/spies/#spycalledtwice
     * @see https://on.cypress.io/assertions
     */
    (chainer: 'not.be.calledTwice' | 'not.have.been.calledTwice'): Chainable<Subject>
    /**
     * Assert spy was not called at least once with the provided arguments and no others.
     * @see http://sinonjs.org/releases/v4.1.3/spies/#spycalledwithexactlyarg1-arg2-
     * @see https://on.cypress.io/assertions
     */
    (chainer: 'not.be.calledWithExactly' | 'not.have.been.calledWithExactly', ...args: any[]): Chainable<Subject>
    /**
     * Assert spy was not called with matching arguments (and possibly others).
     * @see http://sinonjs.org/releases/v4.1.3/spies/#spycalledwithmatcharg1-arg2-
     * @see https://on.cypress.io/assertions
     */
    (chainer: 'not.be.calledWithMatch' | 'not.have.been.calledWithMatch', ...args: any[]): Chainable<Subject>
    /**
     * Assert spy/stub was not called the `new` operator.
     * Beware that this is inferred based on the value of the this object and the spy function’s prototype, so it may give false positives if you actively return the right kind of object.
     * @see http://sinonjs.org/releases/v4.1.3/spies/#spycalledwithnew
     * @see https://on.cypress.io/assertions
     */
    (chainer: 'not.be.calledWithNew' | 'not.have.been.calledWithNew'): Chainable<Subject>
    /**
     * Assert spy did not always throw an exception.
     * @see http://sinonjs.org/releases/v4.1.3/spies/#spyalwaysthrew
     * @see https://on.cypress.io/assertions
     */
    (chainer: 'not.have.always.thrown', value?: Error | typeof Error | string): Chainable<Subject>
    /**
     * Assert not the number of calls.
     * @see http://sinonjs.org/releases/v4.1.3/spies/#spycallcount
     * @see https://on.cypress.io/assertions
     */
    (chainer: 'not.have.callCount', value: number): Chainable<Subject>
    /**
     * Assert spy did not throw an exception at least once.
     * @see http://sinonjs.org/releases/v4.1.3/spies/#spythrew
     * @see https://on.cypress.io/assertions
     */
    (chainer: 'not.have.thrown', value?: Error | typeof Error | string): Chainable<Subject>
    /**
     * Assert spy did not return the provided value at least once. (see [matchers](http://sinonjs.org/releases/v4.1.3/spies/#matchers))
     * @see http://sinonjs.org/releases/v4.1.3/spies/#spyreturnedobj
     * @see https://on.cypress.io/assertions
     */
    (chainer: 'not.returned' | 'not.have.returned', value: any): Chainable<Subject>
    /**
     * Assert spy was called before anotherSpy, and no spy calls occurred between spy and anotherSpy.
     * @see http://sinonjs.org/releases/v4.1.3/spies/#spycalledimmediatelybeforeanotherspy
     * @see https://on.cypress.io/assertions
     */
    (chainer: 'not.be.calledImmediatelyBefore' | 'not.have.been.calledImmediatelyBefore', anotherSpy: sinon.SinonSpy): Chainable<Subject>
    /**
     * Assert spy was called after anotherSpy, and no spy calls occurred between anotherSpy and spy.
     * @see http://sinonjs.org/releases/v4.1.3/spies/#spycalledimmediatelyafteranotherspy
     * @see https://on.cypress.io/assertions
     */
    (chainer: 'not.be.calledImmediatelyAfter' | 'not.have.been.calledImmediatelyAfter', anotherSpy: sinon.SinonSpy): Chainable<Subject>
    /**
     * Assert the spy was always called with obj as this
     * @see http://sinonjs.org/releases/v4.1.3/spies/#spyalwayscalledonobj
     * @see https://on.cypress.io/assertions
     */
    (chainer: 'not.be.always.calledOn' | 'not.always.have.been.calledOn', obj: any): Chainable<Subject>
    /**
     * Assert spy was called at least once with the provided arguments.
     * @see http://sinonjs.org/releases/v4.1.3/spies/#spycalledwitharg1-arg2-
     * @see https://on.cypress.io/assertions
     */
    (chainer: 'not.be.calledWith' | 'not.have.been.calledWith', ...args: any[]): Chainable<Subject>
    /**
     * Assert spy was always called with the provided arguments (and possibly others).
     * @see http://sinonjs.org/releases/v4.1.3/spies/#spyalwayscalledwitharg1-arg2-
     * @see https://on.cypress.io/assertions
     */
    (chainer: 'not.be.always.calledWith' | 'not.always.have.been.calledWith', ...args: any[]): Chainable<Subject>
    /**
     * Assert spy was called at exactly once with the provided arguments.
     * @see http://sinonjs.org/releases/v4.1.3/spies/#spycalledwitharg1-arg2-
     * @see https://on.cypress.io/assertions
     */
    (chainer: 'not.be.calledOnceWith' | 'not.have.been.calledOnceWith', ...args: any[]): Chainable<Subject>
    /**
     * Assert spy was always called with the exact provided arguments.
     * @see http://sinonjs.org/releases/v4.1.3/spies/#spyalwayscalledwithexactlyarg1-arg2-
     * @see https://on.cypress.io/assertions
     */
    (chainer: 'not.be.always.calledWithExactly' | 'not.have.been.calledWithExactly', ...args: any[]): Chainable<Subject>
    /**
     * Assert spy was called at exactly once with the provided arguments.
     * @see http://sinonjs.org/releases/v4.1.3/spies/#
     * @see https://on.cypress.io/assertions
     */
    (chainer: 'not.be.calledOnceWithExactly' | 'not.have.been.calledOnceWithExactly', ...args: any[]): Chainable<Subject>
    /**
     * Assert spy always returned the provided value.
     * @see http://sinonjs.org/releases/v4.1.3/spies/#
     * @see https://on.cypress.io/assertions
     */
    (chainer: 'not.have.always.returned', obj: any): Chainable<Subject>

    // jquery-chai
    /**
     * Assert that at least one element of the selection is checked, using `.is(':checked')`.
     * @example
     *    cy.get('#result').should('be.checked')
     * @see http://chaijs.com/plugins/chai-jquery/#checked
     * @see https://on.cypress.io/assertions
     */
    (chainer: 'be.checked'): Chainable<Subject>
    /**
     * Assert that at least one element of the selection is disabled, using `.is(':disabled')`.
     * @example
     *    cy.get('#result').should('be.disabled')
     * @see http://chaijs.com/plugins/chai-jquery/#disabled
     * @see https://on.cypress.io/assertions
     */
    (chainer: 'be.disabled'): Chainable<Subject>
    /**
     * Assert that at least one element of the selection is empty, using `.is(':empty')`. If the object asserted against is not a jQuery object, the original implementation will be called.
     * @example
     *    cy.get('#result').should('be.empty')
     * @see http://chaijs.com/plugins/chai-jquery/#empty
     * @see https://on.cypress.io/assertions
     */
    (chainer: 'be.empty'): Chainable<Subject>
    /**
     * Assert that at least one element of the selection is enabled, using `.is(':enabled')`.
     * @example
     *    cy.get('#result').should('be.enabled')
     * @see http://chaijs.com/plugins/chai-jquery/#enabled
     * @see https://on.cypress.io/assertions
     */
    (chainer: 'be.enabled'): Chainable<Subject>
    /**
     * Assert that at least one element of the selection is hidden, using `.is(':hidden')`.
     * @example
     *    cy.get('#result').should('be.hidden')
     * @see http://chaijs.com/plugins/chai-jquery/#hidden
     * @see https://on.cypress.io/assertions
     */
    (chainer: 'be.hidden'): Chainable<Subject>
    /**
     * Assert that at least one element of the selection is selected, using `.is(':selected')`.
     * @example
     *    cy.get('#result').should('be.selected')
     * @see http://chaijs.com/plugins/chai-jquery/#selected
     * @see https://on.cypress.io/assertions
     */
    (chainer: 'be.selected'): Chainable<Subject>
    /**
     * Assert that at least one element of the selection is visible, using `.is(':visible')`.
     * @example
     *    cy.get('#result').should('be.visible')
     * @see http://chaijs.com/plugins/chai-jquery/#visible
     * @see https://on.cypress.io/assertions
     */
    (chainer: 'be.visible'): Chainable<Subject>
    /**
     * Assert that the selection contains the given text, using `:contains()`. If the object asserted against is not a jQuery object, or if `contain` is not called as a function, the original implementation will be called.
     * @example
     *    cy.get('#result').should('contain', 'text')
     * @see http://chaijs.com/plugins/chai-jquery/#containtext
     * @see https://on.cypress.io/assertions
     */
    (chainer: 'contain', value: string): Chainable<Subject>
    /**
     * Assert that at least one element of the selection is focused.
     * @example
     *    cy.get('#result').should('have.focus')
     *    cy.get('#result').should('be.focused')
     * @see https://on.cypress.io/assertions
     */
    (chainer: 'have.focus'): Chainable<Subject>
    /**
     * Assert that at least one element of the selection is focused.
     * @example
     *    cy.get('#result').should('be.focused')
     *    cy.get('#result').should('have.focus')
     * @see https://on.cypress.io/assertions
     */
    (chainer: 'be.focused'): Chainable<Subject>
    /**
     * Assert that the selection is not empty. Note that this overrides the built-in chai assertion. If the object asserted against is not a jQuery object, the original implementation will be called.
     * @example
     *    cy.get('#result').should('exist')
     * @see http://chaijs.com/plugins/chai-jquery/#exist
     * @see https://on.cypress.io/assertions
     */
    (chainer: 'exist'): Chainable<Subject>
    /**
     * Assert that the first element of the selection has the given attribute, using `.attr()`. Optionally, assert a particular value as well. The return value is available for chaining.
     * @example
     *    cy.get('#result').should('have.attr', 'role')
     *    cy.get('#result').should('have.attr', 'role', 'menu')
     * @see http://chaijs.com/plugins/chai-jquery/#attrname-value
     * @see https://on.cypress.io/assertions
     */
    (chainer: 'have.attr', value: string, match?: string): Chainable<Subject>
    /**
     * Assert that the first element of the selection has the given attribute, using `.attr()`. Optionally, assert a particular value as well. The return value is available for chaining.
     * @example
     *    cy.get('#result').should('have.class', 'success')
     * @see http://chaijs.com/plugins/chai-jquery/#classclassname
     * @see https://on.cypress.io/assertions
     */
    (chainer: 'have.class', value: string): Chainable<Subject>
    /**
     * Assert that the first element of the selection has the given CSS property, using `.css()`. Optionally, assert a particular value as well. The return value is available for chaining.
     * @example
     *    cy.get('#result').should('have.css', 'display', 'none')
     * @see http://chaijs.com/plugins/chai-jquery/#cssname-value
     * @see https://on.cypress.io/assertions
     */
    (chainer: 'have.css', value: string, match?: string): Chainable<Subject>
    /**
     * Assert that the first element of the selection has the given data value, using `.data()`. Optionally, assert a particular value as well. The return value is available for chaining.
     * @example
     *    cy.get('#result').should('have.data', 'foo', 'bar')
     * @see http://chaijs.com/plugins/chai-jquery/#dataname-value
     * @see https://on.cypress.io/assertions
     */
    (chainer: 'have.data', value: string, match?: string): Chainable<Subject>
    /**
     * Assert that the selection contains at least one element which has a descendant matching the given selector, using `.has()`.
     * @example
     *    cy.get('#result').should('have.descendants', 'h1')
     * @see http://chaijs.com/plugins/chai-jquery/#descendantsselector
     * @see https://on.cypress.io/assertions
     */
    (chainer: 'have.descendants', selector: string): Chainable<Subject>
    /**
     * Assert that the html of the first element of the selection is equal to the given html, using `.html()`.
     * @example
     *    cy.get('#result').should('have.html', '<em>John Doe</em>')
     * @see http://chaijs.com/plugins/chai-jquery/#htmlhtml
     * @see https://on.cypress.io/assertions
     */
    (chainer: 'have.html', value: string): Chainable<Subject>
    /**
     * Assert that the html of the first element of the selection partially contains the given html, using `.html()`.
     * @example
     *    cy.get('#result').should('contain.html', '<em>John Doe</em>')
     * @see http://chaijs.com/plugins/chai-jquery/#htmlhtml
     * @see https://on.cypress.io/assertions
     */
    (chainer: 'contain.html', value: string): Chainable<Subject>
    /**
     * Assert that the html of the first element of the selection partially contains the given html, using `.html()`.
     * @example
     *    cy.get('#result').should('include.html', '<em>John Doe</em>')
     * @see http://chaijs.com/plugins/chai-jquery/#htmlhtml
     * @see https://on.cypress.io/assertions
     */
    (chainer: 'include.html', value: string): Chainable<Subject>
    /**
     * Assert that the first element of the selection has the given id, using `.attr('id')`.
     * @example
     *    cy.get('#result').should('have.id', 'result')
     * @see http://chaijs.com/plugins/chai-jquery/#idid
     * @see https://on.cypress.io/assertions
     */
    (chainer: 'have.id', value: string, match?: string): Chainable<Subject>
    /**
     * Assert that the first element of the selection has the given property, using `.prop()`. Optionally, assert a particular value as well. The return value is available for chaining.
     * @example
     *    cy.get('#result').should('have.prop', 'disabled')
     *    cy.get('#result').should('have.prop', 'disabled', false)
     * @see http://chaijs.com/plugins/chai-jquery/#propname-value
     * @see https://on.cypress.io/assertions
     */
    (chainer: 'have.prop', value: string, match?: any): Chainable<Subject>
    /**
     * Assert that the text of the first element of the selection is equal to the given text, using `.text()`.
     * @example
     *    cy.get('#result').should('have.text', 'John Doe')
     * @see http://chaijs.com/plugins/chai-jquery/#texttext
     * @see https://on.cypress.io/assertions
     */
    (chainer: 'have.text', value: string): Chainable<Subject>
    /**
     * Assert that the text of the first element of the selection partially contains the given text, using `.text()`.
     * @example
     *    cy.get('#result').should('contain.text', 'John Doe')
     * @see http://chaijs.com/plugins/chai-jquery/#texttext
     * @see https://on.cypress.io/assertions
     */
    (chainer: 'contain.text', value: string): Chainable<Subject>
    /**
     * Assert that the text of the first element of the selection partially contains the given text, using `.text()`.
     * @example
     *    cy.get('#result').should('include.text', 'John Doe')
     * @see http://chaijs.com/plugins/chai-jquery/#texttext
     * @see https://on.cypress.io/assertions
     */
    (chainer: 'include.text', value: string): Chainable<Subject>
    /**
     * Assert that the first element of the selection has the given value, using `.val()`.
     * @example
     *    cy.get('textarea').should('have.value', 'foo bar baz')
     * @see http://chaijs.com/plugins/chai-jquery/#valuevalue
     * @see https://on.cypress.io/assertions
     */
    (chainer: 'have.value', value: string): Chainable<Subject>
    /**
     * Assert that the first element of the selection partially contains the given value, using `.val()`.
     * @example
     *    cy.get('textarea').should('contain.value', 'foo bar baz')
     * @see http://chaijs.com/plugins/chai-jquery/#valuevalue
     * @see https://on.cypress.io/assertions
     */
    (chainer: 'contain.value', value: string): Chainable<Subject>
    /**
     * Assert that the first element of the selection partially contains the given value, using `.val()`.
     * @example
     *    cy.get('textarea').should('include.value', 'foo bar baz')
     * @see http://chaijs.com/plugins/chai-jquery/#valuevalue
     * @see https://on.cypress.io/assertions
     */
    (chainer: 'include.value', value: string): Chainable<Subject>
    /**
     * Assert that the selection matches a given selector, using `.is()`. Note that this overrides the built-in chai assertion. If the object asserted against is not a jQuery object, the original implementation will be called.
     * @example
     *    cy.get('#result').should('match', ':empty')
     * @see http://chaijs.com/plugins/chai-jquery/#matchselector
     * @see https://on.cypress.io/assertions
     */
    (chainer: 'match', value: string): Chainable<Subject>

    // jquery-chai.not
    /**
     * Assert that at least one element of the selection is not checked, using `.is(':checked')`.
     * @example
     *    cy.get('#result').should('not.be.checked')
     * @see http://chaijs.com/plugins/chai-jquery/#checked
     * @see https://on.cypress.io/assertions
     */
    (chainer: 'not.be.checked'): Chainable<Subject>
    /**
     * Assert that at least one element of the selection is not disabled, using `.is(':disabled')`.
     * @example
     *    cy.get('#result').should('not.be.disabled')
     * @see http://chaijs.com/plugins/chai-jquery/#disabled
     * @see https://on.cypress.io/assertions
     */
    (chainer: 'not.be.disabled'): Chainable<Subject>
    /**
     * Assert that at least one element of the selection is not empty, using `.is(':empty')`. If the object asserted against is not a jQuery object, the original implementation will be called.
     * @example
     *    cy.get('#result').should('not.be.empty')
     * @see http://chaijs.com/plugins/chai-jquery/#empty
     * @see https://on.cypress.io/assertions
     */
    (chainer: 'not.be.empty'): Chainable<Subject>
    /**
     * Assert that at least one element of the selection is not enabled, using `.is(':enabled')`.
     * @example
     *    cy.get('#result').should('not.be.enabled')
     * @see http://chaijs.com/plugins/chai-jquery/#enabled
     * @see https://on.cypress.io/assertions
     */
    (chainer: 'not.be.enabled'): Chainable<Subject>
    /**
     * Assert that at least one element of the selection is not hidden, using `.is(':hidden')`.
     * @example
     *    cy.get('#result').should('not.be.hidden')
     * @see http://chaijs.com/plugins/chai-jquery/#hidden
     * @see https://on.cypress.io/assertions
     */
    (chainer: 'not.be.hidden'): Chainable<Subject>
    /**
     * Assert that at least one element of the selection is not selected, using `.is(':selected')`.
     * @example
     *    cy.get('#result').should('not.be.selected')
     * @see http://chaijs.com/plugins/chai-jquery/#selected
     * @see https://on.cypress.io/assertions
     */
    (chainer: 'not.be.selected'): Chainable<Subject>
    /**
     * Assert that at least one element of the selection is not visible, using `.is(':visible')`.
     * @example
     *    cy.get('#result').should('not.be.visible')
     * @see http://chaijs.com/plugins/chai-jquery/#visible
     * @see https://on.cypress.io/assertions
     */
    (chainer: 'not.be.visible'): Chainable<Subject>
    /**
     * Assert that no element of the selection is focused.
     * @example
     *    cy.get('#result').should('not.have.focus')
     *    cy.get('#result').should('not.be.focused')
     * @see https://on.cypress.io/assertions
     */
    (chainer: 'not.have.focus'): Chainable<Subject>
    /**
     * Assert that no element of the selection is focused.
     * @example
     *    cy.get('#result').should('not.be.focused')
     *    cy.get('#result').should('not.have.focus')
     * @see https://on.cypress.io/assertions
     */
    (chainer: 'not.be.focused'): Chainable<Subject>
    /**
     * Assert that the selection does not contain the given text, using `:contains()`. If the object asserted against is not a jQuery object, or if `contain` is not called as a function, the original implementation will be called.
     * @example
     *    cy.get('#result').should('not.contain', 'text')
     * @see http://chaijs.com/plugins/chai-jquery/#containtext
     * @see https://on.cypress.io/assertions
     */
    (chainer: 'not.contain', value: string): Chainable<Subject>
    /**
     * Assert that the selection is empty. Note that this overrides the built-in chai assertion. If the object asserted against is not a jQuery object, the original implementation will be called.
     * @example
     *    cy.get('#result').should('not.exist')
     * @see http://chaijs.com/plugins/chai-jquery/#exist
     * @see https://on.cypress.io/assertions
     */
    (chainer: 'not.exist'): Chainable<Subject>
    /**
     * Assert that the first element of the selection does not have the given attribute, using `.attr()`. Optionally, assert a particular value as well. The return value is available for chaining.
     * @example
     *    cy.get('#result').should('not.have.attr', 'role')
     *    cy.get('#result').should('not.have.attr', 'role', 'menu')
     * @see http://chaijs.com/plugins/chai-jquery/#attrname-value
     * @see https://on.cypress.io/assertions
     */
    (chainer: 'not.have.attr', value: string, match?: string): Chainable<Subject>
    /**
     * Assert that the first element of the selection does not have the given attribute, using `.attr()`. Optionally, assert a particular value as well. The return value is available for chaining.
     * @example
     *    cy.get('#result').should('not.have.class', 'success')
     * @see http://chaijs.com/plugins/chai-jquery/#classclassname
     * @see https://on.cypress.io/assertions
     */
    (chainer: 'not.have.class', value: string): Chainable<Subject>
    /**
     * Assert that the first element of the selection does not have the given CSS property, using `.css()`. Optionally, assert a particular value as well. The return value is available for chaining.
     * @example
     *    cy.get('#result').should('not.have.css', 'display', 'none')
     * @see http://chaijs.com/plugins/chai-jquery/#cssname-value
     * @see https://on.cypress.io/assertions
     */
    (chainer: 'not.have.css', value: string, match?: string): Chainable<Subject>
    /**
     * Assert that the first element of the selection does not have the given data value, using `.data()`. Optionally, assert a particular value as well. The return value is available for chaining.
     * @example
     *    cy.get('#result').should('not.have.data', 'foo', 'bar')
     * @see http://chaijs.com/plugins/chai-jquery/#dataname-value
     * @see https://on.cypress.io/assertions
     */
    (chainer: 'not.have.data', value: string, match?: string): Chainable<Subject>
    /**
     * Assert that the selection does not contain at least one element which has a descendant matching the given selector, using `.has()`.
     * @example
     *    cy.get('#result').should('not.have.descendants', 'h1')
     * @see http://chaijs.com/plugins/chai-jquery/#descendantsselector
     * @see https://on.cypress.io/assertions
     */
    (chainer: 'not.have.descendants', selector: string): Chainable<Subject>
    /**
     * Assert that the html of the first element of the selection is not equal to the given html, using `.html()`.
     * @example
     *    cy.get('#result').should('not.have.html', '<em>John Doe</em>')
     * @see http://chaijs.com/plugins/chai-jquery/#htmlhtml
     * @see https://on.cypress.io/assertions
     */
    (chainer: 'not.have.html', value: string): Chainable<Subject>
    /**
     * Assert that the html of the first element of the selection does not contain the given html, using `.html()`.
     * @example
     *    cy.get('#result').should('not.contain.html', '<em>John Doe</em>')
     * @see http://chaijs.com/plugins/chai-jquery/#htmlhtml
     * @see https://on.cypress.io/assertions
     */
    (chainer: 'not.contain.html', value: string): Chainable<Subject>
    /**
     * Assert that the html of the first element of the selection does not contain the given html, using `.html()`.
     * @example
     *    cy.get('#result').should('not.include.html', '<em>John Doe</em>')
     * @see http://chaijs.com/plugins/chai-jquery/#htmlhtml
     * @see https://on.cypress.io/assertions
     */
    (chainer: 'not.include.html', value: string): Chainable<Subject>
    /**
     * Assert that the first element of the selection does not have the given id, using `.attr('id')`.
     * @example
     *    cy.get('#result').should('not.have.id', 'result')
     * @see http://chaijs.com/plugins/chai-jquery/#idid
     * @see https://on.cypress.io/assertions
     */
    (chainer: 'not.have.id', value: string, match?: string): Chainable<Subject>
    /**
     * Assert that the first element of the selection does not have the given property, using `.prop()`. Optionally, assert a particular value as well. The return value is available for chaining.
     * @example
     *    cy.get('#result').should('not.have.prop', 'disabled')
     *    cy.get('#result').should('not.have.prop', 'disabled', false)
     * @see http://chaijs.com/plugins/chai-jquery/#propname-value
     * @see https://on.cypress.io/assertions
     */
    (chainer: 'not.have.prop', value: string, match?: any): Chainable<Subject>
    /**
     * Assert that the text of the first element of the selection is not equal to the given text, using `.text()`.
     * @example
     *    cy.get('#result').should('not.have.text', 'John Doe')
     * @see http://chaijs.com/plugins/chai-jquery/#texttext
     * @see https://on.cypress.io/assertions
     */
    (chainer: 'not.have.text', value: string): Chainable<Subject>
    /**
     * Assert that the text of the first element of the selection does not contain the given text, using `.text()`.
     * @example
     *    cy.get('#result').should('not.contain.text', 'John Doe')
     * @see http://chaijs.com/plugins/chai-jquery/#texttext
     * @see https://on.cypress.io/assertions
     */
    (chainer: 'not.contain.text', value: string): Chainable<Subject>
    /**
     * Assert that the text of the first element of the selection does not contain the given text, using `.text()`.
     * @example
     *    cy.get('#result').should('not.include.text', 'John Doe')
     * @see http://chaijs.com/plugins/chai-jquery/#texttext
     * @see https://on.cypress.io/assertions
     */
    (chainer: 'not.include.text', value: string): Chainable<Subject>
    /**
     * Assert that the first element of the selection does not have the given value, using `.val()`.
     * @example
     *    cy.get('textarea').should('not.have.value', 'foo bar baz')
     * @see http://chaijs.com/plugins/chai-jquery/#valuevalue
     * @see https://on.cypress.io/assertions
     */
    (chainer: 'not.have.value', value: string): Chainable<Subject>
    /**
     * Assert that the first element of the selection does not contain the given value, using `.val()`.
     * @example
     *    cy.get('textarea').should('not.contain.value', 'foo bar baz')
     * @see http://chaijs.com/plugins/chai-jquery/#valuevalue
     * @see https://on.cypress.io/assertions
     */
    (chainer: 'not.contain.value', value: string): Chainable<Subject>
    /**
     * Assert that the first element of the selection does not contain the given value, using `.val()`.
     * @example
     *    cy.get('textarea').should('not.include.value', 'foo bar baz')
     * @see http://chaijs.com/plugins/chai-jquery/#valuevalue
     * @see https://on.cypress.io/assertions
     */
    (chainer: 'not.include.value', value: string): Chainable<Subject>
    /**
     * Assert that the selection does not match a given selector, using `.is()`. Note that this overrides the built-in chai assertion. If the object asserted against is not a jQuery object, the original implementation will be called.
     * @example
     *    cy.get('#result').should('not.match', ':empty')
     * @see http://chaijs.com/plugins/chai-jquery/#matchselector
     * @see https://on.cypress.io/assertions
     */
    (chainer: 'not.match', value: string): Chainable<Subject>

    // fallback
    /**
     * Create an assertion. Assertions are automatically retried until they pass or time out.
     * Ctrl+Space will invoke auto-complete in most editors.
     * @see https://on.cypress.io/should
     */
    (chainers: string, value?: any): Chainable<Subject>
    (chainers: string, value: any, match: any): Chainable<Subject>

    /**
     * Create an assertion. Assertions are automatically retried until they pass or time out.
     * Passing a function to `.should()` enables you to make multiple assertions on the yielded subject. This also gives you the opportunity to massage what you’d like to assert on.
     * Just be sure _not_ to include any code that has side effects in your callback function. The callback function will be retried over and over again until no assertions within it throw.
     * @example
     *    cy
     *      .get('p')
     *      .should(($p) => {
     *        // should have found 3 elements
     *        expect($p).to.have.length(3)
     *
     *        // make sure the first contains some text content
     *        expect($p.first()).to.contain('Hello World')
     *
     *        // use jquery's map to grab all of their classes
     *        // jquery's map returns a new jquery object
     *        const classes = $p.map((i, el) => {
     *          return Cypress.$(el).attr('class')
     *        })
     *
     *        // call classes.get() to make this a plain array
     *        expect(classes.get()).to.deep.eq([
     *          'text-primary',
     *          'text-danger',
     *          'text-default'
     *        ])
     *      })
     * @see https://on.cypress.io/should
     */
    (fn: (currentSubject: Subject) => void): Chainable<Subject>
  }

  interface BrowserLaunchOptions {
    extensions: string[]
    preferences: { [key: string]: any }
    args: string[]
  }

  interface Dimensions {
    width: number
    height: number
  }

  interface ScreenshotDetails {
    size: number
    takenAt: string
    duration: number
    dimensions: Dimensions
    multipart: boolean
    pixelRatio: number
    name: string
    specName: string
    testFailure: boolean
    path: string
    scaled: boolean
    blackout: string[]
  }

  interface AfterScreenshotReturnObject {
    path?: string
    size?: number
    dimensions?: Dimensions
  }

  interface FileObject extends NodeEventEmitter {
    filePath: string
    outputPath: string
    shouldWatch: boolean
  }

  /**
   * Individual task callback. Receives a single argument and _should_ return
   * anything but `undefined` or a promise that resolves anything but `undefined`
   * TODO: find a way to express "anything but undefined" in TypeScript
   */
  type Task = (value: any) => any

  interface Tasks {
    [key: string]: Task
  }

  interface PluginEvents {
    (action: 'before:browser:launch', fn: (browser: Browser, browserLaunchOptions: BrowserLaunchOptions) => void | BrowserLaunchOptions | Promise<BrowserLaunchOptions>): void
    (action: 'after:screenshot', fn: (details: ScreenshotDetails) => void | AfterScreenshotReturnObject | Promise<AfterScreenshotReturnObject>): void
    (action: 'file:preprocessor', fn: (file: FileObject) => string | Promise<string>): void
    (action: 'task', tasks: Tasks): void
  }

  // for just a few events like "window:alert" it makes sense to allow passing cy.stub() or
  // a user callback function. Others probably only need a callback function.

  /**
   * These events come from the application currently under test (your application).
   * These are the most useful events for you to listen to.
   * @see https://on.cypress.io/catalog-of-events#App-Events
   */
  interface Actions {
    /**
     * Fires when an uncaught exception occurs in your application.
     * Cypress will fail the test when this fires.
     * Return `false` from this event and Cypress will not fail the test. Also useful for debugging purposes because the actual `error` instance is provided to you.
     * @see https://on.cypress.io/catalog-of-events#App-Events
     * @example
    ```
      // likely want to do this in a support file
      // so it's applied to all spec files
      // cypress/support/index.js

      Cypress.on('uncaught:exception', (err, runnable) => {
        // returning false here prevents Cypress from
        // failing the test
        return false
      })
      // stub "window.alert" in a single test
      it('shows alert', () => {
        const stub = cy.stub()
        cy.on('window:alert', stub)
        // trigger application code that calls alert(...)
        .then(() => {
          expect(stub).to.have.been.calledOnce
        })
      })
    ```
     */
    (action: 'uncaught:exception', fn: (error: Error, runnable: Mocha.Runnable) => false | void): void
    /**
     * Fires when your app calls the global `window.confirm()` method.
     * Cypress will auto accept confirmations. Return `false` from this event and the confirmation will be canceled.
     * @see https://on.cypress.io/catalog-of-events#App-Events
     * @example
    ```
    cy.on('window:confirm', (str) => {
      console.log(str)
      return false // simulate "Cancel"
    })
    ```
     */
    (action: 'window:confirm', fn: ((text: string) => false | void) | SinonSpyAgent<sinon.SinonSpy> | SinonSpyAgent<sinon.SinonStub>): void
    /**
     * Fires when your app calls the global `window.alert()` method.
     * Cypress will auto accept alerts. You cannot change this behavior.
     * @example
    ```
    const stub = cy.stub()
    cy.on('window:alert', stub)
    // assume the button calls window.alert()
    cy.get('.my-button')
      .click()
      .then(() => {
        expect(stub).to.have.been.calledOnce
      })
    ```
     * @see https://on.cypress.io/catalog-of-events#App-Events
     */
    (action: 'window:alert', fn: ((text: string) => void) | SinonSpyAgent<sinon.SinonSpy> | SinonSpyAgent<sinon.SinonStub>): void
    /**
     * Fires as the page begins to load, but before any of your applications JavaScript has executed. This fires at the exact same time as `cy.visit()` `onBeforeLoad` callback. Useful to modify the window on a page transition.
     * @see https://on.cypress.io/catalog-of-events#App-Events
     */
    (action: 'window:before:load', fn: (win: AUTWindow) => void): void
    /**
     * Fires after all your resources have finished loading after a page transition. This fires at the exact same time as a `cy.visit()` `onLoad` callback.
     * @see https://on.cypress.io/catalog-of-events#App-Events
     */
    (action: 'window:load', fn: (win: AUTWindow) => void): void
    /**
     * Fires when your application is about to navigate away. The real event object is provided to you. Your app may have set a `returnValue` on the event, which is useful to assert on.
     * @see https://on.cypress.io/catalog-of-events#App-Events
     */
    (action: 'window:before:unload', fn: (event: BeforeUnloadEvent) => void): void
    /**
     * Fires when your application is has unloaded and is navigating away. The real event object is provided to you. This event is not cancelable.
     * @see https://on.cypress.io/catalog-of-events#App-Events
     */
    (action: 'window:unload', fn: (event: Event) => void): void
    /**
     * Fires whenever Cypress detects that your application's URL has changed.
     * @see https://on.cypress.io/catalog-of-events#App-Events
     */
    (action: 'url:changed', fn: (url: string) => void): void
    /**
     * Fires when the test has failed. It is technically possible to prevent the test from actually failing by binding to this event and invoking an async `done` callback. However this is **strongly discouraged**. Tests should never legitimately fail. This event exists because it's extremely useful for debugging purposes.
     * @see https://on.cypress.io/catalog-of-events#App-Events
     */
    (action: 'fail', fn: (error: Error, mocha: Mocha.Runnable) => void): void
    /**
     * Fires whenever the viewport changes via a `cy.viewport()` or naturally when Cypress resets the viewport to the default between tests. Useful for debugging purposes.
     * @see https://on.cypress.io/catalog-of-events#App-Events
     */
    (action: 'viewport:changed', fn: (viewport: Viewport) => void): void
    /**
     * Fires whenever **Cypress** is scrolling your application. This event is fired when Cypress is {% url 'waiting for and calculating actionability' interacting-with-elements %}. It will scroll to 'uncover' elements currently being covered. This event is extremely useful to debug why Cypress may think an element is not interactive.
     * @see https://on.cypress.io/catalog-of-events#App-Events
     */
    (action: 'scrolled', fn: ($el: JQuery) => void): void
    /**
     * Fires when a cy command is first invoked and enqueued to be run later. Useful for debugging purposes if you're confused about the order in which commands will execute.
     * @see https://on.cypress.io/catalog-of-events#App-Events
     */
    (action: 'command:enqueued', fn: (command: EnqueuedCommand) => void): void
    /**
     * Fires when cy begins actually running and executing your command. Useful for debugging and understanding how the command queue is async.
     * @see https://on.cypress.io/catalog-of-events#App-Events
     */
    (action: 'command:start', fn: (command: CommandQueue) => void): void
    /**
     * Fires when cy finishes running and executing your command. Useful for debugging and understanding how commands are handled.
     * @see https://on.cypress.io/catalog-of-events#App-Events
     */
    (action: 'command:end', fn: (command: CommandQueue) => void): void
    /**
     * Fires whenever a command begins its retrying routines. This is called on the trailing edge after Cypress has internally waited for the retry interval. Useful to understand **why** a command is retrying, and generally includes the actual error causing the retry to happen. When commands fail the final error is the one that actually bubbles up to fail the test. This event is essentially to debug why Cypress is failing.
     * @see https://on.cypress.io/catalog-of-events#App-Events
     */
    (action: 'command:retry', fn: (command: CommandQueue) => void): void
    /**
     * Fires whenever a command emits this event so it can be displayed in the Command Log. Useful to see how internal cypress commands utilize the {% url 'Cypress.log()' cypress-log %} API.
     * @see https://on.cypress.io/catalog-of-events#App-Events
     */
    (action: 'log:added', fn: (log: any, interactive: boolean) => void): void
    /**
     * Fires whenever a command's attributes changes. This event is debounced to prevent it from firing too quickly and too often. Useful to see how internal cypress commands utilize the {% url 'Cypress.log()' cypress-log %} API.
     * @see https://on.cypress.io/catalog-of-events#App-Events
     */
    (action: 'log:changed', fn: (log: any, interactive: boolean) => void): void
    /**
     * Fires before the test and all **before** and **beforeEach** hooks run.
     * @see https://on.cypress.io/catalog-of-events#App-Events
     */
    (action: 'test:before:run', fn: (attributes: ObjectLike, test: Mocha.Test) => void): void
    /**
     * Fires before the test and all **before** and **beforeEach** hooks run. If a `Promise` is returned, it will be awaited before proceeding.
     */
    (action: 'test:before:run:async', fn: (attributes: ObjectLike, test: Mocha.Test) => void | Promise<any>): void
    /**
     * Fires after the test and all **afterEach** and **after** hooks run.
     * @see https://on.cypress.io/catalog-of-events#App-Events
     */
    (action: 'test:after:run', fn: (attributes: ObjectLike, test: Mocha.Test) => void): void
  }

  // $CommandQueue from `command_queue.coffee` - a lot to type. Might be more useful if it was written in TS
  interface CommandQueue extends ObjectLike {
    logs(filters: any): any
    add(obj: any): any
    get(): any
    get<K extends keyof CommandQueue>(key: string): CommandQueue[K]
    toJSON(): string[]
    create(): CommandQueue
  }

  /**
   * The clock starts at the unix epoch (timestamp of 0). This means that when you instantiate new Date in your application, it will have a time of January 1st, 1970.
   */
  interface Clock {
    /**
     * Move the clock the specified number of `milliseconds`.
     * Any timers within the affected range of time will be called.
     * @param time Number in ms to advance the clock
     * @see https://on.cypress.io/tick
     */
    tick(time: number): void
    /**
     * Restore all overridden native functions.
     * This is automatically called between tests, so should not generally be needed.
     * @see https://on.cypress.io/clock
     * @example
     *   cy.clock()
     *   cy.visit('/')
     *   ...
     *   cy.clock().then(clock => {
     *     clock.restore()
     *   })
     *   // or use this shortcut
     *   cy.clock().invoke('restore')
     */
    restore(): void
  }

  interface Cookie {
    name: string
    value: string
    path: string
    domain: string
    httpOnly: boolean
    secure: boolean
    expiry?: number
    sameSite?: SameSiteStatus
  }

  interface EnqueuedCommand {
    name: string
    args: any[]
    type: string
    chainerId: string
    fn(...args: any[]): any
  }

  interface Exec {
    code: number
    stdout: string
    stderr: string
  }

  interface LogAttrs {
    url: string
    consoleProps: ObjectLike
  }

  interface Log {
    end(): Log
    finish(): void
    get<K extends keyof LogConfig>(attr: K): LogConfig[K]
    get(): LogConfig
    set<K extends keyof LogConfig>(key: K, value: LogConfig[K]): Log
    set(options: Partial<LogConfig>): Log
    snapshot(name?: string, options?: { at?: number, next: string }): Log
  }

  interface LogConfig extends Timeoutable {
    /** The JQuery element for the command. This will highlight the command in the main window when debugging */
    $el: JQuery
    /** Allows the name of the command to be overwritten */
    name: string
    /** Override *name* for display purposes only */
    displayName: string
    message: any
    /** Return an object that will be printed in the dev tools console */
    consoleProps(): ObjectLike
  }

  interface Response {
    allRequestResponses: any[]
    body: any
    duration: number
    headers: { [key: string]: string }
    isOkStatusCode: boolean
    redirects?: string[]
    redirectedToUrl?: string
    requestHeaders: { [key: string]: string }
    status: number
    statusText: string
  }

  interface Server extends RouteOptions {
    enable: boolean
    ignore: (xhr: any) => boolean
  }

  interface Viewport {
    viewportWidth: number
    viewportHeight: number
  }

  interface WaitXHR {
    duration: number
    id: string
    method: HttpMethod
    request: {
      body: string | ObjectLike
      headers: ObjectLike
    }
    requestBody: WaitXHR['request']['body']
    requestHeaders: WaitXHR['request']['headers']
    response: {
      body: string | ObjectLike
      headers: ObjectLike
    }
    responseBody: WaitXHR['response']['body']
    responseHeaders: WaitXHR['response']['headers']
    status: number
    statusMessage: string
    url: string
    xhr: XMLHttpRequest
  }

  type Encodings = 'ascii' | 'base64' | 'binary' | 'hex' | 'latin1' | 'utf8' | 'utf-8' | 'ucs2' | 'ucs-2' | 'utf16le' | 'utf-16le'
  type PositionType = 'topLeft' | 'top' | 'topRight' | 'left' | 'center' | 'right' | 'bottomLeft' | 'bottom' | 'bottomRight'
  type ViewportPreset = 'macbook-16' | 'macbook-15' | 'macbook-13' | 'macbook-11' | 'ipad-2' | 'ipad-mini' | 'iphone-xr' | 'iphone-x' | 'iphone-6+' | 'iphone-se2' | 'iphone-8' | 'iphone-7' | 'iphone-6' | 'iphone-5' | 'iphone-4' | 'iphone-3' | 'samsung-s10' | 'samsung-note9'
  interface Offset {
    top: number
    left: number
  }

  // Diff taken from https://github.com/Microsoft/TypeScript/issues/12215#issuecomment-311923766
  type Diff<T extends string, U extends string> = ({ [P in T]: P } & { [P in U]: never } & { [x: string]: never })[T]
  type Omit<T, K extends keyof T> = Pick<T, Exclude<keyof T, K>>

  /**
   * Public interface for the global "cy" object. If you want to add
   * a custom property to this object, you should extend this interface.
   * @see https://on.cypress.io/typescript#Types-for-custom-commands
   *
  ```
  // in your TS file
  declare namespace Cypress {
    interface cy {
      // declare additional properties on "cy" object, like
      // label: string
    }
    interface Chainable {
      // declare additional custom commands as methods, like
      // login(username: string, password: string)
    }
  }
  ```
   */
  interface cy extends Chainable<undefined> {}
}

declare namespace Mocha {
  interface TestFunction {
        /**
         * Describe a specification or test-case with the given `title`, TestOptions, and callback `fn` acting
         * as a thunk.
         */
        (title: string, config: Cypress.TestConfigOverrides, fn?: Func): Test

        /**
         * Describe a specification or test-case with the given `title`, TestOptions, and callback `fn` acting
         * as a thunk.
         */
        (title: string, config: Cypress.TestConfigOverrides, fn?: AsyncFunc): Test
  }
  interface ExclusiveTestFunction {
        /**
         * Describe a specification or test-case with the given `title`, TestOptions, and callback `fn` acting
         * as a thunk.
         */
        (title: string, config: Cypress.TestConfigOverrides, fn?: Func): Test

        /**
         * Describe a specification or test-case with the given `title`, TestOptions, and callback `fn` acting
         * as a thunk.
         */
        (title: string, config: Cypress.TestConfigOverrides, fn?: AsyncFunc): Test
  }
  interface PendingTestFunction {
        /**
         * Describe a specification or test-case with the given `title`, TestOptions, and callback `fn` acting
         * as a thunk.
         */
        (title: string, config: Cypress.TestConfigOverrides, fn?: Func): Test

        /**
         * Describe a specification or test-case with the given `title`, TestOptions, and callback `fn` acting
         * as a thunk.
         */
        (title: string, config: Cypress.TestConfigOverrides, fn?: AsyncFunc): Test
  }

  interface SuiteFunction {
    /**
     * Describe a "suite" with the given `title`, TestOptions, and callback `fn` containing
     * nested suites.
     */
    (title: string, config: Cypress.TestConfigOverrides, fn: (this: Suite) => void): Suite
  }

  interface ExclusiveSuiteFunction {
    /**
     * Describe a "suite" with the given `title`, TestOptions, and callback `fn` containing
     * nested suites. Indicates this suite should be executed exclusively.
     */
    (title: string, config: Cypress.TestConfigOverrides, fn: (this: Suite) => void): Suite
  }

  interface PendingSuiteFunction {
    (title: string, config: Cypress.TestConfigOverrides, fn: (this: Suite) => void): Suite | void
  }
}<|MERGE_RESOLUTION|>--- conflicted
+++ resolved
@@ -2570,11 +2570,7 @@
      */
     firefoxGcInterval: Nullable<number | { runMode: Nullable<number>, openMode: Nullable<number> }>
     /**
-<<<<<<< HEAD
      * Allows listening to the `before:spec` and `after:spec` events in the plugins file.
-=======
-     * Allows listening to the `before:spec` event in the plugins file.
->>>>>>> 2caac1bf
      * @default false
      */
     experimentalRunEvents: boolean
@@ -2601,7 +2597,7 @@
     includeShadowDom: boolean
   }
 
-  interface TestConfigOverrides extends Partial<Pick<ConfigOptions, 'animationDistanceThreshold' | 'baseUrl' | 'defaultCommandTimeout' | 'env' | 'execTimeout' | 'includeShadowDom' | 'requestTimeout' | 'responseTimeout' | 'retries' | 'scrollBehavior' | 'taskTimeout' | 'viewportHeight' | 'viewportWidth' |  'waitForAnimations'>> {
+  interface TestConfigOverrides extends Partial<Pick<ConfigOptions, 'animationDistanceThreshold' | 'baseUrl' | 'defaultCommandTimeout' | 'env' | 'execTimeout' | 'includeShadowDom' | 'requestTimeout' | 'responseTimeout' | 'retries' | 'scrollBehavior' | 'taskTimeout' | 'viewportHeight' | 'viewportWidth' | 'waitForAnimations'>> {
     browser?: IsBrowserMatcher | IsBrowserMatcher[]
   }
 
