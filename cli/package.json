{
  "name": "cypress",
  "version": "0.0.0-development",
  "private": true,
  "main": "index.js",
  "scripts": {
    "prebuild": "yarn postinstall && node ./scripts/start-build.js",
    "build": "node ./scripts/build.js",
    "dtslint": "dtslint types",
    "postinstall": "node ./scripts/post-install.js",
    "prerelease": "yarn build",
    "release": "cd build && releaser --no-node --no-changelog",
    "size": "t=\"cypress-v0.0.0.tgz\"; yarn pack --filename \"${t}\"; wc -c \"${t}\"; tar tvf \"${t}\"; rm \"${t}\";",
    "test": "yarn test-unit",
    "test-debug": "node --inspect-brk $(yarn bin mocha)",
    "test-dependencies": "dependency-check . --no-dev",
    "test-unit": "yarn unit",
    "test-watch": "yarn unit --watch",
    "types": "yarn dtslint",
    "unit": "cross-env BLUEBIRD_DEBUG=1 NODE_ENV=test mocha --reporter mocha-multi-reporters --reporter-options configFile=../mocha-reporter-config.json"
  },
  "dependencies": {
    "@cypress/listr-verbose-renderer": "^0.4.1",
    "@cypress/request": "^2.88.5",
    "@cypress/xvfb": "^1.2.4",
    "@types/sinonjs__fake-timers": "^6.0.1",
    "@types/sizzle": "^2.3.2",
    "arch": "^2.1.2",
    "blob-util": "2.0.2",
    "bluebird": "^3.7.2",
    "cachedir": "^2.3.0",
    "chalk": "^4.1.0",
    "check-more-types": "^2.24.0",
    "cli-table3": "~0.6.0",
    "commander": "^5.1.0",
    "common-tags": "^1.8.0",
    "debug": "^4.1.1",
    "eventemitter2": "^6.4.2",
    "execa": "^4.0.2",
    "executable": "^4.1.1",
    "extract-zip": "^1.7.0",
    "fs-extra": "^9.0.1",
    "getos": "^3.2.1",
    "is-ci": "^2.0.0",
    "is-installed-globally": "^0.3.2",
    "lazy-ass": "^1.6.0",
    "listr": "^0.14.3",
    "lodash": "^4.17.19",
    "log-symbols": "^4.0.0",
    "minimist": "^1.2.5",
    "moment": "^2.27.0",
    "ospath": "^1.2.2",
    "pretty-bytes": "^5.4.1",
    "ramda": "~0.26.1",
    "request-progress": "^3.0.0",
    "supports-color": "^7.2.0",
    "tmp": "~0.2.1",
    "untildify": "^4.0.0",
    "url": "^0.11.0",
    "yauzl": "^2.10.0"
  },
  "devDependencies": {
    "@babel/cli": "7.8.4",
    "@babel/preset-env": "7.9.5",
<<<<<<< HEAD
    "@cypress/sinon-chai": "1.1.0",
    "@packages/root": "0.0.0-development",
=======
    "@cypress/sinon-chai": "2.9.1",
    "@packages/root": "*",
>>>>>>> 3e8b52f3
    "@types/bluebird": "3.5.29",
    "@types/chai": "4.2.7",
    "@types/chai-jquery": "1.1.40",
    "@types/jquery": "3.3.31",
    "@types/lodash": "4.14.149",
    "@types/minimatch": "3.0.3",
    "@types/mocha": "5.2.7",
    "@types/sinon": "7.5.1",
    "@types/sinon-chai": "3.2.3",
    "chai": "3.5.0",
    "chai-as-promised": "7.1.1",
    "chai-string": "1.5.0",
    "cross-env": "6.0.3",
    "dependency-check": "3.4.1",
    "dtslint": "0.9.0",
    "execa-wrap": "1.4.0",
    "hasha": "5.0.0",
    "mocha": "6.2.2",
    "mock-fs": "4.12.0",
    "mocked-env": "1.2.4",
    "nock": "12.0.2",
    "postinstall-postinstall": "2.0.0",
    "proxyquire": "2.1.3",
    "resolve-pkg": "2.0.0",
    "shelljs": "0.8.3",
    "sinon": "7.2.2",
    "snap-shot-it": "7.9.3",
    "spawn-mock": "1.0.0",
    "strip-ansi": "4.0.0"
  },
  "files": [
    "bin",
    "lib",
    "index.js",
    "types/**/*.d.ts",
    "types/net-stubbing.ts"
  ],
  "bin": {
    "cypress": "bin/cypress"
  },
  "engines": {
    "node": ">=10.0.0"
  },
  "types": "types"
}<|MERGE_RESOLUTION|>--- conflicted
+++ resolved
@@ -62,13 +62,8 @@
   "devDependencies": {
     "@babel/cli": "7.8.4",
     "@babel/preset-env": "7.9.5",
-<<<<<<< HEAD
-    "@cypress/sinon-chai": "1.1.0",
+    "@cypress/sinon-chai": "2.9.1",
     "@packages/root": "0.0.0-development",
-=======
-    "@cypress/sinon-chai": "2.9.1",
-    "@packages/root": "*",
->>>>>>> 3e8b52f3
     "@types/bluebird": "3.5.29",
     "@types/chai": "4.2.7",
     "@types/chai-jquery": "1.1.40",
