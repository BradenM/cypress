cp      = require("child_process")
Promise = require("bluebird")
os      = require("os")
execa   = require("execa")
path    = require("path")
la      = require("lazy-ass")
fs      = require("fs")
R       = require("ramda")
filesize = require("filesize")

# resolves with zipped filename
macZip = (src, dest) ->
  new Promise (resolve, reject) =>
    if os.platform() != "darwin"
      throw new Error("Can only zip on Mac platform")
    # Ditto (Mac) options
    # http://www.unix.com/man-page/OSX/1/ditto/
    # -c create archive
    # -k set archive format to PKZip
    # --sequesterRsrc When creating a PKZip archive, preserve resource
    #   forks and HFS meta-data in the subdirectory __MACOSX
    # --keepParent when zipping folder "foo", makes the folder
    #   the top level in the archive
    #   foo.zip
    #     foo/
    #        ...
    zip = "ditto -c -k --sequesterRsrc --keepParent #{src} #{dest}"
    console.log(zip)
    cp.exec zip, {}, (err, stdout, stderr) ->
      return reject(err) if err

      console.log("✅ ditto zip finished")
      resolve(dest)

megaBytes = (bytes) ->
  1024 * 1024 * bytes

checkZipSize = (zipPath) ->
  stats = fs.statSync(zipPath)
  zipSize = filesize(stats.size, {round: 0})
  console.log("zip file size #{zipSize}")
<<<<<<< HEAD
  MAX_ALLOWED_SIZE_MB = if os.platform() == "win32" then 275 else 180
=======
  MAX_ALLOWED_SIZE_MB = if os.platform() == "win32" then 245 else 160
>>>>>>> 6bb3a483
  MAX_ZIP_FILE_SIZE = megaBytes(MAX_ALLOWED_SIZE_MB)
  if stats.size > MAX_ZIP_FILE_SIZE
    throw new Error("Zip file is too large: #{zipSize} (#{stats.size} bytes) exceeds #{MAX_ZIP_FILE_SIZE} bytes")

# resolves with zipped filename
linuxZip = (src, dest) ->
  # in Linux switch to the folder containing source folder
  la(path.isAbsolute(src), "source path should be absolute", src)
  la(path.isAbsolute(dest), "destination path should be absolute", dest)
  parentFolder = path.dirname(src)
  relativeSource = path.basename(src)

  cmd = "cd #{parentFolder} && zip -r9 #{dest} #{relativeSource}"
  console.log("linux zip: #{cmd}")

  onZipFinished = () ->
    console.log("✅ zip finished")

  onError = (err) ->
    console.error("⛔️ could not zip #{src} into #{dest}")
    console.error(err.message)
    throw err

  execa.shell(cmd)
  .then onZipFinished
  .then R.always(dest)
  .then R.tap(checkZipSize)
  .catch onError

# resolves with zipped filename
windowsZip = (src, dest) ->
  # use 7Zip to zip
  # http://www.7-zip.org/
  # zips entire source directory including top level folder name
  #   Cypress/
  #     foo.txt
  # creates cypress.zip for example
  # unzip cypress.zip to get back the folder
  #   Cypress/
  #     foo.txt
  cmd = "7z a #{dest} #{src}"
  console.log("windows zip: #{cmd}")

  onZipFinished = () ->
    console.log("✅ zip finished")

  onError = (err) ->
    console.error("⛔️ could not zip #{src} into #{dest}")
    console.error(err.message)
    throw err

  execa.shell(cmd)
  .then onZipFinished
  .then R.always(dest)
  .then R.tap(checkZipSize)
  .catch onError

zippers = {
  linux: linuxZip
  darwin: macZip
  win32: windowsZip
}

module.exports = {
  ditto: (src, dest) ->
    platform = os.platform()
    console.log("#zip", platform)
    console.log("Zipping %s into %s", src, dest)
    zipper = zippers[platform]
    if !zipper
      throw new Error("Missing zip function for platform #{platform}")
    zipper(src, dest)

  checkZipSize
}<|MERGE_RESOLUTION|>--- conflicted
+++ resolved
@@ -39,11 +39,7 @@
   stats = fs.statSync(zipPath)
   zipSize = filesize(stats.size, {round: 0})
   console.log("zip file size #{zipSize}")
-<<<<<<< HEAD
   MAX_ALLOWED_SIZE_MB = if os.platform() == "win32" then 275 else 180
-=======
-  MAX_ALLOWED_SIZE_MB = if os.platform() == "win32" then 245 else 160
->>>>>>> 6bb3a483
   MAX_ZIP_FILE_SIZE = megaBytes(MAX_ALLOWED_SIZE_MB)
   if stats.size > MAX_ZIP_FILE_SIZE
     throw new Error("Zip file is too large: #{zipSize} (#{stats.size} bytes) exceeds #{MAX_ZIP_FILE_SIZE} bytes")
