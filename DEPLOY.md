--- conflicted
+++ resolved
@@ -12,15 +12,7 @@
 providers. In order to set the version while building we have to set the environment variable
 with the new version on each CI provider *before starting the build*.
 
-<<<<<<< HEAD
 Use script command `yarn set-next-ci-version` to do this.
-=======
-Use the script command below to to do this.
-
-```shell
-npm run set-next-ci-version
-```
->>>>>>> 5d2825c8
 
 ## Building
 
@@ -52,38 +44,22 @@
 You can use a single command to do all tasks at once:
 
 ```shell
-<<<<<<< HEAD
-$ yarn binary-deploy
-=======
-npm run binary-deploy
->>>>>>> 5d2825c8
+yarn binary-deploy
 ```
 
 Or you can specify each command separately:
 
 ```shell
-<<<<<<< HEAD
-$ yarn binary-build
-$ yarn binary-zip
-$ yarn binary-upload
-=======
-npm run binary-build
-npm run binary-zip
-npm run binary-upload
->>>>>>> 5d2825c8
+yarn binary-build
+yarn binary-zip
+yarn binary-upload
 ```
 
 You can pass options to each command to avoid answering questions, for example
 
-<<<<<<< HEAD
-```
-$ yarn binary-deploy --platform darwin --version 0.20.0
-$ yarn binary-upload --platform darwin --version 0.20.0 --zip cypress.zip
-=======
 ```shell
-npm run binary-deploy -- --platform darwin --version 0.20.0
-npm run binary-upload -- --platform darwin --version 0.20.0 --zip cypress.zip
->>>>>>> 5d2825c8
+yarn binary-deploy --platform darwin --version 0.20.0
+yarn binary-upload --platform darwin --version 0.20.0 --zip cypress.zip
 ```
 
 If something goes wrong, see the debug messages using the `DEBUG=cypress:binary ...` environment
@@ -95,13 +71,8 @@
 
 If you are using a Mac you can build the linux binary if you have docker installed.
 
-<<<<<<< HEAD
-```
+```shell
 yarn binary-build-linux
-=======
-```shell
-npm run binary-build-linux
->>>>>>> 5d2825c8
 ```
 
 ## Publishing
@@ -144,20 +115,12 @@
 2. Use the `move-binaries` script to move the binaries for `<commit sha>` from `beta` to the `desktop` folder
     for `<new target version>`
     ```shell
-<<<<<<< HEAD
-    $ yarn move-binaries --sha <commit sha> --version <new target version>
+    yarn move-binaries --sha <commit sha> --version <new target version>
     ```
 3. Publish the new NPM package under the dev tag. The unique link to the package file `cypress.tgz`
     is the one already tested above. You can publish to the NPM registry straight from the URL:
-    ```
-    $ yarn publish https://cdn.../npm/3.4.0/<long sha>/cypress.tgz --tag dev
-=======
-    npm run move-binaries -- --sha <commit sha> --version <new target version>
-    ```
-3. Publish the new NPM package under the `dev` tag. The unique link to the package file `cypress.tgz` is the one already tested above. You can publish to the NPM registry straight from the URL:
     ```shell
-    npm publish https://cdn.../npm/3.4.0/<long sha>/cypress.tgz --tag dev
->>>>>>> 5d2825c8
+    yarn publish https://cdn.../npm/3.4.0/<long sha>/cypress.tgz --tag dev
     ```
 4. Double-check that the new version has been published under the `dev` tag using `npm info cypress` or [available-versions](https://github.com/bahmutov/available-versions):
     ```shell
@@ -171,19 +134,11 @@
 6. Update and publish the changelog and any release-specific documentation changes in [cypress-documentation](https://github.com/cypress-io/cypress-documentation).
 7. Make the new NPM version the "latest" version by updating the dist-tag `latest` to point to the new version:
     ```shell
-<<<<<<< HEAD
-    $ yarn dist-tag add cypress@3.4.0
+    yarn dist-tag add cypress@3.4.0
     ```
 8. Run `binary-release` to update the download server's manifest, set the next CI version, and create an empty version commit:
     ```shell
-    $ yarn binary-release --version 3.4.0 --commit`
-=======
-    npm dist-tag add cypress@3.4.0
-    ```
-8. Run `binary-release` to update the download the server's manifest, set the next CI version, and create an empty version commit:
-    ```shell
-    npm run binary-release -- --version 3.4.0 --commit`
->>>>>>> 5d2825c8
+    yarn binary-release --version 3.4.0 --commit`
     ```
 9. If needed, push out any updated changes to the links manifest to [`on.cypress.io`](https://github.com/cypress-io/cypress-services/tree/develop/packages/on).
 10. If needed, deploy the updated [`cypress-example-kitchensink`][cypress-example-kitchensink] to `example.cypress.io` by following [these instructions under "Deployment"](./packages/example/README.md).
