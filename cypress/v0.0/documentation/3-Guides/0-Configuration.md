--- conflicted
+++ resolved
@@ -46,7 +46,6 @@
 `reporter` | `spec` | The [reporter](https://on.cypress.io/guides/reporters) used during headless or CI runs
 `reporterOptions` | `null` | The [reporter options](https://on.cypress.io/guides/reporters#section-reporter-options) used. Supported options depend on the reporter.
 `screenshotOnHeadlessFailure` | `true` | Whether to take a screenshot automatically on test failure when running headlessly or in CI
-`supportFile` | `cypress/support/index.js` / `cypress/support/index.coffee` | Path to a file to load before your test files. File is compiled and bundled as test files are. Pass `false` to turn off.
 `watchForFileChanges` | `true` | Whether Cypress will watch and restart tests on file changes
 
 ***
@@ -71,9 +70,8 @@
 ----- | ---- | ----
 `fixturesFolder`    | `cypress/fixtures`    | Where Cypress will look for fixture files
 `integrationFolder` | `cypress/integration` | Where Cypress will look for integration test files
+`supportFile` | `cypress/support` | Path to a file to load before your test files. File is compiled and bundled as test files are. Pass `false` to turn off.
 `screenshotsFolder`     | `cypress/screenshots`     | Where Cypress will automatically save screenshots from [`cy.screenshot()`](https://on.cypress.io/api/screenshot) or during test failures when running headlessly.
-<<<<<<< HEAD
-`supportFolder`     | `cypress/support`     | Where Cypress will auto load support files
 `videosFolder`     | `cypress/videos`     | Where Cypress will automatically save the video of the test run when running headlessly.
 
 ***
@@ -96,8 +94,6 @@
 `videoCompression` | `32` | The quality setting for the video compression, in Constant Rate Factor (CRF). The value can be between 0 and 51, where a lower value results in better quality (at the expense of a higher file size).
 `videosFolder`     | `cypress/videos`     | Where Cypress will automatically save the video of the test run when running headlessly.
 `trashAssetsBeforeHeadlessRuns` | `true` | Whether Cypress will trash assets within the `screenshotsFolder` and `videosFolder` before headless test runs.
-=======
->>>>>>> 9f056942
 
 ***
 
