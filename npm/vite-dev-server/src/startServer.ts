--- conflicted
+++ resolved
@@ -6,24 +6,6 @@
 
 const debug = Debug('cypress:vite-dev-server:start')
 
-<<<<<<< HEAD
-// TODO: Pull in types for Options so we can infer these
-const serverConfig = (projectRoot: string, supportFilePath: string, devServerEvents: EventEmitter): InlineConfig => {
-  return {
-    root: resolve(__dirname, projectRoot),
-    plugins: [makeCypressPlugin(projectRoot, supportFilePath, devServerEvents)],
-    server: {
-      port: 0,
-    },
-    resolve: {
-      alias: {
-        // Necessary to avoid a "prefixIdentifiers" issue from slots mounting
-        // Could be resolved in test-utils
-        '@vue/compiler-core': resolve(dirname(require.resolve('@vue/compiler-core')), 'dist', 'compiler-core.cjs.js'),
-      },
-    },
-  }
-=======
 interface Options {
   specs: Cypress.Cypress['spec'][]
   config: Record<string, string>
@@ -34,16 +16,14 @@
 export interface StartDevServer {
   /* this is the Cypress options object */
   options: Options
-  /* support passing a path to the user's webpack config */
-  viteConfig?: UserConfig // TODO: implement taking in the user's vite configuration. Right now we don't
->>>>>>> cd66b053
+  /* support passing the user's vite config */
+  viteConfig?: UserConfig
 }
 
 const resolveServerConfig = async ({ viteConfig, options }: StartDevServer): Promise<InlineConfig> => {
   const { projectRoot, supportFile } = options.config
 
   const requiredOptions: InlineConfig = {
-    base: '/__cypress/src/',
     root: projectRoot,
   }
 
