# Recipes

- [Recipes](#recipes)
  - [Configuration](#configuration)
    - [Do nothing](#do-nothing)
    - [React Scripts](#react-scripts)
    - [Next.js](#nextjs)
    - [Your Webpack config](#your-webpack-config)
    - [Your `.babelrc` file](#your-babelrc-file)
      - [Add Babel plugins](#add-babel-plugins)
      - [Using rollup config](#using-rollup-config)
  - [Usage](#usage)
    - [Changing props](#changing-props)

## Configuration

### Do nothing

Cypress Test Runner understands plain JSX by default, so for simple React applications it ... might just test components right out of the box!

But usually you want to point Cypress at your application's current Webpack configuration, so the specs can import your components correctly. The next recipes discuss common ways for doing this.

### React Scripts

If you are using Create-React-App v3 or `react-scripts`, and want to reuse the built in Webpack (even after ejecting), this module ships with Cypress preprocessor in [plugins](plugins) folder.

```js
// cypress/plugins/index.js
module.exports = (on, config) => {
  require('@cypress/react/plugins/react-scripts')(on, config)
  // IMPORTANT to return the config object
  // with the any changed environment variables
  return config
}
```

See example repo [bahmutov/try-cra-with-unit-test](https://github.com/bahmutov/try-cra-with-unit-test) or included example in the folder [examples/react-scripts](../examples/react-scripts).

**Tip:** `plugins/react-scripts` is just loading `plugins/cra-v3`.

### Next.js

```js
// cypress/plugins/index.js
module.exports = (on, config) => {
  require('@cypress/react/plugins/next')(on, config)
  // IMPORTANT to return the config object
  // with the any changed environment variables
  return config
}
```

See example in the folder [examples/nextjs](../examples/nextjs).

### Your Webpack config

If you have your own Webpack config, you can use included plugins file to load it. You can pass the Webpack config file name (with respect to the root folder where `cypress.json` file sits) via plugins file or via an `env` variable in `cypress.json`

```js
// cypress/plugins/index.js
module.exports = (on, config) => {
  // from the root of the project (folder with cypress.json file)
  config.env.webpackFilename = 'webpack.config.js'
  require('@cypress/react/plugins/load-webpack')(on, config)
  // IMPORTANT to return the config object
  // with the any changed environment variables
  return config
}
```

See example in [bahmutov/Jscrambler-Webpack-React](https://github.com/bahmutov/Jscrambler-Webpack-React) or included example in the folder [examples/webpack-file](../examples/webpack-file).

### Your `.babelrc` file

If you are using Babel without Webpack to transpile, you can use the plugin that tells Babel loader to use your `.babelrc` configuration file.

```js
// cypress/plugins/index.js
module.exports = (on, config) => {
  // tell Cypress to bundle specs and components using project's .babelrc file
  require('@cypress/react/plugins/babelrc')(on, config)
  // IMPORTANT to return the config object
  // with the any changed environment variables
  return config
}
```

See example in the folder [examples/using-babel](../examples/using-babel) and [examples/using-babel-typescript](../examples/using-babel-typescript).

#### Add Babel plugins

If you want to use code instrumentation, add the [babel-plugin-istanbul](https://github.com/istanbuljs/babel-plugin-istanbul) to your `.babelrc` setup. You do not even need to install it separately, as it is already included in `@cypress/react` as a dependency.

If you want to use ES6 import mocking, add the [@babel/plugin-transform-modules-commonjs](https://github.com/babel/babel/tree/master/packages/babel-plugin-transform-modules-commonjs) to the list of plugins. This module is also included in `@cypress/react` as a dependency.

```json
{
  "presets": ["@babel/preset-env", "@babel/preset-react"],
  "plugins": [
    "babel-plugin-istanbul",
    [
      "@babel/plugin-transform-modules-commonjs",
      {
        "loose": true
      }
    ]
  ]
}
```

When loading your `.babelrc` settings, `@cypress/react` sets `BABEL_ENV` and `NODE_ENV` to `test` if they are not set already. Thus you can move the above plugins into the `test` environment to exclude them from being used in production bundle.

```json
{
  "presets": ["@babel/preset-env", "@babel/preset-react"],
  "env": {
    "test": {
      "plugins": [
        "babel-plugin-istanbul",
        [
          "@babel/plugin-transform-modules-commonjs",
          {
            "loose": true
          }
        ]
      ]
    }
  }
}
```

See [examples/using-babel](../examples/using-babel) folder for full example.

#### Using rollup config

If you are using rollup for bundling – we can use it as well for the bundling. Check the example:

```js
// // cypress/plugins/index.js
const rollupPreprocessor = require('@bahmutov/cy-rollup')

module.exports = (on, config) => {
  on(
    'file:preprocessor',
    rollupPreprocessor({
      // this is the default value
      configFile: 'rollup.config.js',
    }),
  )

  require('@cypress/code-coverage/task')(on, config)
}
```

But make sure that several rollup plugins are required in order to bundle the code for cypress.

```js
// bundle node_modules
nodeResolve(),
// process commonjs modules
commonjs(),
// required for react (prop-types) sources
replace({ 'process.env.NODE_ENV': JSON.stringify('development') }),
```

<<<<<<< HEAD
See [examples/rollup](../examples/rollup) folder for full example.
=======
See [examples/rollup](examples/rollup) folder for full example.

## Usage

### Changing props

Many components have some statefulness, whether explicitly through `useState`, or implicitly through `useEffect`. Therefore during testing it is useful to keep the component mounted, but change the props being passed to it in order to preserve its state. This is referred to in some testing frameworks as `rerender()`.

We recommend building a "wrapper" component that acts similarly to how your users will interact with the component under test. In isolation, you can add DOM controls to push new props to your component.

```js
const Accumulator = ({ value }) => {
  const [storedValues, setStoredValues] = React.useState([])

  React.useEffect(() => {
    if (!value) {
      return
    }

    setStoredValues((prev) => [...prev, value])
  }, [value])

  return (
    <ul>
      {storedValues.map((v) => (
        <li key={v}>
          {v}
        </li>
      ))}
    </ul>
  )
}
```

This component is an accumulator that stores each `value` prop passed to it. We create a wrapper component that has an `input` and a `button` to push new values to the `value` prop.

```js
const TestAcc = () => {
  const ref = React.useRef()
  const [value, setValue] = React.useState()

  return (
    <div>
      <input ref={ref} />
      <button
        onClick={() => {
          setValue(ref.current.value)
        }}
      >
        Add
      </button>
      <Acc value={value} />
    </div>
  )
}
```

With this, we can begin writing component tests to check the functionality of our `Accumulator` component.

```js
it('should store value', () => {
  mount(<TestAcc />)

  cy.get('input').type('Component testing is awesome!')
  cy.get('button').click()

  cy.get('li').eq(0).contains('Component testing is awesome!')

  cy.get('input').clear().type('We are dynamically changing props')
  cy.get('button').click()

  cy.get('li').eq(1).contains('We are dynamically changing props')

  cy.get('input').clear().type('to build a list of text')
  cy.get('button').click()

  cy.get('li').eq(0).contains('Component testing is awesome!')
  cy.get('li').eq(1).contains('We are dynamically changing props')
  cy.get('li').eq(2).contains('to build a list of text')
})
```
>>>>>>> a6d504a3
<|MERGE_RESOLUTION|>--- conflicted
+++ resolved
@@ -163,88 +163,4 @@
 replace({ 'process.env.NODE_ENV': JSON.stringify('development') }),
 ```
 
-<<<<<<< HEAD
-See [examples/rollup](../examples/rollup) folder for full example.
-=======
-See [examples/rollup](examples/rollup) folder for full example.
-
-## Usage
-
-### Changing props
-
-Many components have some statefulness, whether explicitly through `useState`, or implicitly through `useEffect`. Therefore during testing it is useful to keep the component mounted, but change the props being passed to it in order to preserve its state. This is referred to in some testing frameworks as `rerender()`.
-
-We recommend building a "wrapper" component that acts similarly to how your users will interact with the component under test. In isolation, you can add DOM controls to push new props to your component.
-
-```js
-const Accumulator = ({ value }) => {
-  const [storedValues, setStoredValues] = React.useState([])
-
-  React.useEffect(() => {
-    if (!value) {
-      return
-    }
-
-    setStoredValues((prev) => [...prev, value])
-  }, [value])
-
-  return (
-    <ul>
-      {storedValues.map((v) => (
-        <li key={v}>
-          {v}
-        </li>
-      ))}
-    </ul>
-  )
-}
-```
-
-This component is an accumulator that stores each `value` prop passed to it. We create a wrapper component that has an `input` and a `button` to push new values to the `value` prop.
-
-```js
-const TestAcc = () => {
-  const ref = React.useRef()
-  const [value, setValue] = React.useState()
-
-  return (
-    <div>
-      <input ref={ref} />
-      <button
-        onClick={() => {
-          setValue(ref.current.value)
-        }}
-      >
-        Add
-      </button>
-      <Acc value={value} />
-    </div>
-  )
-}
-```
-
-With this, we can begin writing component tests to check the functionality of our `Accumulator` component.
-
-```js
-it('should store value', () => {
-  mount(<TestAcc />)
-
-  cy.get('input').type('Component testing is awesome!')
-  cy.get('button').click()
-
-  cy.get('li').eq(0).contains('Component testing is awesome!')
-
-  cy.get('input').clear().type('We are dynamically changing props')
-  cy.get('button').click()
-
-  cy.get('li').eq(1).contains('We are dynamically changing props')
-
-  cy.get('input').clear().type('to build a list of text')
-  cy.get('button').click()
-
-  cy.get('li').eq(0).contains('Component testing is awesome!')
-  cy.get('li').eq(1).contains('We are dynamically changing props')
-  cy.get('li').eq(2).contains('to build a list of text')
-})
-```
->>>>>>> a6d504a3
+See [examples/rollup](../examples/rollup) folder for full example.